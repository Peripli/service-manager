{
<<<<<<< HEAD
    "Enable": ["deadcode", "golint", "vet", "gotype", "gocyclo", "maligned", "errcheck", "misspell", "unused", "staticcheck"],
=======
    "Enable": ["deadcode", "vet", "gotype", "maligned", "errcheck", "misspell", "staticcheck", "ineffassign"],
>>>>>>> ba3a38ac
    "Exclude": ["test", "fake_*"],
    "Format": "[{{.Severity}}]: {{.Path}}: {{.Line}}:{{if .Col}}{{.Col}}{{end}}: {{.Message}} ({{.Linter}})",
    "Deadline": "10m",
    "Aggregate": true,
    "Sort": ["severity", "path", "line", "message"],
    "Checkstyle": false,
    "Cyclo": 12
}<|MERGE_RESOLUTION|>--- conflicted
+++ resolved
@@ -1,9 +1,5 @@
 {
-<<<<<<< HEAD
-    "Enable": ["deadcode", "golint", "vet", "gotype", "gocyclo", "maligned", "errcheck", "misspell", "unused", "staticcheck"],
-=======
     "Enable": ["deadcode", "vet", "gotype", "maligned", "errcheck", "misspell", "staticcheck", "ineffassign"],
->>>>>>> ba3a38ac
     "Exclude": ["test", "fake_*"],
     "Format": "[{{.Severity}}]: {{.Path}}: {{.Line}}:{{if .Col}}{{.Col}}{{end}}: {{.Message}} ({{.Linter}})",
     "Deadline": "10m",
