name: Go

on:
  push:
    branches: [ master ]
  pull_request:
    branches: [ master ]
    
jobs:

  unit:
    name: Unit Test
    env:
      GOPATH: ${{ github.workspace }}
    runs-on: ubuntu-latest
    steps:

    - name: Set up Go 1.x
      uses: actions/setup-go@v2
      with:
        go-version: ^1.13

    - name: Check out code into the Go module directory
      uses: actions/checkout@v2
      with:
        path: ${{ env.GOPATH }}/src/github.com/${{ github.repository }}
        
    - name: Get dependencies
      working-directory: ${{ env.GOPATH }}/src/github.com/${{ github.repository }}
      run: |
        curl https://raw.githubusercontent.com/golang/dep/master/install.sh | sh
    
    - name: Test
      working-directory: ${{ env.GOPATH }}/src/github.com/${{ github.repository }}
      run: make precommit-new-unit-tets

  broker:
    name: Broker Test
    env:
      GOPATH: ${{ github.workspace }}
    runs-on: ubuntu-latest

    services:
      postgres:
        image: postgres:latest
        env:
          POSTGRES_USER: postgres
          POSTGRES_PASSWORD: postgres
          POSTGRES_DB: sm
        ports:
          - 5432:5432
        options: --health-cmd pg_isready --health-interval 10s --health-timeout 5s --health-retries 5

    steps:
    - name: Set up Go 1.x
      uses: actions/setup-go@v2
      with:
        go-version: ^1.13

    - name: Check out code into the Go module directory
      uses: actions/checkout@v2
      with:
        path: ${{ env.GOPATH }}/src/github.com/${{ github.repository }}

    - name: Get dependencies
      working-directory: ${{ env.GOPATH }}/src/github.com/${{ github.repository }}
<<<<<<< HEAD
      run: |
        curl https://raw.githubusercontent.com/golang/dep/master/install.sh | sh

    - name: Test
      working-directory: ${{ env.GOPATH }}/src/github.com/${{ github.repository }}
      run: precommit-new-integration-tests-broker
=======
      run: make precommit-new-unit-tets
>>>>>>> 25cc31ad
<|MERGE_RESOLUTION|>--- conflicted
+++ resolved
@@ -64,13 +64,9 @@
 
     - name: Get dependencies
       working-directory: ${{ env.GOPATH }}/src/github.com/${{ github.repository }}
-<<<<<<< HEAD
       run: |
         curl https://raw.githubusercontent.com/golang/dep/master/install.sh | sh
 
     - name: Test
       working-directory: ${{ env.GOPATH }}/src/github.com/${{ github.repository }}
       run: precommit-new-integration-tests-broker
-=======
-      run: make precommit-new-unit-tets
->>>>>>> 25cc31ad
