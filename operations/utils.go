--- conflicted
+++ resolved
@@ -2,14 +2,14 @@
 
 import (
 	"context"
+	"github.com/Peripli/service-manager/pkg/cascadetypes"
+	"github.com/Peripli/service-manager/pkg/query"
 	"github.com/Peripli/service-manager/pkg/types"
-	"github.com/Peripli/service-manager/pkg/types/parent"
 	"github.com/Peripli/service-manager/storage"
 	"github.com/gofrs/uuid"
 	"time"
 )
 
-<<<<<<< HEAD
 func GetAllLevelsCascadeOperations(ctx context.Context, parentObject types.Object, parentOperation *types.Operation, storage storage.Repository) ([]*types.Operation, error) {
 	var operations []*types.Operation
 	objectChildren, err := getObjectChildren(ctx, parentObject, storage)
@@ -30,147 +30,60 @@
 			}
 			operations = append(operations, grandChildrenOperations...)
 		}
-=======
-type OperationUtils struct {
-	TenantIdentifier string
-}
-
-// Get all levels of cascade operations
-func (o *OperationUtils) GetAllLevelsCascadeOperations(ctx context.Context, operation *types.Operation, storage storage.Repository) ([]*types.Operation, error) {
-
-	cascadeOperations, err := o.GetOneLevelCascadeOperations(ctx, operation, storage)
-	if err != nil {
-		return nil, err
-	}
-	for _, ch := range cascadeOperations {
-
-		childrenCascadeOperations, err := o.GetAllLevelsCascadeOperations(ctx, ch, storage)
-		if err != nil {
-			return nil, err
-		}
-		cascadeOperations = append(cascadeOperations, childrenCascadeOperations...)
-	}
-	return cascadeOperations, nil
-}
-
-func (o *OperationUtils) GetOneLevelCascadeOperations(ctx context.Context, operation *types.Operation, storage storage.Repository) ([]*types.Operation, error) {
-	switch operation.ResourceType {
-	case types.TenantType:
-		return o.getTenantChildrenOperations(ctx, operation, storage)
-	case types.PlatformType:
-		return o.getPlatformChildrenOperations(ctx, operation, storage)
-	case types.ServiceBrokerType:
-		return o.getServiceBrokerChildrenOperations(ctx, operation, storage)
-	case types.ServiceInstanceType:
-		return o.getInstanceChildrenOperations(ctx, operation, storage)
-	default:
-		return []*types.Operation{}, nil
-	}
-}
-
-func (o *OperationUtils) getTenantChildrenOperations(ctx context.Context, operation *types.Operation, repository storage.Repository) ([]*types.Operation, error) {
-	var tenantChildren []*types.Operation
-
-	criterions := []query.Criterion{query.ByLabel(query.EqualsOperator, o.TenantIdentifier, operation.ResourceID)}
-	tenantVisibilityChildren, err := getChildren(ctx, repository, operation, types.VisibilityType, criterions...)
-	if err != nil {
-		return nil, err
-	}
-	tenantChildren = append(tenantChildren, tenantVisibilityChildren...)
-
-	criterions = []query.Criterion{query.ByLabel(query.EqualsOperator, o.TenantIdentifier, operation.ResourceID)}
-	tenantPlatformChildren, err := getChildren(ctx, repository, operation, types.PlatformType, criterions...)
-	if err != nil {
-		return nil, err
-	}
-	tenantChildren = append(tenantChildren, tenantPlatformChildren...)
-
-	criterions = []query.Criterion{query.ByLabel(query.EqualsOperator, o.TenantIdentifier, operation.ResourceID)}
-	tenantBrokerChildren, err := getChildren(ctx, repository, operation, types.ServiceBrokerType, criterions...)
-	if err != nil {
-		return nil, err
-	}
-	tenantChildren = append(tenantChildren, tenantBrokerChildren...)
-
-	criterions = []query.Criterion{query.ByLabel(query.EqualsOperator, o.TenantIdentifier, operation.ResourceID), query.ByField(query.EqualsOperator, "platform_id", types.SMPlatform)}
-	tenantInstancesChildren, err := getChildren(ctx, repository, operation, types.ServiceInstanceType, criterions...)
-	if err != nil {
-		return nil, err
->>>>>>> 185af94d
 	}
 	return operations, nil
 }
 
-<<<<<<< HEAD
 func getObjectChildren(ctx context.Context, object types.Object, storage storage.Repository) ([]types.ObjectList, error) {
 	var children []types.ObjectList
-	childrenCriterions := parent.GetChildrenCriteria(object)
-	for childType, childCriteria := range childrenCriterions {
-		list, err := storage.List(ctx, childType, childCriteria...)
-=======
+	if childrenCriterions, isCascade := cascadetypes.GetCascadeObject(object); isCascade {
+		for childType, childCriteria := range childrenCriterions.GetChildrenCriterion() {
+			list, err := storage.List(ctx, childType, childCriteria...)
+			if err != nil {
+				return nil, err
+			}
+			children = append(children, list)
+		}
+	}
+	return children, nil
+}
 
 type CascadedOperations struct {
-	Operation types.Operation
-	Operations []*types.Operation
-	FailedOperations []*types.Operation
+	Operation            types.Operation
+	Operations           []*types.Operation
+	FailedOperations     []*types.Operation
 	InProgressOperations []*types.Operation
 	SucceededOperations  []*types.Operation
-
 }
 
-func GetCascadedOperations(ctx context.Context, operation *types.Operation, repository storage.Repository) (*CascadedOperations, error){
-	objs , err:= repository.List(ctx, types.OperationType , query.ByField(query.EqualsOperator, "parent", operation.ResourceID))
-	suboperations:= objs.(*types.Operations)
-	cascadedOperations:=&CascadedOperations{}
+func GetCascadedOperations(ctx context.Context, operation *types.Operation, repository storage.Repository) (*CascadedOperations, error) {
+	objs, err := repository.List(ctx, types.OperationType, query.ByField(query.EqualsOperator, "parent", operation.ResourceID))
+	suboperations := objs.(*types.Operations)
+	cascadedOperations := &CascadedOperations{}
 	cascadedOperations.Operations = suboperations.Operations
-
-	if err!=nil{
+	if err != nil {
 		return nil, err
 	}
 	for i := 0; i < suboperations.Len(); i++ {
-		suboperation:= suboperations.ItemAt(i).(*types.Operation)
+		suboperation := suboperations.ItemAt(i).(*types.Operation)
 		switch suboperation.State {
 		case types.SUCCEEDED:
-			cascadedOperations.SucceededOperations=append(cascadedOperations.SucceededOperations, suboperation)
+			cascadedOperations.SucceededOperations = append(cascadedOperations.SucceededOperations, suboperation)
 		case types.FAILED:
-			cascadedOperations.FailedOperations=append(cascadedOperations.FailedOperations,suboperation)
+			cascadedOperations.FailedOperations = append(cascadedOperations.FailedOperations, suboperation)
 		case types.IN_PROGRESS:
-			cascadedOperations.InProgressOperations=append(cascadedOperations.InProgressOperations, suboperation)
-
+			cascadedOperations.InProgressOperations = append(cascadedOperations.InProgressOperations, suboperation)
 		}
-		children,err:=GetCascadedOperations(ctx,suboperation,repository)
+		children, err := GetCascadedOperations(ctx, suboperation, repository)
 		if err != nil {
 			return nil, err
 		}
-		cascadedOperations.Operations = append(cascadedOperations.Operations,children.Operations...)
-		cascadedOperations.SucceededOperations = append(cascadedOperations.Operations,children.SucceededOperations...)
-		cascadedOperations.FailedOperations = append(cascadedOperations.Operations,children.FailedOperations...)
-		cascadedOperations.InProgressOperations = append(cascadedOperations.Operations,children.InProgressOperations...)
+		cascadedOperations.Operations = append(cascadedOperations.Operations, children.Operations...)
+		cascadedOperations.SucceededOperations = append(cascadedOperations.Operations, children.SucceededOperations...)
+		cascadedOperations.FailedOperations = append(cascadedOperations.Operations, children.FailedOperations...)
+		cascadedOperations.InProgressOperations = append(cascadedOperations.Operations, children.InProgressOperations...)
 	}
 	return cascadedOperations, nil
-}
-
-
-
-
-
-func getChildren(ctx context.Context, repository storage.Repository, operation *types.Operation, childrenType types.ObjectType, criterions ...query.Criterion) ([]*types.Operation, error) {
-	children, err := repository.List(ctx, childrenType, criterions...)
-	if err != nil {
-		return nil, err
-	}
-
-	var operations []*types.Operation
-	for i := 0; i < children.Len(); i++ {
-		child := children.ItemAt(i)
-		operation, err := createOperation(child.GetID(), child.GetType(), operation)
->>>>>>> 185af94d
-		if err != nil {
-			return nil, err
-		}
-		children = append(children, list)
-	}
-	return children, nil
 }
 
 func makeCascadeOPForChild(object types.Object, parentOperation *types.Operation) (*types.Operation, error) {
@@ -188,7 +101,6 @@
 			Labels:    parentOperation.Labels,
 			Ready:     true,
 		},
-<<<<<<< HEAD
 		Type:          types.DELETE,
 		State:         types.IN_PROGRESS,
 		ResourceID:    object.GetID(),
@@ -197,14 +109,5 @@
 		Cascade:       true,
 		Parent:        parentOperation.ID,
 		CorrelationID: parentOperation.CorrelationID,
-=======
-		Type:         types.DELETE,
-		State:        types.IN_PROGRESS,
-		ResourceID:   resourceID,
-		ResourceType: resourceType,
-		PlatformID:   parent.PlatformID,
-		Cascade:      true,
-		Parent: parent.ID,
->>>>>>> 185af94d
 	}, nil
 }