/*
 * Copyright 2018 The Service Manager Authors
 *
 * Licensed under the Apache License, Version 2.0 (the "License");
 * you may not use this file except in compliance with the License.
 * You may obtain a copy of the License at
 *
 *     http://www.apache.org/licenses/LICENSE-2.0
 *
 * Unless required by applicable law or agreed to in writing, software
 * distributed under the License is distributed on an "AS IS" BASIS,
 * WITHOUT WARRANTIES OR CONDITIONS OF ANY KIND, either express or implied.
 * See the License for the specific language governing permissions and
 * limitations under the License.
 */

package operations

import (
<<<<<<< HEAD
	"sync"
=======
	"context"
>>>>>>> 16e37992
	"time"

	"github.com/Peripli/service-manager/pkg/log"
	"github.com/Peripli/service-manager/pkg/query"
	"github.com/Peripli/service-manager/pkg/types"
	"github.com/Peripli/service-manager/pkg/util"
	"github.com/Peripli/service-manager/storage"
<<<<<<< HEAD
	"golang.org/x/net/context"
=======
>>>>>>> 16e37992
)

const (
	initialOperationsLockIndex = 200
	ZeroTime                   = "0001-01-01 00:00:00+00"
)

// MaintainerFunctor represents a named maintainer function which runs over a pre-defined period
type MaintainerFunctor struct {
	name     string
	interval time.Duration
	execute  func()
}

// Maintainer ensures that operations old enough are deleted
// and that no orphan operations are left in the DB due to crashes/restarts of SM
type Maintainer struct {
	smCtx      context.Context
	repository storage.Repository
	scheduler  *Scheduler

	settings *Settings
	wg       *sync.WaitGroup

	functors         []MaintainerFunctor
	operationLockers map[string]storage.Locker
}

// NewMaintainer constructs a Maintainer
func NewMaintainer(smCtx context.Context, repository storage.TransactionalRepository, lockerCreatorFunc storage.LockerCreatorFunc, options *Settings, wg *sync.WaitGroup) *Maintainer {
	maintainer := &Maintainer{
		smCtx:      smCtx,
		repository: repository,
		scheduler:  NewScheduler(smCtx, repository, options, options.DefaultPoolSize, wg),
		settings:   options,
		wg:         wg,
	}

	maintainer.functors = []MaintainerFunctor{
		{
			name:     "cleanupExternalOperations",
			execute:  maintainer.cleanupExternalOperations,
			interval: options.CleanupInterval,
		},
		{
			name:     "cleanupInternalSuccessfulOperations",
			execute:  maintainer.cleanupInternalSuccessfulOperations,
			interval: options.CleanupInterval,
		},
		{
			name:     "cleanupInternalFailedOperations",
			execute:  maintainer.cleanupInternalFailedOperations,
			interval: 2 * options.CleanupInterval,
		},
		{
			name:     "rescheduleUnprocessedOperations",
			execute:  maintainer.rescheduleUnprocessedOperations,
			interval: options.JobTimeout / 2,
		},
		{
			name:     "rescheduleOrphanMitigationOperations",
			execute:  maintainer.rescheduleOrphanMitigationOperations,
			interval: options.JobTimeout / 2,
		},
		{
			name:     "markOrphanOperationsFailed",
			execute:  maintainer.markOrphanOperationsFailed,
			interval: options.MarkOrphansInterval,
		},
	}

	operationLockers := make(map[string]storage.Locker)
	advisoryLockStartIndex := initialOperationsLockIndex
	for _, functor := range maintainer.functors {
		operationLockers[functor.name] = lockerCreatorFunc(advisoryLockStartIndex)
		advisoryLockStartIndex++
	}

	maintainer.operationLockers = operationLockers

	return maintainer
}

// Run starts the two recurring jobs responsible for cleaning up operations which are too old
// and deleting orphan operations
func (om *Maintainer) Run() {
	for _, functor := range om.functors {
		functor := functor
		maintainerFunc := func() {
			log.C(om.smCtx).Infof("Attempting to retrieve lock for maintainer functor (%s)", functor.name)
			err := om.operationLockers[functor.name].TryLock(om.smCtx)
			if err != nil {
				log.C(om.smCtx).Infof("Failed to retrieve lock for maintainer functor (%s): %s", functor.name, err)
				return
			}
			defer om.operationLockers[functor.name].Unlock(om.smCtx)
			log.C(om.smCtx).Infof("Successfully retrieved lock for maintainer functor (%s)", functor.name)

			functor.execute()
		}

		go maintainerFunc()
		go om.processOperations(maintainerFunc, functor.name, functor.interval)
	}
}

func (om *Maintainer) processOperations(functor func(), functorName string, interval time.Duration) {
	ticker := time.NewTicker(interval)
	defer ticker.Stop()
	for {
		select {
		case <-ticker.C:
			func() {
				om.wg.Add(1)
				defer om.wg.Done()
				log.C(om.smCtx).Infof("Starting execution of maintainer functor (%s)", functorName)
				functor()
				log.C(om.smCtx).Infof("Finished execution of maintainer functor (%s)", functorName)
			}()
		case <-om.smCtx.Done():
			ticker.Stop()
			log.C(om.smCtx).Info("Server is shutting down. Stopping operations maintainer...")
			return
		}
	}
}

// cleanUpExternalOperations cleans up periodically all external operations which are older than some specified time
func (om *Maintainer) cleanupExternalOperations() {
	criteria := []query.Criterion{
		query.ByField(query.NotEqualsOperator, "platform_id", types.SMPlatform),
		query.ByField(query.LessThanOperator, "updated_at", util.ToRFCNanoFormat(time.Now().Add(-om.settings.ExpirationTime))),
	}

	if err := om.repository.Delete(om.smCtx, types.OperationType, criteria...); err != nil && err != util.ErrNotFoundInStorage {
		log.D().Debugf("Failed to cleanup operations: %s", err)
		return
	}
	log.D().Debug("Finished cleaning up external operations")
}

// cleanupInternalSuccessfulOperations cleans up all successful internal operations which are older than some specified time
func (om *Maintainer) cleanupInternalSuccessfulOperations() {
	criteria := []query.Criterion{
		query.ByField(query.EqualsOperator, "platform_id", types.SMPlatform),
		query.ByField(query.EqualsOperator, "state", string(types.SUCCEEDED)),
		query.ByField(query.LessThanOperator, "updated_at", util.ToRFCNanoFormat(time.Now().Add(-om.settings.ExpirationTime))),
	}

	if err := om.repository.Delete(om.smCtx, types.OperationType, criteria...); err != nil && err != util.ErrNotFoundInStorage {
		log.D().Debugf("Failed to cleanup operations: %s", err)
		return
	}
	log.D().Debug("Finished cleaning up successful internal operations")
}

// cleanupInternalFailedOperations cleans up all failed internal operations which are older than some specified time
func (om *Maintainer) cleanupInternalFailedOperations() {
	criteria := []query.Criterion{
		query.ByField(query.EqualsOperator, "platform_id", types.SMPlatform),
		query.ByField(query.EqualsOperator, "state", string(types.FAILED)),
		query.ByField(query.EqualsOperator, "reschedule", "false"),
		query.ByField(query.EqualsOperator, "deletion_scheduled", ZeroTime),
		query.ByField(query.LessThanOperator, "updated_at", util.ToRFCNanoFormat(time.Now().Add(-om.settings.ExpirationTime))),
	}

	if err := om.repository.Delete(om.smCtx, types.OperationType, criteria...); err != nil && err != util.ErrNotFoundInStorage {
		log.D().Debugf("Failed to cleanup operations: %s", err)
		return
	}
	log.D().Debug("Finished cleaning up failed internal operations")
}

// rescheduleUnprocessedOperations reschedules IN_PROGRESS operations which are reschedulable, not scheduled for deletion and no goroutine is processing at the moment
func (om *Maintainer) rescheduleUnprocessedOperations() {
	criteria := []query.Criterion{
		query.ByField(query.EqualsOperator, "platform_id", types.SMPlatform),
		query.ByField(query.EqualsOperator, "state", string(types.IN_PROGRESS)),
		query.ByField(query.EqualsOperator, "reschedule", "true"),
		query.ByField(query.EqualsOperator, "deletion_scheduled", ZeroTime),
		query.ByField(query.LessThanOperator, "updated_at", util.ToRFCNanoFormat(time.Now().Add(-om.settings.JobTimeout))),
		query.ByField(query.GreaterThanOperator, "updated_at", util.ToRFCNanoFormat(time.Now().Add(-om.settings.ReconciliationOperationTimeout))),
	}

	objectList, err := om.repository.List(om.smCtx, types.OperationType, criteria...)
	if err != nil {
		log.D().Debugf("Failed to fetch unprocessed operations: %s", err)
		return
	}

	operations := objectList.(*types.Operations)
	for i := 0; i < operations.Len(); i++ {
		operation := operations.ItemAt(i).(*types.Operation)
		logger := log.ForContext(om.smCtx).WithField(log.FieldCorrelationID, operation.CorrelationID)

		var action storageAction

		switch operation.Type {
		case types.CREATE:
			object, err := om.repository.Get(om.smCtx, operation.ResourceType, query.ByField(query.EqualsOperator, "id", operation.ResourceID))
			if err != nil {
				logger.Warnf("Failed to fetch resource with ID (%s) for operation with ID (%s): %s", operation.ResourceID, operation.ID, err)
				return
			}

			action = func(ctx context.Context, repository storage.Repository) (types.Object, error) {
				object, err := repository.Create(ctx, object)
				return object, util.HandleStorageError(err, operation.ResourceType.String())
			}
			/* TODO: Uncomment and adapt once update flow is enabled
			case types.UPDATE:
				action = func(ctx context.Context, repository storage.Repository) (types.Object, error) {
					object, err := repository.Update(ctx, objFromDB, labelChanges, criteria...)
					return object, util.HandleStorageError(err, operation.ResourceType.String())
				}
			*/
		case types.DELETE:
			byID := query.ByField(query.EqualsOperator, "id", operation.ResourceID)

			action = func(ctx context.Context, repository storage.Repository) (types.Object, error) {
				err := repository.Delete(ctx, operation.ResourceType, byID)
				if err != nil {
					if err == util.ErrNotFoundInStorage {
						return nil, nil
					}
					return nil, util.HandleStorageError(err, operation.ResourceType.String())
				}
				return nil, nil
			}
		}

		if err := om.scheduler.ScheduleAsyncStorageAction(om.smCtx, operation, action); err != nil {
			logger.Warnf("Failed to reschedule unprocessed operation with ID (%s): %s", operation.ID, err)
		}
	}

	log.D().Debug("Finished rescheduling unprocessed operations")
}

// rescheduleOrphanMitigationOperations reschedules orphan mitigation operations which no goroutine is processing at the moment
func (om *Maintainer) rescheduleOrphanMitigationOperations() {
	criteria := []query.Criterion{
		query.ByField(query.EqualsOperator, "platform_id", types.SMPlatform),
		query.ByField(query.NotEqualsOperator, "deletion_scheduled", ZeroTime),
		query.ByField(query.LessThanOperator, "updated_at", util.ToRFCNanoFormat(time.Now().Add(-om.settings.JobTimeout))),
		query.ByField(query.GreaterThanOperator, "updated_at", util.ToRFCNanoFormat(time.Now().Add(-om.settings.ReconciliationOperationTimeout))),
	}

	objectList, err := om.repository.List(om.smCtx, types.OperationType, criteria...)
	if err != nil {
		log.D().Debugf("Failed to fetch unprocessed orphan mitigation operations: %s", err)
		return
	}

	operations := objectList.(*types.Operations)
	for i := 0; i < operations.Len(); i++ {
		operation := operations.ItemAt(i).(*types.Operation)
		logger := log.ForContext(om.smCtx).WithField(log.FieldCorrelationID, operation.CorrelationID)

		byID := query.ByField(query.EqualsOperator, "id", operation.ResourceID)

		action := func(ctx context.Context, repository storage.Repository) (types.Object, error) {
			err := repository.Delete(ctx, operation.ResourceType, byID)
			if err != nil {
				if err == util.ErrNotFoundInStorage {
					return nil, nil
				}
				return nil, util.HandleStorageError(err, operation.ResourceType.String())
			}
			return nil, nil
		}

		if err := om.scheduler.ScheduleAsyncStorageAction(om.smCtx, operation, action); err != nil {
			logger.Warnf("Failed to reschedule unprocessed orphan mitigation operation with ID (%s): %s", operation.ID, err)
		}
	}

	log.D().Debug("Finished rescheduling unprocessed orphan mitigation operations")
}

// markOrphanOperationsFailed checks for operations which are stuck in state IN_PROGRESS, updates their status to FAILED and schedules a delete action
func (om *Maintainer) markOrphanOperationsFailed() {
	criteria := []query.Criterion{
		query.ByField(query.EqualsOperator, "platform_id", types.SMPlatform),
		query.ByField(query.EqualsOperator, "state", string(types.IN_PROGRESS)),
		query.ByField(query.EqualsOperator, "reschedule", "false"),
		query.ByField(query.EqualsOperator, "deletion_scheduled", ZeroTime),
		query.ByField(query.LessThanOperator, "updated_at", util.ToRFCNanoFormat(time.Now().Add(-om.settings.JobTimeout))),
	}

	objectList, err := om.repository.List(om.smCtx, types.OperationType, criteria...)
	if err != nil {
		log.D().Debugf("Failed to fetch orphan operations: %s", err)
		return
	}

	operations := objectList.(*types.Operations)
	for i := 0; i < operations.Len(); i++ {
		operation := operations.ItemAt(i).(*types.Operation)
		logger := log.ForContext(om.smCtx).WithField(log.FieldCorrelationID, operation.CorrelationID)

		operation.DeletionScheduled = time.Now()

		if _, err := om.repository.Update(om.smCtx, operation, query.LabelChanges{}); err != nil {
			logger.Warnf("Failed to update orphan operation with ID (%s) state to FAILED: %s", operation.ID, err)
			continue
		}

		byID := query.ByField(query.EqualsOperator, "id", operation.ResourceID)
		action := func(ctx context.Context, repository storage.Repository) (types.Object, error) {
			err := repository.Delete(ctx, operation.ResourceType, byID)
			if err != nil {
				if err == util.ErrNotFoundInStorage {
					return nil, nil
				}
				return nil, util.HandleStorageError(err, operation.ResourceType.String())
			}
			return nil, nil
		}

		if err := om.scheduler.ScheduleAsyncStorageAction(om.smCtx, operation, action); err != nil {
			logger.Warnf("Failed to schedule delete action for operation with ID (%s): %s", operation.ID, err)
		}
	}

	log.D().Debug("Finished marking orphan operations as failed")
}<|MERGE_RESOLUTION|>--- conflicted
+++ resolved
@@ -17,11 +17,8 @@
 package operations
 
 import (
-<<<<<<< HEAD
+	"context"
 	"sync"
-=======
-	"context"
->>>>>>> 16e37992
 	"time"
 
 	"github.com/Peripli/service-manager/pkg/log"
@@ -29,10 +26,6 @@
 	"github.com/Peripli/service-manager/pkg/types"
 	"github.com/Peripli/service-manager/pkg/util"
 	"github.com/Peripli/service-manager/storage"
-<<<<<<< HEAD
-	"golang.org/x/net/context"
-=======
->>>>>>> 16e37992
 )
 
 const (
@@ -85,22 +78,22 @@
 		{
 			name:     "cleanupInternalFailedOperations",
 			execute:  maintainer.cleanupInternalFailedOperations,
-			interval: 2 * options.CleanupInterval,
+			interval: options.CleanupInterval,
+		},
+		{
+			name:     "markOrphanOperationsFailed",
+			execute:  maintainer.markOrphanOperationsFailed,
+			interval: options.CleanupInterval,
 		},
 		{
 			name:     "rescheduleUnprocessedOperations",
 			execute:  maintainer.rescheduleUnprocessedOperations,
-			interval: options.JobTimeout / 2,
+			interval: options.ActionTimeout / 2,
 		},
 		{
 			name:     "rescheduleOrphanMitigationOperations",
 			execute:  maintainer.rescheduleOrphanMitigationOperations,
-			interval: options.JobTimeout / 2,
-		},
-		{
-			name:     "markOrphanOperationsFailed",
-			execute:  maintainer.markOrphanOperationsFailed,
-			interval: options.MarkOrphansInterval,
+			interval: options.ActionTimeout / 2,
 		},
 	}
 
@@ -164,7 +157,8 @@
 func (om *Maintainer) cleanupExternalOperations() {
 	criteria := []query.Criterion{
 		query.ByField(query.NotEqualsOperator, "platform_id", types.SMPlatform),
-		query.ByField(query.LessThanOperator, "updated_at", util.ToRFCNanoFormat(time.Now().Add(-om.settings.ExpirationTime))),
+		// check if operation hasn't been updated for the operation's maximum allowed time to live in DB
+		query.ByField(query.LessThanOperator, "updated_at", util.ToRFCNanoFormat(time.Now().Add(-om.settings.Lifespan))),
 	}
 
 	if err := om.repository.Delete(om.smCtx, types.OperationType, criteria...); err != nil && err != util.ErrNotFoundInStorage {
@@ -179,7 +173,8 @@
 	criteria := []query.Criterion{
 		query.ByField(query.EqualsOperator, "platform_id", types.SMPlatform),
 		query.ByField(query.EqualsOperator, "state", string(types.SUCCEEDED)),
-		query.ByField(query.LessThanOperator, "updated_at", util.ToRFCNanoFormat(time.Now().Add(-om.settings.ExpirationTime))),
+		// check if operation hasn't been updated for the operation's maximum allowed time to live in DB
+		query.ByField(query.LessThanOperator, "updated_at", util.ToRFCNanoFormat(time.Now().Add(-om.settings.Lifespan))),
 	}
 
 	if err := om.repository.Delete(om.smCtx, types.OperationType, criteria...); err != nil && err != util.ErrNotFoundInStorage {
@@ -196,7 +191,8 @@
 		query.ByField(query.EqualsOperator, "state", string(types.FAILED)),
 		query.ByField(query.EqualsOperator, "reschedule", "false"),
 		query.ByField(query.EqualsOperator, "deletion_scheduled", ZeroTime),
-		query.ByField(query.LessThanOperator, "updated_at", util.ToRFCNanoFormat(time.Now().Add(-om.settings.ExpirationTime))),
+		// check if operation hasn't been updated for the operation's maximum allowed time to live in DB
+		query.ByField(query.LessThanOperator, "updated_at", util.ToRFCNanoFormat(time.Now().Add(-om.settings.Lifespan))),
 	}
 
 	if err := om.repository.Delete(om.smCtx, types.OperationType, criteria...); err != nil && err != util.ErrNotFoundInStorage {
@@ -213,8 +209,10 @@
 		query.ByField(query.EqualsOperator, "state", string(types.IN_PROGRESS)),
 		query.ByField(query.EqualsOperator, "reschedule", "true"),
 		query.ByField(query.EqualsOperator, "deletion_scheduled", ZeroTime),
-		query.ByField(query.LessThanOperator, "updated_at", util.ToRFCNanoFormat(time.Now().Add(-om.settings.JobTimeout))),
-		query.ByField(query.GreaterThanOperator, "updated_at", util.ToRFCNanoFormat(time.Now().Add(-om.settings.ReconciliationOperationTimeout))),
+		// check if operation hasn't been updated for the operation's maximum allowed time to execute
+		query.ByField(query.LessThanOperator, "updated_at", util.ToRFCNanoFormat(time.Now().Add(-om.settings.ActionTimeout))),
+		// check if operation is still eligible for processing
+		query.ByField(query.GreaterThanOperator, "created_at", util.ToRFCNanoFormat(time.Now().Add(-om.settings.ReconciliationOperationTimeout))),
 	}
 
 	objectList, err := om.repository.List(om.smCtx, types.OperationType, criteria...)
@@ -277,8 +275,10 @@
 	criteria := []query.Criterion{
 		query.ByField(query.EqualsOperator, "platform_id", types.SMPlatform),
 		query.ByField(query.NotEqualsOperator, "deletion_scheduled", ZeroTime),
-		query.ByField(query.LessThanOperator, "updated_at", util.ToRFCNanoFormat(time.Now().Add(-om.settings.JobTimeout))),
-		query.ByField(query.GreaterThanOperator, "updated_at", util.ToRFCNanoFormat(time.Now().Add(-om.settings.ReconciliationOperationTimeout))),
+		// check if operation hasn't been updated for the operation's maximum allowed time to execute
+		query.ByField(query.LessThanOperator, "updated_at", util.ToRFCNanoFormat(time.Now().Add(-om.settings.ActionTimeout))),
+		// check if operation is still eligible for processing
+		query.ByField(query.GreaterThanOperator, "created_at", util.ToRFCNanoFormat(time.Now().Add(-om.settings.ReconciliationOperationTimeout))),
 	}
 
 	objectList, err := om.repository.List(om.smCtx, types.OperationType, criteria...)
@@ -320,7 +320,8 @@
 		query.ByField(query.EqualsOperator, "state", string(types.IN_PROGRESS)),
 		query.ByField(query.EqualsOperator, "reschedule", "false"),
 		query.ByField(query.EqualsOperator, "deletion_scheduled", ZeroTime),
-		query.ByField(query.LessThanOperator, "updated_at", util.ToRFCNanoFormat(time.Now().Add(-om.settings.JobTimeout))),
+		// check if operation hasn't been updated for the operation's maximum allowed time to execute
+		query.ByField(query.LessThanOperator, "updated_at", util.ToRFCNanoFormat(time.Now().Add(-om.settings.ActionTimeout))),
 	}
 
 	objectList, err := om.repository.List(om.smCtx, types.OperationType, criteria...)
