# Refer to https://github.com/golang/dep/blob/master/docs/Gopkg.toml.md for detailed Gopkg.toml documentation.

[prune]
  go-tests = true
  unused-packages = true

[[constraint]]
  name = "github.com/gorilla/mux"
  version = "1.6.1"

[[constraint]]
  name = "github.com/sirupsen/logrus"
  version = "1.0.5"

[[constraint]]
  name = "github.com/onsi/ginkgo"
  version = "1.4.0"

[[constraint]]
  name = "github.com/onsi/gomega"
  version = "1.3.0"

[[constraint]]
  name = "github.com/jmoiron/sqlx"
  branch = "master"

[[constraint]]
  name = "github.com/spf13/viper"
  version = "1.0.2"

[[constraint]]
  name = "github.com/lib/pq"
  branch = "master"

[[constraint]]
  name = "github.com/satori/go.uuid"
  revision = "36e9d2ebbde5e3f13ab2e25625fd453271d6522e"

[[constraint]]
  name = "github.com/golang-migrate/migrate"
  version = "3.2.0"

[[override]]
  name = "github.com/valyala/fasthttp"
  revision = "e5f51c11919d4f66400334047b897ef0a94c6f3c"

[[constraint]]
  name = "github.com/fatih/structs"
  version = "1.0.0"

[[constraint]]
  name = "github.com/pmorie/go-open-service-broker-client"
<<<<<<< HEAD
  version = "=0.0.5"
=======
  version = "=0.0.10"
>>>>>>> 639f5e4b

[[constraint]]
  name = "github.com/pmorie/osb-broker-lib"
  version = "=0.0.10"

[[constraint]]
  name = "github.com/gavv/httpexpect"
  revision = "c44a6d7bb636b17e880a53998a7f7061a56ffacb"

[[constraint]]
  name = "github.com/cloudfoundry-community/go-cfenv"
  revision = "e84b5c116637ef174eb8c7d68a28bc7269b3b9cb"<|MERGE_RESOLUTION|>--- conflicted
+++ resolved
@@ -50,11 +50,7 @@
 
 [[constraint]]
   name = "github.com/pmorie/go-open-service-broker-client"
-<<<<<<< HEAD
-  version = "=0.0.5"
-=======
   version = "=0.0.10"
->>>>>>> 639f5e4b
 
 [[constraint]]
   name = "github.com/pmorie/osb-broker-lib"
