# Refer to https://github.com/golang/dep/blob/master/docs/Gopkg.toml.md for detailed Gopkg.toml documentation.

[prune]
  go-tests = true
  unused-packages = true

[[constraint]]
  name = "github.com/gorilla/mux"
  version = "1.6.1"

[[constraint]]
  name = "github.com/sirupsen/logrus"
  version = "1.0.5"

[[constraint]]
  name = "github.com/onsi/ginkgo"
  version = "1.4.0"

[[constraint]]
  name = "github.com/onsi/gomega"
  version = "1.3.0"

[[constraint]]
  name = "github.com/jmoiron/sqlx"
  branch = "master"

[[constraint]]
  name = "github.com/spf13/viper"
  version = "1.0.2"

[[constraint]]
  name = "github.com/lib/pq"
  branch = "master"

[[constraint]]
  name = "github.com/fatih/structs"
<<<<<<< HEAD
  version = "1.0.0"

[[constraint]]
  name = "github.com/pmorie/go-open-service-broker-client"
  version = "0.0.9"

[[constraint]]
  name = "github.com/pmorie/osb-broker-lib"
  version = "0.0.6"
=======
  version = "1.0.0"
>>>>>>> d1dee3e9
<|MERGE_RESOLUTION|>--- conflicted
+++ resolved
@@ -34,16 +34,12 @@
 
 [[constraint]]
   name = "github.com/fatih/structs"
-<<<<<<< HEAD
   version = "1.0.0"
 
 [[constraint]]
   name = "github.com/pmorie/go-open-service-broker-client"
-  version = "0.0.9"
+  version = "0.0.5"
 
 [[constraint]]
   name = "github.com/pmorie/osb-broker-lib"
-  version = "0.0.6"
-=======
-  version = "1.0.0"
->>>>>>> d1dee3e9
+  version = "0.0.6"