--- conflicted
+++ resolved
@@ -10,7 +10,7 @@
 
 [[constraint]]
   name = "github.com/sirupsen/logrus"
-  version = "1.0.5"
+  version = "=1.0.5"
 
 [[constraint]]
   name = "github.com/onsi/ginkgo"
@@ -33,14 +33,13 @@
   branch = "master"
 
 [[constraint]]
-<<<<<<< HEAD
   name = "github.com/satori/go.uuid"
   revision = "36e9d2ebbde5e3f13ab2e25625fd453271d6522e"
 
 [[constraint]]
   name = "github.com/golang-migrate/migrate"
   version = "3.2.0"
-=======
+
+[[constraint]]
   name = "github.com/fatih/structs"
-  version = "1.0.0"
->>>>>>> 42f58330
+  version = "1.0.0"