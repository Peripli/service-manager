# Refer to https://github.com/golang/dep/blob/master/docs/Gopkg.toml.md for detailed Gopkg.toml documentation.

[prune]
  go-tests = true
  unused-packages = true

# Backwards-incompatible change is introduced in mux 1.6.2 - gorilla/mux#338 
[[constraint]]
  name = "github.com/gorilla/mux"
  version = "=1.6.1"

[[constraint]]
  name = "github.com/sirupsen/logrus"
  version = "1.0.5"

[[constraint]]
  name = "github.com/onsi/ginkgo"
  version = "1.4.0"

[[constraint]]
  name = "github.com/onsi/gomega"
  version = "=1.3.0"

[[constraint]]
  name = "github.com/jmoiron/sqlx"
  branch = "master"

[[constraint]]
  name = "github.com/spf13/viper"
  version = "1.0.2"

[[constraint]]
  name = "github.com/lib/pq"
  branch = "master"

[[constraint]]
  name = "github.com/satori/go.uuid"
  revision = "36e9d2ebbde5e3f13ab2e25625fd453271d6522e"

[[constraint]]
  name = "github.com/golang-migrate/migrate"
  version = "3.2.0"

[[override]]
  name = "github.com/valyala/fasthttp"
  revision = "e5f51c11919d4f66400334047b897ef0a94c6f3c"

[[constraint]]
  name = "github.com/fatih/structs"
  version = "1.0.0"

[[constraint]]
  name = "github.com/pmorie/go-open-service-broker-client"
  version = "=0.0.10"

[[constraint]]
  name = "github.com/pmorie/osb-broker-lib"
  version = "=0.0.10"

[[constraint]]
  name = "github.com/gavv/httpexpect"
  revision = "c44a6d7bb636b17e880a53998a7f7061a56ffacb"

[[constraint]]
  name = "github.com/cloudfoundry-community/go-cfenv"
  revision = "e84b5c116637ef174eb8c7d68a28bc7269b3b9cb"

[[constraint]]
<<<<<<< HEAD
  name = "github.com/coreos/go-oidc"
  revision = "1180514eaf4d9f38d0d19eef639a1d695e066e72"
=======
  name = "github.com/spf13/cast"
  version = "=1.2.0"

[[constraint]]
  name = "gopkg.in/yaml.v2"
  version = "2.2.1"
>>>>>>> d6b5ab9b
<|MERGE_RESOLUTION|>--- conflicted
+++ resolved
@@ -4,7 +4,7 @@
   go-tests = true
   unused-packages = true
 
-# Backwards-incompatible change is introduced in mux 1.6.2 - gorilla/mux#338 
+# Backwards-incompatible change is introduced in mux 1.6.2 - gorilla/mux#338
 [[constraint]]
   name = "github.com/gorilla/mux"
   version = "=1.6.1"
@@ -66,14 +66,13 @@
   revision = "e84b5c116637ef174eb8c7d68a28bc7269b3b9cb"
 
 [[constraint]]
-<<<<<<< HEAD
-  name = "github.com/coreos/go-oidc"
-  revision = "1180514eaf4d9f38d0d19eef639a1d695e066e72"
-=======
   name = "github.com/spf13/cast"
   version = "=1.2.0"
 
 [[constraint]]
   name = "gopkg.in/yaml.v2"
   version = "2.2.1"
->>>>>>> d6b5ab9b
+
+[[constraint]]
+  name = "github.com/coreos/go-oidc"
+  revision = "1180514eaf4d9f38d0d19eef639a1d695e066e72"