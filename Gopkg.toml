# Refer to https://github.com/golang/dep/blob/master/docs/Gopkg.toml.md for detailed Gopkg.toml documentation.

[prune]
  go-tests = true
  unused-packages = true

[[constraint]]
  name = "github.com/gorilla/mux"
  version = "1.6.1"

[[constraint]]
  name = "github.com/sirupsen/logrus"
  version = "1.0.5"

[[constraint]]
  name = "github.com/onsi/ginkgo"
  version = "1.4.0"

[[constraint]]
  name = "github.com/onsi/gomega"
  version = "1.3.0"

[[constraint]]
  name = "github.com/jmoiron/sqlx"
  branch = "master"

[[constraint]]
  name = "github.com/spf13/viper"
  version = "1.0.2"

[[constraint]]
  name = "github.com/lib/pq"
  branch = "master"

[[constraint]]
  name = "github.com/satori/go.uuid"
  revision = "36e9d2ebbde5e3f13ab2e25625fd453271d6522e"

[[constraint]]
  name = "github.com/golang-migrate/migrate"
  version = "3.2.0"

[[override]]
  name = "github.com/valyala/fasthttp"
  revision = "e5f51c11919d4f66400334047b897ef0a94c6f3c"

[[constraint]]
  name = "github.com/fatih/structs"
  version = "1.0.0"

[[constraint]]
<<<<<<< HEAD
  name = "github.com/pmorie/go-open-service-broker-client"
  version = "0.0.5"

[[constraint]]
  name = "github.com/pmorie/osb-broker-lib"
  version = "0.0.6"
=======
  name = "github.com/gavv/httpexpect"
  revision = "c44a6d7bb636b17e880a53998a7f7061a56ffacb"
>>>>>>> fe903e27
<|MERGE_RESOLUTION|>--- conflicted
+++ resolved
@@ -49,14 +49,13 @@
   version = "1.0.0"
 
 [[constraint]]
-<<<<<<< HEAD
   name = "github.com/pmorie/go-open-service-broker-client"
   version = "0.0.5"
 
 [[constraint]]
   name = "github.com/pmorie/osb-broker-lib"
   version = "0.0.6"
-=======
+
+[[constraint]]
   name = "github.com/gavv/httpexpect"
-  revision = "c44a6d7bb636b17e880a53998a7f7061a56ffacb"
->>>>>>> fe903e27
+  revision = "c44a6d7bb636b17e880a53998a7f7061a56ffacb"