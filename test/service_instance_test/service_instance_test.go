/*
 *    Copyright 2018 The Service Manager Authors
 *
 *    Licensed under the Apache License, Version 2.0 (the "License");
 *    you may not use this file except in compliance with the License.
 *    You may obtain a copy of the License at
 *
 *        http://www.apache.org/licenses/LICENSE-2.0
 *
 *    Unless required by applicable law or agreed to in writing, software
 *    distributed under the License is distributed on an "AS IS" BASIS,
 *    WITHOUT WARRANTIES OR CONDITIONS OF ANY KIND, either express or implied.
 *    See the License for the specific language governing permissions and
 *    limitations under the License.
 */

package service_test

import (
	"context"
	"fmt"
<<<<<<< HEAD
=======
	"strings"
>>>>>>> b0e2ca6f
	"sync/atomic"
	"time"

	"github.com/Peripli/service-manager/operations"
	"github.com/Peripli/service-manager/pkg/query"

	"github.com/Peripli/service-manager/pkg/env"
	"github.com/tidwall/gjson"
	"github.com/tidwall/sjson"

	"github.com/Peripli/service-manager/pkg/util"

	"github.com/spf13/pflag"

	"github.com/gofrs/uuid"

	"github.com/gavv/httpexpect"

	"strconv"

	"net/http"
	"testing"

	"github.com/Peripli/service-manager/pkg/types"

	"github.com/Peripli/service-manager/pkg/web"
	. "github.com/Peripli/service-manager/test/common"

	. "github.com/Peripli/service-manager/test"

	. "github.com/onsi/ginkgo"

	. "github.com/onsi/gomega"
)

func TestServiceInstances(t *testing.T) {
	RegisterFailHandler(Fail)
	RunSpecs(t, "Service Instances Tests Suite")
}

const (
	TenantIdentifier                   = "tenant"
	TenantIDValue                      = "tenantID"
	serviceNotSupportingContextUpdates = "serviceNotSupportingContextUpdatesID"
	service1CatalogID                  = "service1CatalogID"
	plan1CatalogID                     = "plan1CatalogID"
	planNotSupportingSMPlatform        = "planNotSupportingSmID"
)

func checkInstance(req *http.Request) (int, map[string]interface{}) {
	body, err := util.BodyToBytes(req.Body)
	Expect(err).ToNot(HaveOccurred())
	tenantValue := gjson.GetBytes(body, "context."+TenantIdentifier).String()
	Expect(tenantValue).To(Equal(TenantIDValue))
	platformValue := gjson.GetBytes(body, "context.platform").String()
	Expect(platformValue).To(Equal(types.SMPlatform))

	return http.StatusCreated, Object{}
}

var _ = DescribeTestsFor(TestCase{
	API: web.ServiceInstancesURL,
	SupportedOps: []Op{
		Get, List, Delete, Patch,
	},
	MultitenancySettings: &MultitenancySettings{
		ClientID:           "tenancyClient",
		ClientIDTokenClaim: "cid",
		TenantTokenClaim:   "zid",
		LabelKey:           TenantIdentifier,
		TokenClaims: map[string]interface{}{
			"cid": "tenancyClient",
			"zid": TenantIDValue,
		},
	},
	ResourceType:                           types.ServiceInstanceType,
	SupportsAsyncOperations:                true,
	DisableTenantResources:                 false,
	StrictlyTenantScoped:                   true,
	ResourceBlueprint:                      blueprint,
	ResourceWithoutNullableFieldsBlueprint: blueprint,
	ResourcePropertiesToIgnore:             []string{"last_operation", "platform_id"},
	PatchResource:                          APIResourcePatch,
	AdditionalTests: func(ctx *TestContext, t *TestCase) {
		Context("additional non-generic tests", func() {
			var (
				postInstanceRequest    Object
				postInstanceRequestTLS Object
				patchInstanceRequest   Object

				servicePlanID               string
				servicePlanIDWithTLS        string
				anotherServicePlanCatalogID string
				anotherServicePlanID        string
				brokerID                    string
				brokerServer                *BrokerServer
				brokerServerWithTLS         *BrokerServer
				instanceID                  string
			)

			type testCase struct {
				async                           bool
				expectedCreateSuccessStatusCode int
				expectedUpdateSuccessStatusCode int
				expectedDeleteSuccessStatusCode int
				expectedBrokerFailureStatusCode int
				expectedSMCrashStatusCode       int
			}

			testCases := []testCase{
				{
					async:                           false,
					expectedCreateSuccessStatusCode: http.StatusCreated,
					expectedUpdateSuccessStatusCode: http.StatusOK,
					expectedDeleteSuccessStatusCode: http.StatusOK,
					expectedBrokerFailureStatusCode: http.StatusBadGateway,
					expectedSMCrashStatusCode:       http.StatusBadGateway,
				},
				{
					async:                           true,
					expectedCreateSuccessStatusCode: http.StatusAccepted,
					expectedUpdateSuccessStatusCode: http.StatusAccepted,
					expectedDeleteSuccessStatusCode: http.StatusAccepted,
					expectedBrokerFailureStatusCode: http.StatusAccepted,
					expectedSMCrashStatusCode:       http.StatusAccepted,
				},
			}

			createInstance := func(smClient *SMExpect, async bool, expectedStatusCode int) *httpexpect.Response {
				resp := smClient.POST(web.ServiceInstancesURL).
					WithQuery("async", async).
					WithJSON(postInstanceRequest).
					Expect().Status(expectedStatusCode)

				if resp.Raw().StatusCode == http.StatusCreated {
					obj := resp.JSON().Object()

					obj.ContainsKey("id").
						ValueEqual("platform_id", types.SMPlatform)

					instanceID = obj.Value("id").String().Raw()
				}

				return resp
			}

			patchInstance := func(smClient *SMExpect, async bool, instanceID string, expectedStatusCode int) *httpexpect.Response {
				return smClient.PATCH(web.ServiceInstancesURL+"/"+instanceID).
					WithQuery("async", async).
					WithJSON(patchInstanceRequest).
					Expect().Status(expectedStatusCode)
			}

			deleteInstance := func(smClient *SMExpect, async bool, expectedStatusCode int) *httpexpect.Response {
				return smClient.DELETE(web.ServiceInstancesURL+"/"+instanceID).
					WithQuery("async", async).
					Expect().
					Status(expectedStatusCode)
			}

			verificationHandler := func(bodyExpectations map[string]string, code int) func(req *http.Request) (int, map[string]interface{}) {
				return func(req *http.Request) (int, map[string]interface{}) {
					body, err := util.BodyToBytes(req.Body)
					Expect(err).ToNot(HaveOccurred())
					for k, v := range bodyExpectations {
						actualBodyValue := gjson.GetBytes(body, k).String()
						Expect(actualBodyValue).To(Equal(v))
					}

					return code, Object{}
				}
			}

			BeforeEach(func() {
				ID, err := uuid.NewV4()
				Expect(err).ToNot(HaveOccurred())
				var plans *httpexpect.Array
				brokerUtils, plans := prepareBrokerWithCatalog(ctx, ctx.SMWithOAuth)
				brokerID = brokerUtils.Broker.ID
				brokerUtils.BrokerWithTLS = ctx.RegisterBrokerWithRandomCatalogAndTLS(ctx.SMWithOAuth).BrokerWithTLS
				brokerServer = brokerUtils.Broker.BrokerServer
				brokerServerWithTLS = brokerUtils.BrokerWithTLS.BrokerServer
				brokerServerWithTLS.ShouldRecordRequests(false)
				brokerServer.ShouldRecordRequests(false)
				servicePlanID = plans.Element(0).Object().Value("id").String().Raw()
				anotherServicePlanCatalogID = plans.Element(1).Object().Value("catalog_id").String().Raw()
				anotherServicePlanID = plans.Element(1).Object().Value("id").String().Raw()

				postInstanceRequest = Object{
					"name":             "test-instance" + ID.String(),
					"service_plan_id":  servicePlanID,
					"maintenance_info": "{}",
				}

				prepareBrokerWithCatalog(ctx, ctx.SMWithOAuth)
				postInstanceRequestTLS, servicePlanIDWithTLS = brokerUtils.SetAuthContext(ctx.SMWithOAuth).
					GetServiceOfferings(brokerUtils.BrokerWithTLS.ID).GetServicePlans(0, "id").
					GetPlan(0, "id").
					GetAsServiceInstancePayload()

				patchInstanceRequest = Object{}
			})

			AfterEach(func() {
				ctx.CleanupAdditionalResources()
			})

			Describe("GET", func() {
				var instanceName string

				When("service instance contains tenant identifier in OSB context", func() {
					BeforeEach(func() {
						EnsurePlanVisibility(ctx.SMRepository, TenantIdentifier, types.SMPlatform, servicePlanID, TenantIDValue)
						resp := createInstance(ctx.SMWithOAuthForTenant, false, http.StatusCreated)
						instanceName = resp.JSON().Object().Value("name").String().Raw()
						Expect(instanceName).ToNot(BeEmpty())
					})

					It("labels instance with tenant identifier", func() {
						ctx.SMWithOAuthForTenant.GET(web.ServiceInstancesURL + "/" + instanceID).Expect().
							Status(http.StatusOK).
							JSON().
							Object().Path(fmt.Sprintf("$.labels[%s][*]", TenantIdentifier)).Array().Contains(TenantIDValue)
					})

					It("returns OSB context with tenant as part of the instance", func() {
						ctx.SMWithOAuthForTenant.GET(web.ServiceInstancesURL + "/" + instanceID).Expect().
							Status(http.StatusOK).
							JSON().
							Object().Value("context").Object().Equal(map[string]interface{}{
							"platform":       types.SMPlatform,
							"instance_name":  instanceName,
							TenantIdentifier: TenantIDValue,
						})
					})
				})

				When("service instance dashboard_url is not set", func() {
					BeforeEach(func() {
						postInstanceRequest["dashboard_url"] = ""
						EnsurePlanVisibility(ctx.SMRepository, TenantIdentifier, types.SMPlatform, postInstanceRequest["service_plan_id"].(string), TenantIDValue)
						createInstance(ctx.SMWithOAuthForTenant, false, http.StatusCreated)
					})

					It("doesn't return dashboard_url", func() {
						ctx.SMWithOAuthForTenant.GET(web.ServiceInstancesURL + "/" + instanceID).Expect().
							Status(http.StatusOK).JSON().Object().NotContainsKey("dashboard_url")
					})
				})
			})

			Describe("POST", func() {
				for _, testCase := range testCases {
					testCase := testCase
					Context(fmt.Sprintf("async = %t", testCase.async), func() {
						When("content type is not JSON", func() {
							It("returns 415", func() {
								ctx.SMWithOAuth.POST(web.ServiceInstancesURL).
									WithQuery("async", testCase.async).
									WithText("text").
									Expect().
									Status(http.StatusUnsupportedMediaType).
									JSON().Object().
									Keys().Contains("error", "description")
							})
						})

						When("Create service instance sm as a platform tls broker", func() {
							It("returns 202", func() {
								EnsurePlanVisibility(ctx.SMRepository, TenantIdentifier, types.SMPlatform, servicePlanIDWithTLS, TenantIDValue)
								ctx.SMWithOAuthForTenant.POST(web.ServiceInstancesURL).
									WithQuery("async", true).
									WithJSON(postInstanceRequestTLS).
									Expect().Status(http.StatusAccepted)

							})

							It("returns 201", func() {
								EnsurePlanVisibility(ctx.SMRepository, TenantIdentifier, types.SMPlatform, servicePlanIDWithTLS, TenantIDValue)
								ctx.SMWithOAuthForTenant.POST(web.ServiceInstancesURL).
									WithQuery("async", false).
									WithJSON(postInstanceRequestTLS).
									Expect().Status(http.StatusCreated)
							})
						})

						When("request body is not a valid JSON", func() {
							It("returns 400", func() {
								ctx.SMWithOAuth.POST(web.ServiceInstancesURL).
									WithQuery("async", testCase.async).
									WithText("invalid json").
									WithHeader("content-type", "application/json").
									Expect().
									Status(http.StatusBadRequest).
									JSON().Object().
									Keys().Contains("error", "description")
							})
						})

						When("a request body field is missing", func() {
							assertPOSTWhenFieldIsMissing := func(field string, expectedStatusCode int) {
								var servicePlanID string
								BeforeEach(func() {
									servicePlanID = postInstanceRequest["service_plan_id"].(string)
									delete(postInstanceRequest, field)
								})

								It("returns 4xx", func() {
									EnsurePlanVisibility(ctx.SMRepository, TenantIdentifier, types.SMPlatform, servicePlanID, TenantIDValue)
									ctx.SMWithOAuthForTenant.POST(web.ServiceInstancesURL).
										WithJSON(postInstanceRequest).
										WithQuery("async", testCase.async).
										Expect().
										Status(expectedStatusCode).
										JSON().Object().
										Keys().Contains("error", "description")
								})
							}

							assertPOSTReturns201WhenFieldIsMissing := func(field string) {
								BeforeEach(func() {
									delete(postInstanceRequest, field)
								})

								It("returns 201", func() {
									EnsurePlanVisibility(ctx.SMRepository, TenantIdentifier, types.SMPlatform, postInstanceRequest["service_plan_id"].(string), TenantIDValue)
									resp := createInstance(ctx.SMWithOAuthForTenant, testCase.async, testCase.expectedCreateSuccessStatusCode)
									instanceID, _ = VerifyOperationExists(ctx, resp.Header("Location").Raw(), OperationExpectations{
										Category:          types.CREATE,
										State:             types.SUCCEEDED,
										ResourceType:      types.ServiceInstanceType,
										Reschedulable:     false,
										DeletionScheduled: false,
									})

									VerifyResourceExists(ctx.SMWithOAuthForTenant, ResourceExpectations{
										ID:    instanceID,
										Type:  types.ServiceInstanceType,
										Ready: true,
									})
								})
							}

							Context("when id field is missing", func() {
								assertPOSTReturns201WhenFieldIsMissing("id")
							})

							Context("when name field is missing", func() {
								assertPOSTWhenFieldIsMissing("name", http.StatusBadRequest)
							})

							Context("when service_plan_id field is missing", func() {
								assertPOSTWhenFieldIsMissing("service_plan_id", http.StatusBadRequest)
							})

							Context("when maintenance_info field is missing", func() {
								assertPOSTReturns201WhenFieldIsMissing("maintenance_info")
							})
						})

						When("request body id field is provided", func() {
							It("should return 400", func() {
								EnsurePlanVisibility(ctx.SMRepository, TenantIdentifier, types.SMPlatform, postInstanceRequest["service_plan_id"].(string), "")
								postInstanceRequest["id"] = "test-instance-id"
								resp := ctx.SMWithOAuth.POST(web.ServiceInstancesURL).
									WithQuery("async", testCase.async).
									WithJSON(postInstanceRequest).
									Expect().Status(http.StatusBadRequest).JSON().Object()

								Expect(resp.Value("description").String().Raw()).To(ContainSubstring("providing specific resource id is forbidden"))
							})
						})

						When("request body platform_id field is provided", func() {
							Context("which is not service-manager platform", func() {
								It("should return 400", func() {
									postInstanceRequest["platform_id"] = "test-platform-id"
									ctx.SMWithOAuthForTenant.POST(web.ServiceInstancesURL).
										WithJSON(postInstanceRequest).
										WithQuery("async", testCase.async).
										Expect().Status(http.StatusBadRequest).JSON().Object().Value("error").Equal("InvalidTransfer")
								})
							})

							Context("which is service-manager platform", func() {
								It(fmt.Sprintf("should return %d", testCase.expectedCreateSuccessStatusCode), func() {
									postInstanceRequest["platform_id"] = types.SMPlatform
									EnsurePlanVisibility(ctx.SMRepository, TenantIdentifier, types.SMPlatform, postInstanceRequest["service_plan_id"].(string), TenantIDValue)
									createInstance(ctx.SMWithOAuthForTenant, testCase.async, testCase.expectedCreateSuccessStatusCode)
								})
							})
						})

						Context("OSB context", func() {
							BeforeEach(func() {
								brokerServer.ServiceInstanceHandlerFunc(http.MethodPut, http.MethodPut+"1", checkInstance)
								brokerServerWithTLS.ServiceInstanceHandlerFunc(http.MethodPut, http.MethodPut+"1", checkInstance)
							})

							It("enriches the osb context with the tenant and sm platform", func() {
								EnsurePlanVisibility(ctx.SMRepository, TenantIdentifier, types.SMPlatform, postInstanceRequest["service_plan_id"].(string), TenantIDValue)
								createInstance(ctx.SMWithOAuthForTenant, testCase.async, testCase.expectedCreateSuccessStatusCode)
							})
						})

						Context("instance visibility", func() {
							When("tenant doesn't have plan visibility", func() {
								It("returns 404", func() {
									createInstance(ctx.SMWithOAuthForTenant, testCase.async, http.StatusNotFound)
								})
							})

							When("tenant has plan visibility", func() {
								It(fmt.Sprintf("returns %d", testCase.expectedCreateSuccessStatusCode), func() {
									EnsurePlanVisibility(ctx.SMRepository, TenantIdentifier, types.SMPlatform, servicePlanID, TenantIDValue)
									createInstance(ctx.SMWithOAuthForTenant, testCase.async, testCase.expectedCreateSuccessStatusCode)
								})
							})

							When("plan has public visibility", func() {
								It(fmt.Sprintf("for tenant returns %d", testCase.expectedCreateSuccessStatusCode), func() {
									EnsurePublicPlanVisibility(ctx.SMRepository, servicePlanID)
									createInstance(ctx.SMWithOAuthForTenant, testCase.async, testCase.expectedCreateSuccessStatusCode)
								})
							})

							When("plan has public visibility and support specific platform", func() {
								It(fmt.Sprintf("for tenant returns %d", testCase.expectedCreateSuccessStatusCode), func() {
									EnsurePublicPlanVisibilityForPlatform(ctx.SMRepository, servicePlanID, types.SMPlatform)
									createInstance(ctx.SMWithOAuthForTenant, testCase.async, testCase.expectedCreateSuccessStatusCode)
								})
							})

							When("creating instance with same name", func() {
								BeforeEach(func() {
									EnsurePublicPlanVisibility(ctx.SMRepository, servicePlanID)
									postInstanceRequest["name"] = "same-instance-name"
									resp := createInstance(ctx.SMWithOAuthForTenant, testCase.async, testCase.expectedCreateSuccessStatusCode)

									instanceID, _ = VerifyOperationExists(ctx, resp.Header("Location").Raw(), OperationExpectations{
										Category:          types.CREATE,
										State:             types.SUCCEEDED,
										ResourceType:      types.ServiceInstanceType,
										Reschedulable:     false,
										DeletionScheduled: false,
									})

									VerifyResourceExists(ctx.SMWithOAuthForTenant, ResourceExpectations{
										ID:    instanceID,
										Type:  types.ServiceInstanceType,
										Ready: true,
									})
								})

								When("for the same tenant", func() {
									It("should reject", func() {
										statusCode := http.StatusAccepted
										if !testCase.async {
											statusCode = http.StatusConflict
										}

										resp := createInstance(ctx.SMWithOAuthForTenant, testCase.async, statusCode)

										instanceID, _ = VerifyOperationExists(ctx, resp.Header("Location").Raw(), OperationExpectations{
											Category:          types.CREATE,
											State:             types.FAILED,
											ResourceType:      types.ServiceInstanceType,
											Reschedulable:     false,
											DeletionScheduled: false,
										})

										VerifyResourceDoesNotExist(ctx.SMWithOAuthForTenant, ResourceExpectations{
											ID:   instanceID,
											Type: types.ServiceInstanceType,
										})
									})
								})

								When("for other tenant", func() {
									It("should accept", func() {
										otherTenantExpect := ctx.NewTenantExpect("tenancyClient", "other-tenant")
										resp := createInstance(otherTenantExpect, testCase.async, testCase.expectedCreateSuccessStatusCode)

										instanceID, _ = VerifyOperationExists(ctx, resp.Header("Location").Raw(), OperationExpectations{
											Category:          types.CREATE,
											State:             types.SUCCEEDED,
											ResourceType:      types.ServiceInstanceType,
											Reschedulable:     false,
											DeletionScheduled: false,
										})

										VerifyResourceExists(otherTenantExpect, ResourceExpectations{
											ID:    instanceID,
											Type:  types.ServiceInstanceType,
											Ready: true,
										})
									})
								})
							})
						})

						Context("broker scenarios", func() {
							BeforeEach(func() {
								EnsurePlanVisibility(ctx.SMRepository, TenantIdentifier, types.SMPlatform, servicePlanID, TenantIDValue)
							})

							When("a create operation is already in progress", func() {
								var doneChannel chan interface{}

								BeforeEach(func() {
									doneChannel = make(chan interface{})

									brokerServer.ServiceInstanceHandlerFunc(http.MethodPut, http.MethodPut+"1", ParameterizedHandler(http.StatusAccepted, Object{"async": true}))
									brokerServer.ServiceInstanceLastOpHandlerFunc(http.MethodPut+"1", DelayingHandler(doneChannel))

									resp := createInstance(ctx.SMWithOAuthForTenant, true, http.StatusAccepted)

									instanceID, _ = VerifyOperationExists(ctx, resp.Header("Location").Raw(), OperationExpectations{
										Category:          types.CREATE,
										State:             types.IN_PROGRESS,
										ResourceType:      types.ServiceInstanceType,
										Reschedulable:     true,
										DeletionScheduled: false,
									})

									VerifyResourceExists(ctx.SMWithOAuthForTenant, ResourceExpectations{
										ID:    instanceID,
										Type:  types.ServiceInstanceType,
										Ready: false,
									})
								})

								AfterEach(func() {
									close(doneChannel)
								})

								It("updates fail with operation in progress", func() {
									ctx.SMWithOAuthForTenant.PATCH(web.ServiceInstancesURL+"/"+instanceID).WithQuery("async", testCase.async).WithJSON(Object{}).
										Expect().Status(http.StatusUnprocessableEntity)
								})

								It("deletes succeed", func() {
									resp := ctx.SMWithOAuthForTenant.DELETE(web.ServiceInstancesURL+"/"+instanceID).WithQuery("async", testCase.async).
										Expect().StatusRange(httpexpect.Status2xx)

									instanceID, _ = VerifyOperationExists(ctx, resp.Header("Location").Raw(), OperationExpectations{
										Category:          types.DELETE,
										State:             types.SUCCEEDED,
										ResourceType:      types.ServiceInstanceType,
										Reschedulable:     false,
										DeletionScheduled: false,
									})

									VerifyResourceDoesNotExist(ctx.SMWithOAuthForTenant, ResourceExpectations{
										ID:   instanceID,
										Type: types.ServiceInstanceType,
									})
								})
							})

							When("plan does not exist", func() {
								BeforeEach(func() {
									postInstanceRequest["service_plan_id"] = "non-existing-id"
								})

								It("provision fails", func() {
									createInstance(ctx.SMWithOAuthForTenant, testCase.async, http.StatusNotFound)
								})
							})

							When("broker responds with synchronous success", func() {
								BeforeEach(func() {
									brokerServer.ServiceInstanceHandlerFunc(http.MethodPut, http.MethodPut+"1", ParameterizedHandler(http.StatusCreated, Object{"async": false}))
								})

								It("stores instance as ready=true and the operation as success, non rescheduable with no deletion scheduled", func() {
									resp := createInstance(ctx.SMWithOAuthForTenant, testCase.async, testCase.expectedCreateSuccessStatusCode)

									instanceID, _ = VerifyOperationExists(ctx, resp.Header("Location").Raw(), OperationExpectations{
										Category:          types.CREATE,
										State:             types.SUCCEEDED,
										ResourceType:      types.ServiceInstanceType,
										Reschedulable:     false,
										DeletionScheduled: false,
									})

									VerifyResourceExists(ctx.SMWithOAuthForTenant, ResourceExpectations{
										ID:    instanceID,
										Type:  types.ServiceInstanceType,
										Ready: true,
									})
								})
							})

							When("broker responds with asynchronous success", func() {
								BeforeEach(func() {
									brokerServer.ServiceInstanceHandlerFunc(http.MethodPut, http.MethodPut+"1", ParameterizedHandler(http.StatusAccepted, Object{"async": true}))
									brokerServer.ServiceInstanceLastOpHandlerFunc(http.MethodPut+"1", MultiplePollsRequiredHandler("in progress", "succeeded"))
								})

								It("polling broker last operation until operation succeeds and eventually marks operation as success", func() {
									resp := createInstance(ctx.SMWithOAuthForTenant, testCase.async, testCase.expectedCreateSuccessStatusCode)

									instanceID, _ = VerifyOperationExists(ctx, resp.Header("Location").Raw(), OperationExpectations{
										Category:          types.CREATE,
										State:             types.SUCCEEDED,
										ResourceType:      types.ServiceInstanceType,
										Reschedulable:     false,
										DeletionScheduled: false,
									})

									VerifyResourceExists(ctx.SMWithOAuthForTenant, ResourceExpectations{
										ID:    instanceID,
										Type:  types.ServiceInstanceType,
										Ready: true,
									})
								})

								if testCase.async {
									When("action timeout is reached while polling", func() {
										var newCtx *TestContext

										BeforeEach(func() {
											newCtx = t.ContextBuilder.WithEnvPreExtensions(func(set *pflag.FlagSet) {
												Expect(set.Set("operations.action_timeout", (2 * time.Second).String())).ToNot(HaveOccurred())
											}).BuildWithoutCleanup()

											brokerServer.ServiceInstanceHandlerFunc(http.MethodPut, http.MethodPut+"1", ParameterizedHandler(http.StatusAccepted, Object{"async": true}))
											brokerServer.ServiceInstanceLastOpHandlerFunc(http.MethodPut+"1", ParameterizedHandler(http.StatusOK, Object{"state": "in progress"}))
										})

										AfterEach(func() {
											ctx.SMWithBasic = newCtx.SMWithBasic
										})

										It("stores instance as ready false and the operation as reschedulable in progress", func() {
											resp := createInstance(newCtx.SMWithOAuthForTenant, true, http.StatusAccepted)

											instanceID, _ = VerifyOperationExists(newCtx, resp.Header("Location").Raw(), OperationExpectations{
												Category:          types.CREATE,
												State:             types.IN_PROGRESS,
												ResourceType:      types.ServiceInstanceType,
												Reschedulable:     true,
												DeletionScheduled: false,
											})

											VerifyResourceExists(newCtx.SMWithOAuthForTenant, ResourceExpectations{
												ID:    instanceID,
												Type:  types.ServiceInstanceType,
												Ready: false,
											})
										})
									})

									When("SM crashes while polling", func() {
										var newSMCtx *TestContext
										var isProvisioned atomic.Value

										BeforeEach(func() {
											newSMCtx = t.ContextBuilder.WithEnvPostExtensions(func(e env.Environment, servers map[string]FakeServer) {
												e.Set("server.shutdown_timeout", 1*time.Second)
											}).BuildWithoutCleanup()

											brokerServer.ServiceInstanceLastOpHandlerFunc(http.MethodPut+"1", func(_ *http.Request) (int, map[string]interface{}) {
												if isProvisioned.Load() != nil {
													return http.StatusOK, Object{"state": types.SUCCEEDED}
												} else {
													return http.StatusOK, Object{"state": types.IN_PROGRESS}
												}
											})
										})

										AfterEach(func() {
											ctx.SMWithBasic = newSMCtx.SMWithBasic
										})

										It("should restart polling through maintainer and eventually instance is set to ready", func() {
											resp := createInstance(newSMCtx.SMWithOAuthForTenant, testCase.async, testCase.expectedCreateSuccessStatusCode)

											operationExpectation := OperationExpectations{
												Category:          types.CREATE,
												State:             types.IN_PROGRESS,
												ResourceType:      types.ServiceInstanceType,
												Reschedulable:     true,
												DeletionScheduled: false,
											}

											instanceID, _ = VerifyOperationExists(newSMCtx, resp.Header("Location").Raw(), operationExpectation)
											VerifyResourceExists(newSMCtx.SMWithOAuthForTenant, ResourceExpectations{
												ID:    instanceID,
												Type:  types.ServiceInstanceType,
												Ready: false,
											})

											newSMCtx.CleanupAll(false)
											isProvisioned.Store(true)

											newSMCtx = t.ContextBuilder.WithEnvPostExtensions(func(e env.Environment, servers map[string]FakeServer) {
												e.Set("operations.action_timeout", 2*time.Second)
											}).BuildWithoutCleanup()
											defer newSMCtx.CleanupAll(false)

											operationExpectation.State = types.SUCCEEDED
											operationExpectation.Reschedulable = false

											instanceID, _ = VerifyOperationExists(ctx, resp.Header("Location").Raw(), operationExpectation)
											VerifyResourceExists(ctx.SMWithOAuthForTenant, ResourceExpectations{
												ID:    instanceID,
												Type:  types.ServiceInstanceType,
												Ready: true,
											})
										})
									})
								}

								When("polling responds with unexpected state and eventually with success state", func() {
									BeforeEach(func() {
										brokerServer.ServiceInstanceHandlerFunc(http.MethodPut, http.MethodPut+"1", ParameterizedHandler(http.StatusAccepted, Object{"async": true}))
										brokerServer.ServiceInstanceLastOpHandlerFunc(http.MethodPut+"1", MultiplePollsRequiredHandler("unknown", "succeeded"))
									})

									It("keeps polling and eventually updates the instance to ready true and operation to success", func() {
										resp := createInstance(ctx.SMWithOAuthForTenant, testCase.async, testCase.expectedCreateSuccessStatusCode)

										instanceID, _ = VerifyOperationExists(ctx, resp.Header("Location").Raw(), OperationExpectations{
											Category:          types.CREATE,
											State:             types.SUCCEEDED,
											ResourceType:      types.ServiceInstanceType,
											Reschedulable:     false,
											DeletionScheduled: false,
										})
										VerifyResourceExists(ctx.SMWithOAuthForTenant, ResourceExpectations{
											ID:    instanceID,
											Type:  types.ServiceInstanceType,
											Ready: true,
										})
									})
								})

								When("polling responds with unexpected state and eventually with failed state", func() {
									BeforeEach(func() {
										brokerServer.ServiceInstanceHandlerFunc(http.MethodPut, http.MethodPut+"2", ParameterizedHandler(http.StatusAccepted, Object{"async": true}))
										brokerServer.ServiceInstanceLastOpHandlerFunc(http.MethodPut+"2", MultiplePollsRequiredHandler("unknown", "failed"))
									})

									When("orphan mitigation deprovision synchronously succeeds", func() {
										BeforeEach(func() {
											brokerServer.ServiceInstanceHandlerFunc(http.MethodDelete, http.MethodDelete+"3", ParameterizedHandler(http.StatusOK, Object{"async": false}))
										})

										It("deletes the instance and marks the operation that triggered the orphan mitigation as failed with no deletion scheduled and not reschedulable", func() {
											resp := createInstance(ctx.SMWithOAuthForTenant, testCase.async, testCase.expectedBrokerFailureStatusCode)

											instanceID, _ = VerifyOperationExists(ctx, resp.Header("Location").Raw(), OperationExpectations{
												Category:          types.CREATE,
												State:             types.FAILED,
												ResourceType:      types.ServiceInstanceType,
												Reschedulable:     false,
												DeletionScheduled: false,
											})

											VerifyResourceDoesNotExist(ctx.SMWithOAuthForTenant, ResourceExpectations{
												ID:   instanceID,
												Type: types.ServiceInstanceType,
											})
										})
									})

									When("broker orphan mitigation deprovision synchronously fails with an unexpected status code", func() {
										BeforeEach(func() {
											brokerServer.ServiceInstanceHandlerFunc(http.MethodDelete, http.MethodDelete+"3", ParameterizedHandler(http.StatusBadRequest, Object{"error": "error"}))
										})

										AfterEach(func() {
											brokerServer.ResetHandlers()
										})

										It("keeps in the instance with ready false and marks the operation with deletion scheduled", func() {
											resp := createInstance(ctx.SMWithOAuthForTenant, testCase.async, testCase.expectedBrokerFailureStatusCode)

											instanceID, _ = VerifyOperationExists(ctx, resp.Header("Location").Raw(), OperationExpectations{
												Category:          types.CREATE,
												State:             types.FAILED,
												ResourceType:      types.ServiceInstanceType,
												Reschedulable:     false,
												DeletionScheduled: true,
											})

											VerifyResourceExists(ctx.SMWithOAuthForTenant, ResourceExpectations{
												ID:    instanceID,
												Type:  types.ServiceInstanceType,
												Ready: false,
											})
										})
									})

									When("broker orphan mitigation deprovision synchronously fails with an error that will continue further orphan mitigation and eventually succeed", func() {
										BeforeEach(func() {
											brokerServer.ServiceInstanceHandlerFunc(http.MethodDelete, http.MethodDelete+"3", MultipleErrorsBeforeSuccessHandler(
												http.StatusInternalServerError, http.StatusOK,
												Object{"error": "error"}, Object{"async": false},
											))
										})

										It("deletes the instance and marks the operation that triggered the orphan mitigation as failed with no deletion scheduled and not reschedulable", func() {
											resp := createInstance(ctx.SMWithOAuthForTenant, testCase.async, testCase.expectedBrokerFailureStatusCode)

											instanceID, _ = VerifyOperationExists(ctx, resp.Header("Location").Raw(), OperationExpectations{
												Category:          types.CREATE,
												State:             types.FAILED,
												ResourceType:      types.ServiceInstanceType,
												Reschedulable:     false,
												DeletionScheduled: false,
											})

											VerifyResourceDoesNotExist(ctx.SMWithOAuthForTenant, ResourceExpectations{
												ID:   instanceID,
												Type: types.ServiceInstanceType,
											})
										})
									})
								})

								When("polling returns an unexpected status code", func() {
									BeforeEach(func() {
										brokerServer.ServiceInstanceHandlerFunc(http.MethodPut, http.MethodPut+"3", ParameterizedHandler(http.StatusAccepted, Object{"async": true}))
										brokerServer.ServiceInstanceLastOpHandlerFunc(http.MethodPut+"3", ParameterizedHandler(http.StatusInternalServerError, Object{"error": "error"}))
									})

									It("stores the instance as ready false and marks the operation as reschedulable", func() {
										resp := createInstance(ctx.SMWithOAuthForTenant, testCase.async, testCase.expectedBrokerFailureStatusCode)

										instanceID, _ = VerifyOperationExists(ctx, resp.Header("Location").Raw(), OperationExpectations{
											Category:          types.CREATE,
											State:             types.FAILED,
											ResourceType:      types.ServiceInstanceType,
											Reschedulable:     true,
											DeletionScheduled: false,
										})

										VerifyResourceExists(ctx.SMWithOAuthForTenant, ResourceExpectations{
											ID:    instanceID,
											Type:  types.ServiceInstanceType,
											Ready: false,
										})
									})
								})
							})

							if testCase.async {
								When("SM crashes after storing operation before storing resource", func() {
									var newSMCtx *TestContext

									BeforeEach(func() {
										newSMCtx = t.ContextBuilder.WithEnvPostExtensions(func(e env.Environment, servers map[string]FakeServer) {
											e.Set("server.shutdown_timeout", 1*time.Second)
										}).BuildWithoutCleanup()

										brokerServer.ServiceInstanceHandlerFunc(http.MethodDelete, http.MethodDelete+"3", ParameterizedHandler(http.StatusAccepted, Object{"async": true}))
										brokerServer.ServiceInstanceLastOpHandlerFunc(http.MethodDelete+"3", func(_ *http.Request) (int, map[string]interface{}) {
											return http.StatusOK, Object{"state": "succeeded"}
										})
									})

									AfterEach(func() {
										ctx.SMWithBasic = newSMCtx.SMWithBasic
									})

									It("Should mark operation as failed and trigger orphan mitigation", func() {
										opChan := make(chan *types.Operation)
										defer close(opChan)

										opCriteria := []query.Criterion{
											query.ByField(query.EqualsOperator, "type", string(types.CREATE)),
											query.ByField(query.EqualsOperator, "state", string(types.IN_PROGRESS)),
											query.ByField(query.EqualsOperator, "resource_type", string(types.ServiceInstanceType)),
											query.ByField(query.EqualsOperator, "reschedule", "false"),
											query.ByField(query.EqualsOperator, "deletion_scheduled", operations.ZeroTime),
										}

										go func() {
											for {
												object, err := ctx.SMRepository.Get(context.TODO(), types.OperationType, opCriteria...)
												if err == nil {
													newSMCtx.CleanupAll(false)
													opChan <- object.(*types.Operation)
													break
												}
											}
										}()

										createInstance(newSMCtx.SMWithOAuthForTenant, testCase.async, testCase.expectedSMCrashStatusCode)
										operation := <-opChan

										VerifyResourceDoesNotExist(ctx.SMWithOAuthForTenant, ResourceExpectations{
											ID:   operation.ResourceID,
											Type: types.ServiceInstanceType,
										})

										anotherSMCtx := t.ContextBuilder.WithEnvPostExtensions(func(e env.Environment, servers map[string]FakeServer) {
											e.Set("operations.action_timeout", 2*time.Second)
											e.Set("operations.cleanup_interval", 2*time.Second)
										}).BuildWithoutCleanup()
										defer anotherSMCtx.CleanupAll(false)

										operationExpectation := OperationExpectations{
											Category:          types.CREATE,
											State:             types.FAILED,
											ResourceType:      types.ServiceInstanceType,
											Reschedulable:     false,
											DeletionScheduled: false,
										}

										instanceID, _ = VerifyOperationExists(ctx, fmt.Sprintf("%s/%s%s/%s", web.ServiceInstancesURL, operation.ResourceID, web.ResourceOperationsURL, operation.ID), operationExpectation)
										VerifyResourceDoesNotExist(ctx.SMWithOAuthForTenant, ResourceExpectations{
											ID:   instanceID,
											Type: types.ServiceInstanceType,
										})
									})
								})
							}

							When("provision responds with error due to stopped broker", func() {
								BeforeEach(func() {
									brokerServer.Close()
									delete(ctx.Servers, BrokerServerPrefix+brokerID)
								})

								It("does not store instance in SMDB and marks operation with failed", func() {
									resp := createInstance(ctx.SMWithOAuthForTenant, testCase.async, testCase.expectedBrokerFailureStatusCode)

									instanceID, _ = VerifyOperationExists(ctx, resp.Header("Location").Raw(), OperationExpectations{
										Category:          types.CREATE,
										State:             types.FAILED,
										ResourceType:      types.ServiceInstanceType,
										Reschedulable:     false,
										DeletionScheduled: false,
									})

									VerifyResourceDoesNotExist(ctx.SMWithOAuthForTenant, ResourceExpectations{
										ID:   instanceID,
										Type: types.ServiceInstanceType,
									})
								})
							})

							When("provision responds with error that does not require orphan mitigation", func() {
								BeforeEach(func() {
									brokerServer.ServiceInstanceHandlerFunc(http.MethodPut, http.MethodPut+"3", ParameterizedHandler(http.StatusBadRequest, Object{"error": "error"}))
								})

								It("does not store the instance and marks the operation as failed, non rescheduable with empty deletion scheduled", func() {
									resp := createInstance(ctx.SMWithOAuthForTenant, testCase.async, testCase.expectedBrokerFailureStatusCode)

									instanceID, _ = VerifyOperationExists(ctx, resp.Header("Location").Raw(), OperationExpectations{
										Category:          types.CREATE,
										State:             types.FAILED,
										ResourceType:      types.ServiceInstanceType,
										Reschedulable:     false,
										DeletionScheduled: false,
									})

									VerifyResourceDoesNotExist(ctx.SMWithOAuthForTenant, ResourceExpectations{
										ID:   instanceID,
										Type: types.ServiceInstanceType,
									})
								})
							})

							When("provision responds with error that requires orphan mitigation", func() {
								BeforeEach(func() {
									brokerServer.ServiceInstanceHandlerFunc(http.MethodPut, http.MethodPut+"3", ParameterizedHandler(http.StatusInternalServerError, Object{"error": "error"}))
								})

								AfterEach(func() {
									brokerServer.ResetHandlers()
								})

								When("orphan mitigation deprovision asynchronously succeeds", func() {
									BeforeEach(func() {
										brokerServer.ServiceInstanceHandlerFunc(http.MethodDelete, http.MethodDelete+"3", ParameterizedHandler(http.StatusAccepted, Object{"async": true}))
										brokerServer.ServiceInstanceLastOpHandlerFunc(http.MethodDelete+"3", ParameterizedHandler(http.StatusOK, Object{"state": "succeeded"}))
									})

									It("deletes the instance and marks the operation that triggered the orphan mitigation as failed with no deletion scheduled and not reschedulable", func() {
										resp := createInstance(ctx.SMWithOAuthForTenant, testCase.async, testCase.expectedBrokerFailureStatusCode)

										instanceID, _ = VerifyOperationExists(ctx, resp.Header("Location").Raw(), OperationExpectations{
											Category:          types.CREATE,
											State:             types.FAILED,
											ResourceType:      types.ServiceInstanceType,
											Reschedulable:     false,
											DeletionScheduled: false,
										})

										VerifyResourceDoesNotExist(ctx.SMWithOAuthForTenant, ResourceExpectations{
											ID:   instanceID,
											Type: types.ServiceInstanceType,
										})
									})

									When("maximum deletion timeout has been reached", func() {
										var newCtx *TestContext

										BeforeEach(func() {
											newCtx = t.ContextBuilder.WithEnvPreExtensions(func(set *pflag.FlagSet) {
												Expect(set.Set("operations.reconciliation_operation_timeout", (2 * time.Millisecond).String())).ToNot(HaveOccurred())
											}).BuildWithoutCleanup()
										})

										AfterEach(func() {
											ctx.SMWithBasic = newCtx.SMWithBasic
										})

										It("keeps the instance as ready false and marks the operation as deletion scheduled", func() {
											resp := createInstance(newCtx.SMWithOAuthForTenant, testCase.async, testCase.expectedBrokerFailureStatusCode)

											instanceID, _ = VerifyOperationExists(newCtx, resp.Header("Location").Raw(), OperationExpectations{
												Category:          types.CREATE,
												State:             types.FAILED,
												ResourceType:      types.ServiceInstanceType,
												Reschedulable:     false,
												DeletionScheduled: true,
											})

											VerifyResourceExists(newCtx.SMWithOAuthForTenant, ResourceExpectations{
												ID:    instanceID,
												Type:  types.ServiceInstanceType,
												Ready: false,
											})
										})
									})
								})

								if testCase.async {
									When("broker orphan mitigation deprovision asynchronously keeps failing with an error while polling", func() {
										BeforeEach(func() {
											brokerServer.ServiceInstanceHandlerFunc(http.MethodDelete, http.MethodDelete+"3", ParameterizedHandler(http.StatusAccepted, Object{"async": true}))
											brokerServer.ServiceInstanceLastOpHandlerFunc(http.MethodDelete+"3", ParameterizedHandler(http.StatusBadRequest, Object{"error": "error"}))
										})

										It("keeps the instance as ready false and marks the operation as deletion scheduled", func() {
											resp := createInstance(ctx.SMWithOAuthForTenant, true, http.StatusAccepted)

											instanceID, _ = VerifyOperationExists(ctx, resp.Header("Location").Raw(), OperationExpectations{
												Category:          types.CREATE,
												State:             types.FAILED,
												ResourceType:      types.ServiceInstanceType,
												Reschedulable:     true,
												DeletionScheduled: true,
											})

											VerifyResourceExists(ctx.SMWithOAuthForTenant, ResourceExpectations{
												ID:    instanceID,
												Type:  types.ServiceInstanceType,
												Ready: false,
											})
										})
									})
								}

								When("SM crashes while orphan mitigating", func() {
									var newSMCtx *TestContext
									var isDeprovisioned atomic.Value

									BeforeEach(func() {
										newSMCtx = t.ContextBuilder.WithEnvPostExtensions(func(e env.Environment, servers map[string]FakeServer) {
											e.Set("server.shutdown_timeout", 1*time.Second)
										}).BuildWithoutCleanup()

										brokerServer.ServiceInstanceHandlerFunc(http.MethodDelete, http.MethodDelete+"3", ParameterizedHandler(http.StatusAccepted, Object{"async": true}))
										brokerServer.ServiceInstanceLastOpHandlerFunc(http.MethodDelete+"3", func(_ *http.Request) (int, map[string]interface{}) {
											if isDeprovisioned.Load() != nil {
												return http.StatusOK, Object{"state": "succeeded"}
											} else {
												return http.StatusOK, Object{"state": "in progress"}
											}
										})
									})

									AfterEach(func() {
										ctx.SMWithBasic = newSMCtx.SMWithBasic
									})

									It("should restart orphan mitigation through maintainer and eventually succeeds", func() {
										resp := createInstance(newSMCtx.SMWithOAuthForTenant, testCase.async, testCase.expectedBrokerFailureStatusCode)

										operationExpectations := OperationExpectations{
											Category:          types.CREATE,
											State:             types.FAILED,
											ResourceType:      types.ServiceInstanceType,
											Reschedulable:     true,
											DeletionScheduled: true,
										}

										instanceID, _ = VerifyOperationExists(newSMCtx, resp.Header("Location").Raw(), operationExpectations)

										newSMCtx.CleanupAll(false)
										isDeprovisioned.Store(true)

										newSMCtx = t.ContextBuilder.WithEnvPostExtensions(func(e env.Environment, servers map[string]FakeServer) {
											e.Set("operations.action_timeout", 2*time.Second)
										}).BuildWithoutCleanup()
										defer newSMCtx.CleanupAll(false)

										operationExpectations.DeletionScheduled = false
										operationExpectations.Reschedulable = false
										instanceID, _ = VerifyOperationExists(ctx, resp.Header("Location").Raw(), operationExpectations)

										VerifyResourceDoesNotExist(ctx.SMWithOAuthForTenant, ResourceExpectations{
											ID:   instanceID,
											Type: types.ServiceInstanceType,
										})
									})
								})

								When("broker orphan mitigation deprovision asynchronously fails with an error that will continue further orphan mitigation and eventually succeed", func() {
									BeforeEach(func() {
										brokerServer.ServiceInstanceHandlerFunc(http.MethodDelete, http.MethodDelete+"3", ParameterizedHandler(http.StatusAccepted, Object{"async": true}))

										brokerServer.ServiceInstanceLastOpHandlerFunc(http.MethodDelete+"3", MultipleErrorsBeforeSuccessHandler(
											http.StatusOK, http.StatusOK,
											Object{"state": "failed"}, Object{"state": "succeeded"},
										))
									})

									It("deletes the instance and marks the operation that triggered the orphan mitigation as failed with no deletion scheduled and not reschedulable", func() {
										resp := createInstance(ctx.SMWithOAuthForTenant, testCase.async, testCase.expectedBrokerFailureStatusCode)

										instanceID, _ = VerifyOperationExists(ctx, resp.Header("Location").Raw(), OperationExpectations{
											Category:          types.CREATE,
											State:             types.FAILED,
											ResourceType:      types.ServiceInstanceType,
											Reschedulable:     false,
											DeletionScheduled: false,
										})

										VerifyResourceDoesNotExist(ctx.SMWithOAuthForTenant, ResourceExpectations{
											ID:   instanceID,
											Type: types.ServiceInstanceType,
										})
									})
								})
							})

							When("provision responds with error due to time out", func() {
								var doneChannel chan interface{}
								var newCtx *TestContext

								BeforeEach(func() {
									doneChannel = make(chan interface{})
									newCtx = t.ContextBuilder.WithEnvPreExtensions(func(set *pflag.FlagSet) {
										Expect(set.Set("httpclient.response_header_timeout", (2 * time.Second).String())).ToNot(HaveOccurred())
									}).BuildWithoutCleanup()

									brokerServer.ServiceInstanceHandlerFunc(http.MethodPut, http.MethodPut+"1", DelayingHandler(doneChannel))
									brokerServer.ServiceInstanceHandlerFunc(http.MethodDelete, http.MethodDelete+"1", ParameterizedHandler(http.StatusOK, Object{}))
								})

								AfterEach(func() {
									ctx.SMWithBasic = newCtx.SMWithBasic
								})

								It("orphan mitigates the instance", func() {
									resp := createInstance(newCtx.SMWithOAuthForTenant, testCase.async, testCase.expectedBrokerFailureStatusCode)
									<-time.After(2100 * time.Millisecond)
									close(doneChannel)
									instanceID, _ = VerifyOperationExists(newCtx, resp.Header("Location").Raw(), OperationExpectations{
										Category:          types.CREATE,
										State:             types.FAILED,
										ResourceType:      types.ServiceInstanceType,
										Reschedulable:     false,
										DeletionScheduled: false,
									})

									VerifyResourceDoesNotExist(newCtx.SMWithOAuthForTenant, ResourceExpectations{
										ID:   instanceID,
										Type: types.ServiceInstanceType,
									})
								})
							})
						})
					})
				}
			})

			Describe("PATCH", func() {
				for _, testCase := range testCases {
					testCase := testCase
					Context(fmt.Sprintf("async = %t", testCase.async), func() {
						When("instance is missing", func() {
							It("returns 404", func() {
								ctx.SMWithOAuthForTenant.PATCH(web.ServiceInstancesURL+"/no_such_id").
									WithQuery("async", testCase.async).
									WithJSON(postInstanceRequest).
									Expect().Status(http.StatusNotFound).
									JSON().Object().
									Keys().Contains("error", "description")
							})
						})

						When("instance exists in a platform different from service manager", func() {
							const (
								brokerAPIVersionHeaderKey   = "X-Broker-API-Version"
								brokerAPIVersionHeaderValue = "2.13"
								SID                         = "abc1234"
							)

							var serviceID string
							var planID string

							BeforeEach(func() {
								serviceID = ""
								planID = ""
								brokerServer.ServiceInstanceHandlerFunc(http.MethodPut, http.MethodPut, verificationHandler(map[string]string{
									"context." + TenantIdentifier: TenantIDValue,
								}, http.StatusCreated))
								brokerServer.BindingHandlerFunc(http.MethodPut, http.MethodPut, verificationHandler(map[string]string{
									"context." + TenantIdentifier: TenantIDValue,
								}, http.StatusCreated))
								brokerServer.ServiceInstanceHandlerFunc(http.MethodPatch, http.MethodPatch, verificationHandler(map[string]string{
									"context." + TenantIdentifier: TenantIDValue,
								}, http.StatusOK))
							})

							JustBeforeEach(func() {
								Expect(serviceID).ToNot(BeEmpty())
								Expect(planID).ToNot(BeEmpty())
								EnsurePlanVisibility(ctx.SMRepository, TenantIdentifier, ctx.TestPlatform.ID, findPlanIDForCatalogID(ctx, brokerID, serviceID, planID), TenantIDValue)

								ctx.SMWithBasic.PUT("/v1/osb/"+brokerID+"/v2/service_instances/"+SID).
									WithHeader(brokerAPIVersionHeaderKey, brokerAPIVersionHeaderValue).
									WithJSON(Object{
										"service_id": serviceID,
										"plan_id":    planID,
										"context": Object{
											TenantIdentifier: TenantIDValue,
										},
									}).
									Expect().Status(http.StatusCreated)

								ctx.SMWithOAuth.GET(web.ServiceInstancesURL + "/" + SID).
									Expect().
									Status(http.StatusOK).
									JSON().Object().Value("platform_id").Equal(ctx.TestPlatform.ID)
							})

							When("platform_id provided in request body", func() {
								Context("which is not service-manager platform", func() {
									BeforeEach(func() {
										serviceID = service1CatalogID
										planID = plan1CatalogID
									})

									It("should return 400", func() {
										ctx.SMWithOAuthForTenant.PATCH(web.ServiceInstancesURL+"/"+SID).
											WithQuery("async", testCase.async).
											WithJSON(Object{"platform_id": "another-platform-id"}).
											Expect().Status(http.StatusBadRequest)

										objAfterOp := VerifyResourceExists(ctx.SMWithOAuthForTenant, ResourceExpectations{
											ID:    SID,
											Type:  types.ServiceInstanceType,
											Ready: true,
										})

										objAfterOp.Value("platform_id").Equal(ctx.TestPlatform.ID)
									})
								})

								Context("which is service-manager platform", func() {
									Context("when plan does not support the platform", func() {
										BeforeEach(func() {
											serviceID = service1CatalogID
											planID = planNotSupportingSMPlatform
										})

										It("should return 400", func() {
											ctx.SMWithOAuthForTenant.PATCH(web.ServiceInstancesURL+"/"+SID).
												WithQuery("async", testCase.async).
												WithJSON(Object{"platform_id": types.SMPlatform}).
												Expect().Status(http.StatusBadRequest).
												JSON().Object().Value("error").Equal("UnsupportedPlatform")
										})
									})

									Context("when service does not support context updates", func() {
										BeforeEach(func() {
											serviceID = serviceNotSupportingContextUpdates
											planID = plan1CatalogID
										})

										It("should return 400", func() {
											ctx.SMWithOAuthForTenant.PATCH(web.ServiceInstancesURL+"/"+SID).
												WithQuery("async", testCase.async).
												WithJSON(Object{"platform_id": types.SMPlatform}).
												Expect().Status(http.StatusBadRequest).
												JSON().Object().Value("error").Equal("UnsupportedContextUpdate")
										})
									})

									Context("when plan supports the platform and service supports context updates", func() {
										BeforeEach(func() {
											serviceID = service1CatalogID
											planID = plan1CatalogID
										})

										It("should return 2xx and allow management of the transferred instance in SMaaP but not in old platform", func() {
											var bindingID string

											By("verify patch request for instance transfer to SMaaP succeeds")
											resp := ctx.SMWithOAuthForTenant.PATCH(web.ServiceInstancesURL+"/"+SID).
												WithQuery("async", testCase.async).
												WithJSON(Object{"platform_id": types.SMPlatform}).
												Expect().Status(testCase.expectedUpdateSuccessStatusCode)

											instanceID, _ = VerifyOperationExists(ctx, resp.Header("Location").Raw(), OperationExpectations{
												Category:          types.UPDATE,
												State:             types.SUCCEEDED,
												ResourceType:      types.ServiceInstanceType,
												Reschedulable:     false,
												DeletionScheduled: false,
											})

											Expect(instanceID).To(Equal(SID))

											objAfterOp := VerifyResourceExists(ctx.SMWithOAuthForTenant, ResourceExpectations{
												ID:    instanceID,
												Type:  types.ServiceInstanceType,
												Ready: true,
											})

											By("verify instance is transferred to SMaaP")
											objAfterOp.Value("platform_id").Equal(types.SMPlatform)

											By("verify instance updates in SMaaP still works after transfer")
											resp = ctx.SMWithOAuthForTenant.PATCH(web.ServiceInstancesURL+"/"+SID).
												WithQuery("async", testCase.async).
												WithJSON(Object{}).
												Expect().Status(testCase.expectedUpdateSuccessStatusCode)

											instanceID, _ = VerifyOperationExists(ctx, resp.Header("Location").Raw(), OperationExpectations{
												Category:          types.UPDATE,
												State:             types.SUCCEEDED,
												ResourceType:      types.ServiceInstanceType,
												Reschedulable:     false,
												DeletionScheduled: false,
											})

											By("verify instance updates old platform does not work after transfer")
											ctx.SMWithBasic.PATCH("/v1/osb/"+brokerID+"/v2/service_instances/"+SID).
												WithHeader(brokerAPIVersionHeaderKey, brokerAPIVersionHeaderValue).
												WithJSON(Object{
													"service_id": service1CatalogID,
												}).
												Expect().Status(http.StatusNotFound)

											By("verify instance binds in SMaaP still works after transfer")
											resp = ctx.SMWithOAuthForTenant.POST(web.ServiceBindingsURL).
												WithQuery("async", testCase.async).
												WithJSON(Object{
													"name":                "binding-to-transferred-instance",
													"service_instance_id": SID,
												}).
												Expect().
												Status(testCase.expectedCreateSuccessStatusCode)

											bindingID, _ = VerifyOperationExists(ctx, resp.Header("Location").Raw(), OperationExpectations{
												Category:          types.CREATE,
												State:             types.SUCCEEDED,
												ResourceType:      types.ServiceBindingType,
												Reschedulable:     false,
												DeletionScheduled: false,
											})

											By("verify instance unbind in SMaaP still works after transfer")
											resp = ctx.SMWithOAuthForTenant.DELETE(web.ServiceBindingsURL+"/"+bindingID).
												WithQuery("async", testCase.async).
												Expect().
												Status(testCase.expectedDeleteSuccessStatusCode)

											VerifyOperationExists(ctx, resp.Header("Location").Raw(), OperationExpectations{
												Category:          types.DELETE,
												State:             types.SUCCEEDED,
												ResourceType:      types.ServiceBindingType,
												Reschedulable:     false,
												DeletionScheduled: false,
											})

											VerifyResourceDoesNotExist(ctx.SMWithOAuthForTenant, ResourceExpectations{
												ID:   bindingID,
												Type: types.ServiceBindingType,
											})

											By("verify instance binds in old platform does not work after transfer")
											ctx.SMWithBasic.PUT("/v1/osb/"+brokerID+"/v2/service_instances/"+SID+"/service_bindings/"+bindingID).
												WithHeader(brokerAPIVersionHeaderKey, brokerAPIVersionHeaderValue).
												WithJSON(Object{}).
												Expect().Status(http.StatusNotFound)

											By("verify instance unbind in old platform does not after transfer")
											ctx.SMWithBasic.DELETE("/v1/osb/"+brokerID+"/v2/service_instances/"+SID+"/service_bindings/"+bindingID).
												WithHeader(brokerAPIVersionHeaderKey, brokerAPIVersionHeaderValue).
												WithJSON(Object{}).
												Expect().Status(http.StatusNotFound)

											By("verify instance deprovision in old platform does not after transfer")
											ctx.SMWithBasic.DELETE("/v1/osb/"+brokerID+"/v2/service_instances/"+SID).
												WithHeader(brokerAPIVersionHeaderKey, brokerAPIVersionHeaderValue).
												Expect().Status(http.StatusNotFound)

											By("verify instance deprovision in SMaaP still works after transfer")
											resp = ctx.SMWithOAuthForTenant.DELETE(web.ServiceInstancesURL+"/"+SID).
												WithQuery("async", testCase.async).
												WithJSON(Object{}).
												Expect().Status(testCase.expectedDeleteSuccessStatusCode)

											instanceID, _ = VerifyOperationExists(ctx, resp.Header("Location").Raw(), OperationExpectations{
												Category:          types.DELETE,
												State:             types.SUCCEEDED,
												ResourceType:      types.ServiceInstanceType,
												Reschedulable:     false,
												DeletionScheduled: false,
											})

											VerifyResourceDoesNotExist(ctx.SMWithOAuthForTenant, ResourceExpectations{
												ID:   instanceID,
												Type: types.ServiceInstanceType,
											})
										})
									})
								})
							})

							When("platform_id is not provided in request body", func() {
								BeforeEach(func() {
									serviceID = service1CatalogID
									planID = plan1CatalogID
								})

								It("returns 404", func() {
									ctx.SMWithOAuthForTenant.PATCH(web.ServiceInstancesURL+"/"+SID).
										WithQuery("async", testCase.async).
										WithJSON(Object{}).
										Expect().Status(http.StatusNotFound)
								})
							})
						})

						When("instance exists in service manager platform", func() {
							BeforeEach(func() {
								EnsurePlanVisibility(ctx.SMRepository, TenantIdentifier, types.SMPlatform, postInstanceRequest["service_plan_id"].(string), TenantIDValue)
								resp := createInstance(ctx.SMWithOAuthForTenant, testCase.async, testCase.expectedCreateSuccessStatusCode)

								instanceID, _ = VerifyOperationExists(ctx, resp.Header("Location").Raw(), OperationExpectations{
									Category:          types.CREATE,
									State:             types.SUCCEEDED,
									ResourceType:      types.ServiceInstanceType,
									Reschedulable:     false,
									DeletionScheduled: false,
								})

								VerifyResourceExists(ctx.SMWithOAuthForTenant, ResourceExpectations{
									ID:    instanceID,
									Type:  types.ServiceInstanceType,
									Ready: true,
								})
							})

							When("content type is not JSON", func() {
								It("returns 415", func() {
									ctx.SMWithOAuth.PATCH(web.ServiceInstancesURL+"/"+instanceID).
										WithQuery("async", testCase.async).
										WithText("text").
										Expect().Status(http.StatusUnsupportedMediaType).
										JSON().Object().
										Keys().Contains("error", "description")
								})
							})

							When("request body is not valid JSON", func() {
								It("returns 400", func() {
									ctx.SMWithOAuth.PATCH(web.ServiceInstancesURL+"/"+instanceID).
										WithQuery("async", testCase.async).
										WithText("invalid json").
										WithHeader("content-type", "application/json").
										Expect().
										Status(http.StatusBadRequest).
										JSON().Object().
										Keys().Contains("error", "description")
								})
							})

							When("created_at provided in body", func() {
								It("should not change created at", func() {
									createdAt := "2015-01-01T00:00:00Z"

									resp := ctx.SMWithOAuthForTenant.PATCH(web.ServiceInstancesURL+"/"+instanceID).
										WithJSON(Object{"created_at": createdAt}).
										WithQuery("async", testCase.async).
										Expect().
										Status(testCase.expectedUpdateSuccessStatusCode)

									instanceID, _ = VerifyOperationExists(ctx, resp.Header("Location").Raw(), OperationExpectations{
										Category:          types.UPDATE,
										State:             types.SUCCEEDED,
										ResourceType:      types.ServiceInstanceType,
										Reschedulable:     false,
										DeletionScheduled: false,
									})

									objAfterUpdate := VerifyResourceExists(ctx.SMWithOAuthForTenant, ResourceExpectations{
										ID:    instanceID,
										Type:  types.ServiceInstanceType,
										Ready: true,
									})

									objAfterUpdate.
										ContainsKey("created_at").
										ValueNotEqual("created_at", createdAt)
								})
							})

							When("platform_id provided in body", func() {
								AfterEach(func() {
									objAfterUpdate := VerifyResourceExists(ctx.SMWithOAuthForTenant, ResourceExpectations{
										ID:    instanceID,
										Type:  types.ServiceInstanceType,
										Ready: true,
									})

									objAfterUpdate.
										ContainsKey("platform_id").
										ValueEqual("platform_id", types.SMPlatform)
								})

								Context("which is not service-manager platform", func() {
									It("should return 400", func() {
										ctx.SMWithOAuth.PATCH(web.ServiceInstancesURL+"/"+instanceID).
											WithQuery("async", testCase.async).
											WithJSON(Object{"platform_id": "test-platform-id"}).
											Expect().Status(http.StatusBadRequest)
									})
								})

								Context("which is service-manager platform", func() {
									It("should return 200", func() {
										resp := ctx.SMWithOAuthForTenant.PATCH(web.ServiceInstancesURL+"/"+instanceID).
											WithQuery("async", testCase.async).
											WithJSON(Object{"platform_id": types.SMPlatform}).
											Expect().Status(testCase.expectedUpdateSuccessStatusCode)

										instanceID, _ = VerifyOperationExists(ctx, resp.Header("Location").Raw(), OperationExpectations{
											Category:          types.UPDATE,
											State:             types.SUCCEEDED,
											ResourceType:      types.ServiceInstanceType,
											Reschedulable:     false,
											DeletionScheduled: false,
										})
									})
								})
							})

							When("fields are updated one by one", func() {
								It("returns 200", func() {
									for _, prop := range []string{"name", "maintenance_info", "service_plan_id"} {
										updatedBrokerJSON := Object{}
										if prop == "service_plan_id" {
											EnsurePlanVisibility(ctx.SMRepository, TenantIdentifier, types.SMPlatform, anotherServicePlanID, TenantIDValue)
											updatedBrokerJSON[prop] = anotherServicePlanID
										} else {
											updatedBrokerJSON[prop] = "updated-" + prop
										}

										resp := ctx.SMWithOAuthForTenant.PATCH(web.ServiceInstancesURL+"/"+instanceID).
											WithQuery("async", testCase.async).
											WithJSON(updatedBrokerJSON).
											Expect().
											Status(testCase.expectedUpdateSuccessStatusCode)

										instanceID, _ = VerifyOperationExists(ctx, resp.Header("Location").Raw(), OperationExpectations{
											Category:          types.UPDATE,
											State:             types.SUCCEEDED,
											ResourceType:      types.ServiceInstanceType,
											Reschedulable:     false,
											DeletionScheduled: false,
										})

										objAfterUpdate := VerifyResourceExists(ctx.SMWithOAuthForTenant, ResourceExpectations{
											ID:    instanceID,
											Type:  types.ServiceInstanceType,
											Ready: true,
										})

										objAfterUpdate.
											ContainsMap(updatedBrokerJSON)
									}
								})
							})

							Context("OSB context", func() {
								BeforeEach(func() {
									brokerServer.ServiceInstanceHandlerFunc(http.MethodPatch, http.MethodPatch+"1", func(req *http.Request) (int, map[string]interface{}) {
										body, err := util.BodyToBytes(req.Body)
										Expect(err).ToNot(HaveOccurred())
										tenantValue := gjson.GetBytes(body, "context."+TenantIdentifier).String()
										Expect(tenantValue).To(Equal(TenantIDValue))
										platformValue := gjson.GetBytes(body, "context.platform").String()
										Expect(platformValue).To(Equal(types.SMPlatform))

										return http.StatusCreated, Object{}
									})
								})

								It("enriches the osb context with the tenant and sm platform", func() {
									ctx.SMWithOAuthForTenant.PATCH(web.ServiceInstancesURL+"/"+instanceID).
										WithQuery("async", testCase.async).
										WithJSON(Object{"platform_id": types.SMPlatform}).
										Expect().Status(testCase.expectedBrokerFailureStatusCode)
								})
							})

							Context("instance visibility", func() {
								When("tenant doesn't have plan visibility", func() {
									It("returns 404", func() {
										EnsurePlanVisibilityDoesNotExist(ctx.SMRepository, TenantIdentifier, types.SMPlatform, anotherServicePlanID, TenantIDValue)

										ctx.SMWithOAuthForTenant.PATCH(web.ServiceInstancesURL+"/"+instanceID).
											WithQuery("async", testCase.async).
											WithJSON(Object{"service_plan_id": anotherServicePlanID}).
											Expect().Status(http.StatusNotFound)
									})
								})

								When("tenant has plan visibility", func() {
									It("returns success", func() {
										EnsurePlanVisibility(ctx.SMRepository, TenantIdentifier, types.SMPlatform, anotherServicePlanID, TenantIDValue)
										resp := ctx.SMWithOAuthForTenant.PATCH(web.ServiceInstancesURL+"/"+instanceID).
											WithQuery("async", testCase.async).
											WithJSON(Object{"service_plan_id": anotherServicePlanID}).
											Expect().Status(testCase.expectedUpdateSuccessStatusCode)

										instanceID, _ = VerifyOperationExists(ctx, resp.Header("Location").Raw(), OperationExpectations{
											Category:          types.UPDATE,
											State:             types.SUCCEEDED,
											ResourceType:      types.ServiceInstanceType,
											Reschedulable:     false,
											DeletionScheduled: false,
										})

										objAfterUpdate := VerifyResourceExists(ctx.SMWithOAuthForTenant, ResourceExpectations{
											ID:    instanceID,
											Type:  types.ServiceInstanceType,
											Ready: true,
										})

										objAfterUpdate.
											Value("service_plan_id").Equal(anotherServicePlanID)
									})
								})
							})

							Context("instance ownership", func() {
								When("tenant doesn't have ownership of instance", func() {
									It("returns 404", func() {
										otherTenantExpect := ctx.NewTenantExpect("tenancyClient", "other-tenant")
										otherTenantExpect.PATCH(web.ServiceInstancesURL+"/"+instanceID).
											WithQuery("async", testCase.async).
											WithJSON(Object{"service_plan_id": anotherServicePlanID}).
											Expect().Status(http.StatusNotFound)
									})
								})

								When("tenant has ownership of instance", func() {
									It("returns 200", func() {
										resp := ctx.SMWithOAuthForTenant.PATCH(web.ServiceInstancesURL+"/"+instanceID).
											WithQuery("async", testCase.async).
											WithJSON(Object{"platform_id": types.SMPlatform}).
											Expect().Status(testCase.expectedUpdateSuccessStatusCode)

										instanceID, _ = VerifyOperationExists(ctx, resp.Header("Location").Raw(), OperationExpectations{
											Category:          types.UPDATE,
											State:             types.SUCCEEDED,
											ResourceType:      types.ServiceInstanceType,
											Reschedulable:     false,
											DeletionScheduled: false,
										})

										VerifyResourceExists(ctx.SMWithOAuthForTenant, ResourceExpectations{
											ID:    instanceID,
											Type:  types.ServiceInstanceType,
											Ready: true,
										})
									})
								})
							})

							When("changing instance name to existing instance name", func() {
								Context("same tenant", func() {
									It("fails to update", func() {
										instance1ID := instanceID
										postInstanceRequest["name"] = "instance2"
										resp := createInstance(ctx.SMWithOAuthForTenant, testCase.async, testCase.expectedCreateSuccessStatusCode)

										instance2ID, _ := VerifyOperationExists(ctx, resp.Header("Location").Raw(), OperationExpectations{
											Category:          types.CREATE,
											State:             types.SUCCEEDED,
											ResourceType:      types.ServiceInstanceType,
											Reschedulable:     false,
											DeletionScheduled: false,
										})

										VerifyResourceExists(ctx.SMWithOAuthForTenant, ResourceExpectations{
											ID:    instance2ID,
											Type:  types.ServiceInstanceType,
											Ready: true,
										})

										resp = ctx.SMWithOAuthForTenant.PATCH(web.ServiceInstancesURL+"/"+instance1ID).
											WithQuery("async", false).
											WithJSON(Object{"name": "instance2"}).
											Expect()

										VerifyOperationExists(ctx, resp.Header("Location").Raw(), OperationExpectations{
											Category:          types.UPDATE,
											State:             types.FAILED,
											ResourceType:      types.ServiceInstanceType,
											Reschedulable:     false,
											DeletionScheduled: false,
										})

										objAfterUpdate := VerifyResourceExists(ctx.SMWithOAuthForTenant, ResourceExpectations{
											ID:    instance1ID,
											Type:  types.ServiceInstanceType,
											Ready: true,
										})

										objAfterUpdate.
											ValueNotEqual("name", "instance2")
									})
								})

								Context("different tenants", func() {
									It("succeeds to update", func() {
										EnsurePublicPlanVisibility(ctx.SMRepository, servicePlanID)

										postInstanceRequest["name"] = "instance1"
										otherTenant := ctx.NewTenantExpect("tenancyClient", "other-tenant")
										resp := createInstance(otherTenant, testCase.async, testCase.expectedCreateSuccessStatusCode)
										instance1ID, _ := VerifyOperationExists(ctx, resp.Header("Location").Raw(), OperationExpectations{
											Category:          types.CREATE,
											State:             types.SUCCEEDED,
											ResourceType:      types.ServiceInstanceType,
											Reschedulable:     false,
											DeletionScheduled: false,
										})

										VerifyResourceExists(otherTenant, ResourceExpectations{
											ID:    instance1ID,
											Type:  types.ServiceInstanceType,
											Ready: true,
										})

										postInstanceRequest["name"] = "instance2"
										resp = createInstance(ctx.SMWithOAuthForTenant, testCase.async, testCase.expectedCreateSuccessStatusCode)

										instance2ID, _ := VerifyOperationExists(ctx, resp.Header("Location").Raw(), OperationExpectations{
											Category:          types.CREATE,
											State:             types.SUCCEEDED,
											ResourceType:      types.ServiceInstanceType,
											Reschedulable:     false,
											DeletionScheduled: false,
										})

										VerifyResourceExists(ctx.SMWithOAuthForTenant, ResourceExpectations{
											ID:    instance2ID,
											Type:  types.ServiceInstanceType,
											Ready: true,
										})

										resp = ctx.SMWithOAuthForTenant.PATCH(web.ServiceInstancesURL+"/"+instance2ID).
											WithQuery("async", testCase.async).
											WithJSON(Object{"name": "instance1"}).
											Expect().Status(testCase.expectedUpdateSuccessStatusCode)

										instance2ID, _ = VerifyOperationExists(ctx, resp.Header("Location").Raw(), OperationExpectations{
											Category:          types.UPDATE,
											State:             types.SUCCEEDED,
											ResourceType:      types.ServiceInstanceType,
											Reschedulable:     false,
											DeletionScheduled: false,
										})

										objAfterUpdate := VerifyResourceExists(ctx.SMWithOAuthForTenant, ResourceExpectations{
											ID:    instance2ID,
											Type:  types.ServiceInstanceType,
											Ready: true,
										})

										objAfterUpdate.
											ValueEqual("name", "instance1")
									})
								})
							})

							Context("broker scenarios", func() {
								When("dashboard_url is changed from broker", func() {
									const updatedDashboardURL = "http://new_dashboard_url"

									BeforeEach(func() {
										brokerServer.ServiceInstanceHandlerFunc(http.MethodPatch, http.MethodPatch+"1", ParameterizedHandler(http.StatusAccepted, Object{
											"async":         true,
											"dashboard_url": updatedDashboardURL,
										}))
										brokerServer.ServiceInstanceLastOpHandlerFunc(http.MethodPatch+"1", ParameterizedHandler(http.StatusOK, Object{
											"state": "succeeded",
										}))
									})

									It("should update it", func() {
										resp := ctx.SMWithOAuthForTenant.PATCH(web.ServiceInstancesURL+"/"+instanceID).
											WithQuery("async", testCase.async).
											WithJSON(Object{}).
											Expect().
											Status(testCase.expectedUpdateSuccessStatusCode)

										instanceID, _ = VerifyOperationExists(ctx, resp.Header("Location").Raw(), OperationExpectations{
											Category:          types.UPDATE,
											State:             types.SUCCEEDED,
											ResourceType:      types.ServiceInstanceType,
											Reschedulable:     false,
											DeletionScheduled: false,
										})

										objAfterUpdate := VerifyResourceExists(ctx.SMWithOAuthForTenant, ResourceExpectations{
											ID:    instanceID,
											Type:  types.ServiceInstanceType,
											Ready: true,
										})

										objAfterUpdate.
											ContainsKey("dashboard_url").
											ValueEqual("dashboard_url", updatedDashboardURL)
									})
								})

								When("service plan id is updated", func() {
									It("propagates the update to the broker", func() {
										brokerServer.ServiceInstanceHandlerFunc(http.MethodPatch, http.MethodPatch+"1",
											verificationHandler(map[string]string{
												"plan_id":          anotherServicePlanCatalogID,
												"context.platform": types.SMPlatform,
											}, http.StatusOK))

										EnsurePlanVisibility(ctx.SMRepository, TenantIdentifier, types.SMPlatform, anotherServicePlanID, TenantIDValue)

										patchInstanceRequest["service_plan_id"] = anotherServicePlanID
										patchInstance(ctx.SMWithOAuthForTenant, testCase.async, instanceID, testCase.expectedUpdateSuccessStatusCode)
									})
								})

								When("parameters are updated", func() {
									It("propagates the update to the broker", func() {
										patchInstanceRequest["parameters"] = map[string]string{
											"newParamKey": "newParamValue",
										}
										brokerServer.ServiceInstanceHandlerFunc(http.MethodPatch, http.MethodPatch+"1",
											verificationHandler(map[string]string{
												"parameters":       `{"newParamKey":"newParamValue"}`,
												"context.platform": types.SMPlatform,
											}, http.StatusOK))

										patchInstance(ctx.SMWithOAuthForTenant, testCase.async, instanceID, testCase.expectedUpdateSuccessStatusCode)
									})
								})

								When("an update operation is already in progress", func() {
									var doneChannel chan interface{}

									BeforeEach(func() {
										doneChannel = make(chan interface{})

										brokerServer.ServiceInstanceHandlerFunc(http.MethodPatch, http.MethodPatch+"1", ParameterizedHandler(http.StatusAccepted, Object{"async": true}))
										brokerServer.ServiceInstanceLastOpHandlerFunc(http.MethodPatch+"1", DelayingHandler(doneChannel))

										resp := patchInstance(ctx.SMWithOAuthForTenant, true, instanceID, http.StatusAccepted)

										instanceID, _ = VerifyOperationExists(ctx, resp.Header("Location").Raw(), OperationExpectations{
											Category:          types.UPDATE,
											State:             types.IN_PROGRESS,
											ResourceType:      types.ServiceInstanceType,
											Reschedulable:     true,
											DeletionScheduled: false,
										})

										VerifyResourceExists(ctx.SMWithOAuthForTenant, ResourceExpectations{
											ID:    instanceID,
											Type:  types.ServiceInstanceType,
											Ready: true,
										})
									})

									AfterEach(func() {
										close(doneChannel)
									})

									It("updates fail with operation in progress", func() {
										patchInstance(ctx.SMWithOAuthForTenant, testCase.async, instanceID, http.StatusUnprocessableEntity)
									})

									It("deletes succeed", func() {
										resp := ctx.SMWithOAuthForTenant.DELETE(web.ServiceInstancesURL+"/"+instanceID).WithQuery("async", testCase.async).
											Expect().StatusRange(httpexpect.Status2xx)

										instanceID, _ = VerifyOperationExists(ctx, resp.Header("Location").Raw(), OperationExpectations{
											Category:          types.DELETE,
											State:             types.SUCCEEDED,
											ResourceType:      types.ServiceInstanceType,
											Reschedulable:     false,
											DeletionScheduled: false,
										})

										VerifyResourceDoesNotExist(ctx.SMWithOAuthForTenant, ResourceExpectations{
											ID:   instanceID,
											Type: types.ServiceInstanceType,
										})
									})
								})

								When("plan does not exist", func() {
									BeforeEach(func() {
										patchInstanceRequest["service_plan_id"] = "non-existing-id"
									})

									It("update fails", func() {
										patchInstance(ctx.SMWithOAuthForTenant, testCase.async, instanceID, http.StatusNotFound)
									})
								})

								When("broker responds with synchronous success", func() {
									BeforeEach(func() {
										brokerServer.ServiceInstanceHandlerFunc(http.MethodPatch, http.MethodPatch+"1", ParameterizedHandler(http.StatusOK, Object{"async": false}))
									})

									It("stores instance as ready=true and the operation as success, non rescheduable with no deletion scheduled", func() {
										resp := patchInstance(ctx.SMWithOAuthForTenant, testCase.async, instanceID, testCase.expectedUpdateSuccessStatusCode)

										instanceID, _ = VerifyOperationExists(ctx, resp.Header("Location").Raw(), OperationExpectations{
											Category:          types.UPDATE,
											State:             types.SUCCEEDED,
											ResourceType:      types.ServiceInstanceType,
											Reschedulable:     false,
											DeletionScheduled: false,
										})

										VerifyResourceExists(ctx.SMWithOAuthForTenant, ResourceExpectations{
											ID:    instanceID,
											Type:  types.ServiceInstanceType,
											Ready: true,
										})
									})
								})

								When("broker responds with asynchronous success", func() {
									BeforeEach(func() {
										brokerServer.ServiceInstanceHandlerFunc(http.MethodPatch, http.MethodPatch+"1", ParameterizedHandler(http.StatusAccepted, Object{"async": true}))
										brokerServer.ServiceInstanceLastOpHandlerFunc(http.MethodPatch+"1", MultiplePollsRequiredHandler("in progress", "succeeded"))
									})

									It("polling broker last operation until operation succeeds and eventually marks operation as success", func() {
										resp := patchInstance(ctx.SMWithOAuthForTenant, testCase.async, instanceID, testCase.expectedUpdateSuccessStatusCode)

										instanceID, _ = VerifyOperationExists(ctx, resp.Header("Location").Raw(), OperationExpectations{
											Category:          types.UPDATE,
											State:             types.SUCCEEDED,
											ResourceType:      types.ServiceInstanceType,
											Reschedulable:     false,
											DeletionScheduled: false,
										})

										VerifyResourceExists(ctx.SMWithOAuthForTenant, ResourceExpectations{
											ID:    instanceID,
											Type:  types.ServiceInstanceType,
											Ready: true,
										})
									})

									if testCase.async {
										When("action timeout is reached while polling", func() {
											var newCtx *TestContext

											BeforeEach(func() {
												newCtx = t.ContextBuilder.WithEnvPreExtensions(func(set *pflag.FlagSet) {
													Expect(set.Set("operations.action_timeout", (2 * time.Second).String())).ToNot(HaveOccurred())
												}).BuildWithoutCleanup()

												brokerServer.ServiceInstanceHandlerFunc(http.MethodPatch, http.MethodPatch+"1", ParameterizedHandler(http.StatusAccepted, Object{"async": true}))
												brokerServer.ServiceInstanceLastOpHandlerFunc(http.MethodPatch+"1", ParameterizedHandler(http.StatusOK, Object{"state": "in progress"}))
											})

											AfterEach(func() {
												ctx.SMWithBasic = newCtx.SMWithBasic
											})

											It("stores instance as ready true and the operation as reschedulable in progress", func() {
												resp := patchInstance(ctx.SMWithOAuthForTenant, true, instanceID, http.StatusAccepted)

												instanceID, _ = VerifyOperationExists(newCtx, resp.Header("Location").Raw(), OperationExpectations{
													Category:          types.UPDATE,
													State:             types.IN_PROGRESS,
													ResourceType:      types.ServiceInstanceType,
													Reschedulable:     true,
													DeletionScheduled: false,
												})

												VerifyResourceExists(newCtx.SMWithOAuthForTenant, ResourceExpectations{
													ID:    instanceID,
													Type:  types.ServiceInstanceType,
													Ready: true,
												})
											})
										})
									}

									When("polling responds with unexpected state and eventually with success state", func() {
										BeforeEach(func() {
											brokerServer.ServiceInstanceHandlerFunc(http.MethodPatch, http.MethodPatch+"1", ParameterizedHandler(http.StatusAccepted, Object{"async": true}))
											brokerServer.ServiceInstanceLastOpHandlerFunc(http.MethodPatch+"1", MultiplePollsRequiredHandler("unknown", "succeeded"))
										})

										It("keeps polling and eventually updates the instance to ready true and operation to success", func() {
											resp := patchInstance(ctx.SMWithOAuthForTenant, testCase.async, instanceID, testCase.expectedUpdateSuccessStatusCode)

											instanceID, _ = VerifyOperationExists(ctx, resp.Header("Location").Raw(), OperationExpectations{
												Category:          types.UPDATE,
												State:             types.SUCCEEDED,
												ResourceType:      types.ServiceInstanceType,
												Reschedulable:     false,
												DeletionScheduled: false,
											})
											VerifyResourceExists(ctx.SMWithOAuthForTenant, ResourceExpectations{
												ID:    instanceID,
												Type:  types.ServiceInstanceType,
												Ready: true,
											})
										})
									})

									When("polling responds with unexpected state and eventually with failed state", func() {
										BeforeEach(func() {
											brokerServer.ServiceInstanceHandlerFunc(http.MethodPatch, http.MethodPatch+"2", ParameterizedHandler(http.StatusAccepted, Object{"async": true}))
											brokerServer.ServiceInstanceLastOpHandlerFunc(http.MethodPatch+"2", MultiplePollsRequiredHandler("unknown", "failed"))
										})

										It("keeps the instance and marks the operation as failed with no deletion scheduled and not reschedulable", func() {
											resp := patchInstance(ctx.SMWithOAuthForTenant, testCase.async, instanceID, testCase.expectedBrokerFailureStatusCode)

											instanceID, _ = VerifyOperationExists(ctx, resp.Header("Location").Raw(), OperationExpectations{
												Category:          types.UPDATE,
												State:             types.FAILED,
												ResourceType:      types.ServiceInstanceType,
												Reschedulable:     false,
												DeletionScheduled: false,
											})

											VerifyResourceExists(ctx.SMWithOAuthForTenant, ResourceExpectations{
												ID:    instanceID,
												Type:  types.ServiceInstanceType,
												Ready: true,
											})
										})

										When("polling returns an unexpected status code", func() {
											BeforeEach(func() {
												brokerServer.ServiceInstanceHandlerFunc(http.MethodPatch, http.MethodPatch+"3", ParameterizedHandler(http.StatusAccepted, Object{"async": true}))
												brokerServer.ServiceInstanceLastOpHandlerFunc(http.MethodPatch+"3", ParameterizedHandler(http.StatusInternalServerError, Object{"error": "error"}))
											})

											It("stores the instance as ready true and marks the operation as reschedulable", func() {
												resp := patchInstance(ctx.SMWithOAuthForTenant, testCase.async, instanceID, testCase.expectedBrokerFailureStatusCode)

												instanceID, _ = VerifyOperationExists(ctx, resp.Header("Location").Raw(), OperationExpectations{
													Category:          types.UPDATE,
													State:             types.FAILED,
													ResourceType:      types.ServiceInstanceType,
													Reschedulable:     true,
													DeletionScheduled: false,
												})

												VerifyResourceExists(ctx.SMWithOAuthForTenant, ResourceExpectations{
													ID:    instanceID,
													Type:  types.ServiceInstanceType,
													Ready: true,
												})
											})
										})
									})

									When("broker responds with error due to stopped broker", func() {
										BeforeEach(func() {
											brokerServer.Close()
											delete(ctx.Servers, BrokerServerPrefix+brokerID)
										})

										It("keeps the instance and marks operation with failed", func() {
											resp := patchInstance(ctx.SMWithOAuthForTenant, testCase.async, instanceID, testCase.expectedBrokerFailureStatusCode)

											instanceID, _ = VerifyOperationExists(ctx, resp.Header("Location").Raw(), OperationExpectations{
												Category:          types.UPDATE,
												State:             types.FAILED,
												ResourceType:      types.ServiceInstanceType,
												Reschedulable:     false,
												DeletionScheduled: false,
											})

											VerifyResourceExists(ctx.SMWithOAuthForTenant, ResourceExpectations{
												ID:    instanceID,
												Type:  types.ServiceInstanceType,
												Ready: true,
											})
										})
									})

									When("broker responds with error", func() {
										BeforeEach(func() {
											brokerServer.ServiceInstanceHandlerFunc(http.MethodPatch, http.MethodPatch+"3", ParameterizedHandler(http.StatusInternalServerError, Object{"error": "error"}))
										})

										It("keeps the instance as ready true and marks the operation as failed", func() {
											resp := patchInstance(ctx.SMWithOAuthForTenant, testCase.async, instanceID, testCase.expectedBrokerFailureStatusCode)

											instanceID, _ = VerifyOperationExists(ctx, resp.Header("Location").Raw(), OperationExpectations{
												Category:          types.UPDATE,
												State:             types.FAILED,
												ResourceType:      types.ServiceInstanceType,
												Reschedulable:     false,
												DeletionScheduled: false,
											})

											VerifyResourceExists(ctx.SMWithOAuthForTenant, ResourceExpectations{
												ID:    instanceID,
												Type:  types.ServiceInstanceType,
												Ready: true,
											})
										})

									})
								})
							})
						})
					})
				}
			})

			Describe("DELETE", func() {
				It("returns 405 for bulk delete", func() {
					ctx.SMWithOAuthForTenant.DELETE(web.ServiceInstancesURL).
						Expect().Status(http.StatusMethodNotAllowed)
				})

				for _, testCase := range testCases {
					testCase := testCase

					Context(fmt.Sprintf("async = %t", testCase.async), func() {
						BeforeEach(func() {
							brokerServer.ShouldRecordRequests(true)
						})

						AfterEach(func() {
							brokerServer.ResetHandlers()
							ctx.SMWithOAuth.DELETE(web.ServiceInstancesURL + "/" + instanceID).Expect()
							ctx.SMWithOAuthForTenant.DELETE(web.ServiceInstancesURL + "/" + instanceID).Expect()
						})

						When("instance exists in a platform different from service manager", func() {
							const (
								brokerAPIVersionHeaderKey   = "X-Broker-API-Version"
								brokerAPIVersionHeaderValue = "2.13"
								SID                         = "abc1234"
							)

							BeforeEach(func() {
								brokerServer.ServiceInstanceHandlerFunc(http.MethodPut, http.MethodPut, verificationHandler(map[string]string{
									"context." + TenantIdentifier: TenantIDValue,
								}, http.StatusCreated))

								EnsurePlanVisibility(ctx.SMRepository, TenantIdentifier, ctx.TestPlatform.ID, findPlanIDForCatalogID(ctx, brokerID, service1CatalogID, plan1CatalogID), TenantIDValue)
								instanceID = SID
								ctx.SMWithBasic.PUT("/v1/osb/"+brokerID+"/v2/service_instances/"+SID).
									WithHeader(brokerAPIVersionHeaderKey, brokerAPIVersionHeaderValue).
									WithJSON(Object{
										"service_id": service1CatalogID,
										"plan_id":    plan1CatalogID,
										"context": Object{
											TenantIdentifier: TenantIDValue,
										},
									}).
									Expect().Status(http.StatusCreated)

								ctx.SMWithOAuth.GET(web.ServiceInstancesURL + "/" + SID).
									Expect().
									Status(http.StatusOK).
									JSON().Object().Value("platform_id").Equal(ctx.TestPlatform.ID)
							})

							It("is successfully deleted", func() {
								requestsBeforeDeletion := len(brokerServer.ServiceInstanceEndpointRequests)
								resp := deleteInstance(ctx.SMWithOAuthForTenant, testCase.async, testCase.expectedDeleteSuccessStatusCode)
								instanceID, _ = VerifyOperationExists(ctx, resp.Header("Location").Raw(), OperationExpectations{
									Category:          types.DELETE,
									State:             types.SUCCEEDED,
									ResourceType:      types.ServiceInstanceType,
									Reschedulable:     false,
									DeletionScheduled: false,
								})
								VerifyResourceDoesNotExist(ctx.SMWithOAuthForTenant, ResourceExpectations{
									ID:   instanceID,
									Type: types.ServiceInstanceType,
								})
								requestsAfterDeletion := len(brokerServer.ServiceInstanceEndpointRequests)

								Expect(requestsAfterDeletion - requestsBeforeDeletion).To(Equal(1))
							})
						})

						When("instance exists in service manager platform", func() {
							Context("instance ownership", func() {
								When("tenant doesn't have ownership of instance", func() {
									It("returns 404", func() {
										EnsurePlanVisibility(ctx.SMRepository, TenantIdentifier, types.SMPlatform, postInstanceRequest["service_plan_id"].(string), TenantIDValue)
										resp := createInstance(ctx.SMWithOAuthForTenant, testCase.async, testCase.expectedCreateSuccessStatusCode)
										instanceID, _ = VerifyOperationExists(ctx, resp.Header("Location").Raw(), OperationExpectations{
											Category:          types.CREATE,
											State:             types.SUCCEEDED,
											ResourceType:      types.ServiceInstanceType,
											Reschedulable:     false,
											DeletionScheduled: false,
										})
										expectedCode := http.StatusNotFound
										if testCase.async {
											expectedCode = http.StatusAccepted
										}
										otherTenantExpect := ctx.NewTenantExpect("other-tenant")
										deleteInstance(otherTenantExpect, testCase.async, expectedCode)
									})
								})

								When("tenant has ownership of instance", func() {
									It("returns 200", func() {
										EnsurePlanVisibility(ctx.SMRepository, TenantIdentifier, types.SMPlatform, servicePlanID, TenantIDValue)
										resp := createInstance(ctx.SMWithOAuthForTenant, testCase.async, testCase.expectedCreateSuccessStatusCode)
										instanceID, _ = VerifyOperationExists(ctx, resp.Header("Location").Raw(), OperationExpectations{
											Category:          types.CREATE,
											State:             types.SUCCEEDED,
											ResourceType:      types.ServiceInstanceType,
											Reschedulable:     false,
											DeletionScheduled: false,
										})

										resp = deleteInstance(ctx.SMWithOAuthForTenant, testCase.async, testCase.expectedDeleteSuccessStatusCode)
										instanceID, _ = VerifyOperationExists(ctx, resp.Header("Location").Raw(), OperationExpectations{
											Category:          types.DELETE,
											State:             types.SUCCEEDED,
											ResourceType:      types.ServiceInstanceType,
											Reschedulable:     false,
											DeletionScheduled: false,
										})
										VerifyResourceDoesNotExist(ctx.SMWithOAuthForTenant, ResourceExpectations{
											ID:   instanceID,
											Type: types.ServiceInstanceType,
										})
									})
<<<<<<< HEAD
									expectedCode := http.StatusNotFound
									if testCase.async {
										expectedCode = http.StatusAccepted
									}
									otherTenantExpect := ctx.NewTenantExpect("tenancyClient", "other-tenant")
									deleteInstance(otherTenantExpect, testCase.async, expectedCode)
=======
>>>>>>> b0e2ca6f
								})
							})

							Context("broker scenarios", func() {
								BeforeEach(func() {
									EnsurePlanVisibility(ctx.SMRepository, TenantIdentifier, types.SMPlatform, servicePlanID, TenantIDValue)
									resp := createInstance(ctx.SMWithOAuthForTenant, testCase.async, testCase.expectedCreateSuccessStatusCode)

									instanceID, _ = VerifyOperationExists(ctx, resp.Header("Location").Raw(), OperationExpectations{
										Category:          types.CREATE,
										State:             types.SUCCEEDED,
										ResourceType:      types.ServiceInstanceType,
										Reschedulable:     false,
										DeletionScheduled: false,
									})

									VerifyResourceExists(ctx.SMWithOAuthForTenant, ResourceExpectations{
										ID:    instanceID,
										Type:  types.ServiceInstanceType,
										Ready: true,
									})
								})

								When("a delete operation is already in progress", func() {
									var doneChannel chan interface{}

									BeforeEach(func() {
										doneChannel = make(chan interface{})
										brokerServer.ServiceInstanceHandlerFunc(http.MethodDelete, http.MethodDelete+"1", ParameterizedHandler(http.StatusAccepted, Object{"async": true}))
										brokerServer.ServiceInstanceLastOpHandlerFunc(http.MethodDelete+"1", DelayingHandler(doneChannel))

										resp := deleteInstance(ctx.SMWithOAuthForTenant, true, http.StatusAccepted)

										instanceID, _ = VerifyOperationExists(ctx, resp.Header("Location").Raw(), OperationExpectations{
											Category:          types.DELETE,
											State:             types.IN_PROGRESS,
											ResourceType:      types.ServiceInstanceType,
											Reschedulable:     true,
											DeletionScheduled: false,
										})

										VerifyResourceExists(ctx.SMWithOAuthForTenant, ResourceExpectations{
											ID:    instanceID,
											Type:  types.ServiceInstanceType,
											Ready: true,
										})
									})

									AfterEach(func() {
										close(doneChannel)
									})

									It("updates fail with operation in progress", func() {
										ctx.SMWithOAuthForTenant.PATCH(web.ServiceInstancesURL+"/"+instanceID).WithQuery("async", testCase.async).WithJSON(Object{}).
											Expect().Status(http.StatusUnprocessableEntity)
									})

									It("deletes fail with operation in progress", func() {
										ctx.SMWithOAuthForTenant.DELETE(web.ServiceInstancesURL+"/"+instanceID).WithQuery("async", testCase.async).
											Expect().Status(http.StatusUnprocessableEntity)
									})
								})

								When("binding exists for the instance", func() {
									var bindingID string

									AfterEach(func() {
										ctx.SMWithOAuthForTenant.DELETE(web.ServiceBindingsURL + "/" + bindingID).
											Expect().StatusRange(httpexpect.Status2xx)
									})

									It("fails to delete it and marks the operation as failed", func() {
										bindingID = ctx.SMWithOAuthForTenant.POST(web.ServiceBindingsURL).
											WithQuery("async", false).
											WithJSON(Object{
												"name":                "test-service-binding",
												"service_instance_id": instanceID,
											}).
											Expect().
											Status(http.StatusCreated).JSON().Object().Value("id").String().Raw()

										expectedStatus := http.StatusBadRequest
										if testCase.async {
											expectedStatus = http.StatusAccepted
										}
										resp := deleteInstance(ctx.SMWithOAuthForTenant, testCase.async, expectedStatus)

										instanceID, _ = VerifyOperationExists(ctx, resp.Header("Location").Raw(), OperationExpectations{
											Category:          types.DELETE,
											State:             types.FAILED,
											ResourceType:      types.ServiceInstanceType,
											Reschedulable:     false,
											DeletionScheduled: false,
										})

										VerifyResourceExists(ctx.SMWithOAuthForTenant, ResourceExpectations{
											ID:    instanceID,
											Type:  types.ServiceInstanceType,
											Ready: true,
										})
									})
								})

								When("broker responds with synchronous success", func() {
									BeforeEach(func() {
										brokerServer.ServiceInstanceHandlerFunc(http.MethodDelete, http.MethodDelete+"1", ParameterizedHandler(http.StatusOK, Object{"async": false}))
									})

									It("deletes the instance and stores a delete succeeded operation", func() {
										resp := deleteInstance(ctx.SMWithOAuthForTenant, testCase.async, testCase.expectedDeleteSuccessStatusCode)

										instanceID, _ = VerifyOperationExists(ctx, resp.Header("Location").Raw(), OperationExpectations{
											Category:          types.DELETE,
											State:             types.SUCCEEDED,
											ResourceType:      types.ServiceInstanceType,
											Reschedulable:     false,
											DeletionScheduled: false,
										})

										VerifyResourceDoesNotExist(ctx.SMWithOAuthForTenant, ResourceExpectations{
											ID:   instanceID,
											Type: types.ServiceInstanceType,
										})
									})
								})

								When("broker responds with 410 GONE", func() {
									BeforeEach(func() {
										brokerServer.ServiceInstanceHandlerFunc(http.MethodDelete, http.MethodDelete+"1", ParameterizedHandler(http.StatusGone, Object{}))
									})

									It("deletes the instance and stores a delete succeeded operation", func() {
										resp := deleteInstance(ctx.SMWithOAuthForTenant, testCase.async, testCase.expectedDeleteSuccessStatusCode)

										instanceID, _ = VerifyOperationExists(ctx, resp.Header("Location").Raw(), OperationExpectations{
											Category:          types.DELETE,
											State:             types.SUCCEEDED,
											ResourceType:      types.ServiceInstanceType,
											Reschedulable:     false,
											DeletionScheduled: false,
										})

										VerifyResourceDoesNotExist(ctx.SMWithOAuthForTenant, ResourceExpectations{
											ID:   instanceID,
											Type: types.ServiceInstanceType,
										})
									})
								})

								When("broker responds with asynchronous success", func() {
									BeforeEach(func() {
										brokerServer.ServiceInstanceHandlerFunc(http.MethodDelete, http.MethodDelete+"1", ParameterizedHandler(http.StatusAccepted, Object{"async": true}))
										brokerServer.ServiceInstanceLastOpHandlerFunc(http.MethodDelete+"1", MultiplePollsRequiredHandler("in progress", "succeeded"))
									})

									It("polling broker last operation until operation succeeds and eventually marks operation as success", func() {
										resp := deleteInstance(ctx.SMWithOAuthForTenant, testCase.async, testCase.expectedDeleteSuccessStatusCode)

										instanceID, _ = VerifyOperationExists(ctx, resp.Header("Location").Raw(), OperationExpectations{
											Category:          types.DELETE,
											State:             types.SUCCEEDED,
											ResourceType:      types.ServiceInstanceType,
											Reschedulable:     false,
											DeletionScheduled: false,
										})

										VerifyResourceDoesNotExist(ctx.SMWithOAuthForTenant, ResourceExpectations{
											ID:   instanceID,
											Type: types.ServiceInstanceType,
										})
									})

									if testCase.async {
										When("SM crashes while polling", func() {
											var newSMCtx *TestContext
											var isDeprovisioned atomic.Value

											BeforeEach(func() {
												newSMCtx = t.ContextBuilder.WithEnvPostExtensions(func(e env.Environment, servers map[string]FakeServer) {
													e.Set("server.shutdown_timeout", 1*time.Second)
												}).BuildWithoutCleanup()

												brokerServer.ServiceInstanceLastOpHandlerFunc(http.MethodDelete+"1", func(_ *http.Request) (int, map[string]interface{}) {
													if isDeprovisioned.Load() != nil {
														return http.StatusOK, Object{"state": "succeeded"}
													} else {
														return http.StatusOK, Object{"state": "in progress"}
													}
												})
											})

											AfterEach(func() {
												ctx.SMWithBasic = newSMCtx.SMWithBasic
											})

											It("should restart polling through maintainer and eventually deletes the instance", func() {
												resp := deleteInstance(newSMCtx.SMWithOAuthForTenant, true, http.StatusAccepted)

												operationExpectations := OperationExpectations{
													Category:          types.DELETE,
													State:             types.IN_PROGRESS,
													ResourceType:      types.ServiceInstanceType,
													Reschedulable:     true,
													DeletionScheduled: false,
												}

												instanceID, _ = VerifyOperationExists(newSMCtx, resp.Header("Location").Raw(), operationExpectations)
												VerifyResourceExists(newSMCtx.SMWithOAuthForTenant, ResourceExpectations{
													ID:    instanceID,
													Type:  types.ServiceInstanceType,
													Ready: true,
												})

												newSMCtx.CleanupAll(false)
												isDeprovisioned.Store(true)

												newSMCtx = t.ContextBuilder.WithEnvPostExtensions(func(e env.Environment, servers map[string]FakeServer) {
													e.Set("operations.action_timeout", 2*time.Second)
												}).BuildWithoutCleanup()
												defer newSMCtx.CleanupAll(false)

												operationExpectations.State = types.SUCCEEDED
												operationExpectations.Reschedulable = false

												instanceID, _ = VerifyOperationExists(ctx, resp.Header("Location").Raw(), operationExpectations)
												VerifyResourceDoesNotExist(ctx.SMWithOAuthForTenant, ResourceExpectations{
													ID:   instanceID,
													Type: types.ServiceInstanceType,
												})

											})
										})
									}

									When("polling responds 410 GONE", func() {
										BeforeEach(func() {
											brokerServer.ServiceInstanceHandlerFunc(http.MethodDelete, http.MethodDelete+"1", ParameterizedHandler(http.StatusAccepted, Object{"async": true}))
											brokerServer.ServiceInstanceLastOpHandlerFunc(http.MethodDelete+"1", ParameterizedHandler(http.StatusGone, Object{}))
										})

										It("keeps polling and eventually deletes the instance and marks the operation as success", func() {
											resp := deleteInstance(ctx.SMWithOAuthForTenant, testCase.async, testCase.expectedDeleteSuccessStatusCode)

											instanceID, _ = VerifyOperationExists(ctx, resp.Header("Location").Raw(), OperationExpectations{
												Category:          types.DELETE,
												State:             types.SUCCEEDED,
												ResourceType:      types.ServiceInstanceType,
												Reschedulable:     false,
												DeletionScheduled: false,
											})

											VerifyResourceDoesNotExist(ctx.SMWithOAuthForTenant, ResourceExpectations{
												ID:   instanceID,
												Type: types.ServiceInstanceType,
											})
										})
									})

									When("polling responds with unexpected state and eventually with success state", func() {
										BeforeEach(func() {
											brokerServer.ServiceInstanceHandlerFunc(http.MethodDelete, http.MethodDelete+"1", ParameterizedHandler(http.StatusAccepted, Object{"async": true}))
											brokerServer.ServiceInstanceLastOpHandlerFunc(http.MethodDelete+"1", MultiplePollsRequiredHandler("unknown", "succeeded"))
										})

										It("keeps polling and eventually deletes the instance and marks the operation as success", func() {
											resp := deleteInstance(ctx.SMWithOAuthForTenant, testCase.async, testCase.expectedDeleteSuccessStatusCode)

											instanceID, _ = VerifyOperationExists(ctx, resp.Header("Location").Raw(), OperationExpectations{
												Category:          types.DELETE,
												State:             types.SUCCEEDED,
												ResourceType:      types.ServiceInstanceType,
												Reschedulable:     false,
												DeletionScheduled: false,
											})

											VerifyResourceDoesNotExist(ctx.SMWithOAuthForTenant, ResourceExpectations{
												ID:   instanceID,
												Type: types.ServiceInstanceType,
											})
										})
									})

									When("polling responds with unexpected state and eventually with failed state", func() {
										BeforeEach(func() {
											brokerServer.ServiceInstanceHandlerFunc(http.MethodDelete, http.MethodDelete+"2", ParameterizedHandler(http.StatusAccepted, Object{"async": true}))
											brokerServer.ServiceInstanceLastOpHandlerFunc(http.MethodDelete+"2", MultiplePollsRequiredHandler("unknown", "failed"))
										})

										When("orphan mitigation deprovision synchronously succeeds", func() {
											It("deletes the instance and marks the operation as success", func() {
												resp := deleteInstance(ctx.SMWithOAuthForTenant, testCase.async, testCase.expectedBrokerFailureStatusCode)

												instanceID, _ = VerifyOperationExists(ctx, resp.Header("Location").Raw(), OperationExpectations{
													Category:          types.DELETE,
													State:             types.FAILED,
													ResourceType:      types.ServiceInstanceType,
													Reschedulable:     false,
													DeletionScheduled: true,
												})

												brokerServer.ServiceInstanceHandlerFunc(http.MethodDelete, http.MethodDelete+"2", ParameterizedHandler(http.StatusOK, Object{"async": false}))

												instanceID, _ = VerifyOperationExists(ctx, resp.Header("Location").Raw(), OperationExpectations{
													Category:          types.DELETE,
													State:             types.SUCCEEDED,
													ResourceType:      types.ServiceInstanceType,
													Reschedulable:     false,
													DeletionScheduled: false,
												})

												VerifyResourceDoesNotExist(ctx.SMWithOAuthForTenant, ResourceExpectations{
													ID:   instanceID,
													Type: types.ServiceInstanceType,
												})
											})
										})

										When("broker orphan mitigation deprovision synchronously fails with an unexpected error", func() {
											It("keeps in the instance and marks the operation with deletion scheduled", func() {
												resp := deleteInstance(ctx.SMWithOAuthForTenant, testCase.async, testCase.expectedBrokerFailureStatusCode)

												instanceID, _ = VerifyOperationExists(ctx, resp.Header("Location").Raw(), OperationExpectations{
													Category:          types.DELETE,
													State:             types.FAILED,
													ResourceType:      types.ServiceInstanceType,
													Reschedulable:     false,
													DeletionScheduled: true,
												})

												brokerServer.ServiceInstanceHandlerFunc(http.MethodDelete, http.MethodDelete+"2", ParameterizedHandler(http.StatusBadRequest, Object{"error": "error"}))

												instanceID, _ = VerifyOperationExists(ctx, resp.Header("Location").Raw(), OperationExpectations{
													Category:          types.DELETE,
													State:             types.FAILED,
													ResourceType:      types.ServiceInstanceType,
													Reschedulable:     false,
													DeletionScheduled: true,
												})

												VerifyResourceExists(ctx.SMWithOAuthForTenant, ResourceExpectations{
													ID:    instanceID,
													Type:  types.ServiceInstanceType,
													Ready: true,
												})
											})
										})

										When("broker orphan mitigation deprovision synchronously fails with an error that will continue further orphan mitigation and eventually succeed", func() {
											It("deletes the instance and marks the operation that triggered the orphan mitigation as failed with no deletion scheduled and not reschedulable", func() {
												resp := deleteInstance(ctx.SMWithOAuthForTenant, testCase.async, testCase.expectedBrokerFailureStatusCode)

												instanceID, _ = VerifyOperationExists(ctx, resp.Header("Location").Raw(), OperationExpectations{
													Category:          types.DELETE,
													State:             types.FAILED,
													ResourceType:      types.ServiceInstanceType,
													Reschedulable:     false,
													DeletionScheduled: true,
												})

												brokerServer.ServiceInstanceHandlerFunc(http.MethodDelete, http.MethodDelete+"2", MultipleErrorsBeforeSuccessHandler(
													http.StatusInternalServerError, http.StatusOK,
													Object{"error": "error"}, Object{"async": false},
												))

												instanceID, _ = VerifyOperationExists(ctx, resp.Header("Location").Raw(), OperationExpectations{
													Category:          types.DELETE,
													State:             types.SUCCEEDED,
													ResourceType:      types.ServiceInstanceType,
													Reschedulable:     false,
													DeletionScheduled: false,
												})

												VerifyResourceDoesNotExist(ctx.SMWithOAuthForTenant, ResourceExpectations{
													ID:   instanceID,
													Type: types.ServiceInstanceType,
												})
											})
										})

										When("maximum deletion timout has been reached", func() {
											var newCtx *TestContext

											BeforeEach(func() {
												newCtx = t.ContextBuilder.WithEnvPreExtensions(func(set *pflag.FlagSet) {
													Expect(set.Set("operations.reconciliation_operation_timeout", (2 * time.Millisecond).String())).ToNot(HaveOccurred())
												}).BuildWithoutCleanup()
											})

											AfterEach(func() {
												ctx.SMWithBasic = newCtx.SMWithBasic
											})

											It("keeps the instance as ready false and marks the operation as deletion scheduled", func() {
												resp := deleteInstance(newCtx.SMWithOAuthForTenant, testCase.async, testCase.expectedBrokerFailureStatusCode)

												instanceID, _ = VerifyOperationExists(newCtx, resp.Header("Location").Raw(), OperationExpectations{
													Category:          types.DELETE,
													State:             types.FAILED,
													ResourceType:      types.ServiceInstanceType,
													Reschedulable:     false,
													DeletionScheduled: true,
												})

												VerifyResourceExists(newCtx.SMWithOAuthForTenant, ResourceExpectations{
													ID:    instanceID,
													Type:  types.ServiceInstanceType,
													Ready: true,
												})
											})
										})
									})

									When("polling returns an unexpected status code", func() {
										BeforeEach(func() {
											brokerServer.ServiceInstanceHandlerFunc(http.MethodDelete, http.MethodDelete+"3", ParameterizedHandler(http.StatusAccepted, Object{"async": true}))
											brokerServer.ServiceInstanceLastOpHandlerFunc(http.MethodDelete+"3", ParameterizedHandler(http.StatusInternalServerError, Object{"error": "error"}))
										})

										It("keeps the instance and stores the operation as reschedulable", func() {
											resp := deleteInstance(ctx.SMWithOAuthForTenant, testCase.async, testCase.expectedBrokerFailureStatusCode)

											instanceID, _ = VerifyOperationExists(ctx, resp.Header("Location").Raw(), OperationExpectations{
												Category:          types.DELETE,
												State:             types.FAILED,
												ResourceType:      types.ServiceInstanceType,
												Reschedulable:     true,
												DeletionScheduled: false,
											})

											VerifyResourceExists(ctx.SMWithOAuthForTenant, ResourceExpectations{
												ID:    instanceID,
												Type:  types.ServiceInstanceType,
												Ready: true,
											})
										})
									})
								})

								When("deprovision responds with error due to stopped broker", func() {
									BeforeEach(func() {
										brokerServer.Close()
										delete(ctx.Servers, BrokerServerPrefix+brokerID)
									})

									It("keeps the instance and marks operation with failed", func() {
										resp := deleteInstance(ctx.SMWithOAuthForTenant, testCase.async, testCase.expectedBrokerFailureStatusCode)

										instanceID, _ = VerifyOperationExists(ctx, resp.Header("Location").Raw(), OperationExpectations{
											Category:          types.DELETE,
											State:             types.FAILED,
											ResourceType:      types.ServiceInstanceType,
											Reschedulable:     false,
											DeletionScheduled: false,
										})

										VerifyResourceExists(ctx.SMWithOAuthForTenant, ResourceExpectations{
											ID:    instanceID,
											Type:  types.ServiceInstanceType,
											Ready: true,
										})
									})
								})

								When("deprovision responds with error that does not require orphan mitigation", func() {
									BeforeEach(func() {
										brokerServer.ServiceInstanceHandlerFunc(http.MethodDelete, http.MethodDelete+"3", ParameterizedHandler(http.StatusBadRequest, Object{"error": "error"}))
									})

									It("keeps the instance and marks the operation as failed", func() {
										resp := deleteInstance(ctx.SMWithOAuthForTenant, testCase.async, testCase.expectedBrokerFailureStatusCode)
										instanceID, _ = VerifyOperationExists(ctx, resp.Header("Location").Raw(), OperationExpectations{
											Category:          types.DELETE,
											State:             types.FAILED,
											ResourceType:      types.ServiceInstanceType,
											Reschedulable:     false,
											DeletionScheduled: false,
										})

										VerifyResourceExists(ctx.SMWithOAuthForTenant, ResourceExpectations{
											ID:    instanceID,
											Type:  types.ServiceInstanceType,
											Ready: true,
										})
									})
								})

								When("deprovision responds with error that requires orphan mitigation", func() {
									BeforeEach(func() {
										brokerServer.ServiceInstanceHandlerFunc(http.MethodDelete, http.MethodDelete+"3", ParameterizedHandler(http.StatusInternalServerError, Object{"error": "error"}))
									})

									When("orphan mitigation deprovision asynchronously succeeds", func() {
										It("deletes the instance and marks the operation as success", func() {
											resp := deleteInstance(ctx.SMWithOAuthForTenant, testCase.async, testCase.expectedBrokerFailureStatusCode)

											instanceID, _ = VerifyOperationExists(ctx, resp.Header("Location").Raw(), OperationExpectations{
												Category:          types.DELETE,
												State:             types.FAILED,
												ResourceType:      types.ServiceInstanceType,
												Reschedulable:     false,
												DeletionScheduled: true,
											})

											brokerServer.ServiceInstanceHandlerFunc(http.MethodDelete, http.MethodDelete+"3", ParameterizedHandler(http.StatusAccepted, Object{"async": true}))
											brokerServer.ServiceInstanceLastOpHandlerFunc(http.MethodDelete+"3", ParameterizedHandler(http.StatusOK, Object{"state": "succeeded"}))

											instanceID, _ = VerifyOperationExists(ctx, resp.Header("Location").Raw(), OperationExpectations{
												Category:          types.DELETE,
												State:             types.SUCCEEDED,
												ResourceType:      types.ServiceInstanceType,
												Reschedulable:     false,
												DeletionScheduled: false,
											})

											VerifyResourceDoesNotExist(ctx.SMWithOAuthForTenant, ResourceExpectations{
												ID:   instanceID,
												Type: types.ServiceInstanceType,
											})
										})
									})

									if testCase.async {
										When("broker orphan mitigation deprovision asynchronously keeps failing with an error while polling", func() {
											It("keeps the instance and marks the operation as failed reschedulable with deletion scheduled", func() {
												resp := deleteInstance(ctx.SMWithOAuthForTenant, true, http.StatusAccepted)

												instanceID, _ = VerifyOperationExists(ctx, resp.Header("Location").Raw(), OperationExpectations{
													Category:          types.DELETE,
													State:             types.FAILED,
													ResourceType:      types.ServiceInstanceType,
													Reschedulable:     false,
													DeletionScheduled: true,
												})

												brokerServer.ServiceInstanceHandlerFunc(http.MethodDelete, http.MethodDelete+"3", ParameterizedHandler(http.StatusAccepted, Object{"async": true}))
												brokerServer.ServiceInstanceLastOpHandlerFunc(http.MethodDelete+"3", ParameterizedHandler(http.StatusBadRequest, Object{"error": "error"}))

												instanceID, _ = VerifyOperationExists(ctx, resp.Header("Location").Raw(), OperationExpectations{
													Category:          types.DELETE,
													State:             types.FAILED,
													ResourceType:      types.ServiceInstanceType,
													Reschedulable:     true,
													DeletionScheduled: true,
												})

												VerifyResourceExists(ctx.SMWithOAuthForTenant, ResourceExpectations{
													ID:    instanceID,
													Type:  types.ServiceInstanceType,
													Ready: true,
												})
											})
										})
									}

									When("broker orphan mitigation deprovision asynchronously fails with an error that will continue further orphan mitigation and eventually succeed", func() {
										It("deletes the instance and marks the operation as success", func() {
											resp := deleteInstance(ctx.SMWithOAuthForTenant, testCase.async, testCase.expectedBrokerFailureStatusCode)

											instanceID, _ = VerifyOperationExists(ctx, resp.Header("Location").Raw(), OperationExpectations{
												Category:          types.DELETE,
												State:             types.FAILED,
												ResourceType:      types.ServiceInstanceType,
												Reschedulable:     false,
												DeletionScheduled: true,
											})

											brokerServer.ServiceInstanceHandlerFunc(http.MethodDelete, http.MethodDelete+"3", ParameterizedHandler(http.StatusAccepted, Object{"async": true}))
											brokerServer.ServiceInstanceLastOpHandlerFunc(http.MethodDelete+"3", MultipleErrorsBeforeSuccessHandler(
												http.StatusOK, http.StatusOK,
												Object{"state": "failed"}, Object{"state": "succeeded"},
											))

											instanceID, _ = VerifyOperationExists(ctx, resp.Header("Location").Raw(), OperationExpectations{
												Category:          types.DELETE,
												State:             types.SUCCEEDED,
												ResourceType:      types.ServiceInstanceType,
												Reschedulable:     false,
												DeletionScheduled: false,
											})

											VerifyResourceDoesNotExist(ctx.SMWithOAuthForTenant, ResourceExpectations{
												ID:   instanceID,
												Type: types.ServiceInstanceType,
											})
										})
									})
								})

								When("deprovision responds with error due to times out", func() {
									var newSMCtx *TestContext
									var doneChannel chan interface{}

									BeforeEach(func() {
										doneChannel = make(chan interface{})

										newSMCtx = t.ContextBuilder.WithEnvPreExtensions(func(set *pflag.FlagSet) {
											Expect(set.Set("httpclient.response_header_timeout", (1 * time.Second).String())).ToNot(HaveOccurred())
										}).BuildWithoutCleanup()

										brokerServer.ServiceInstanceHandlerFunc(http.MethodDelete, http.MethodDelete+"1", DelayingHandler(doneChannel))
									})

									AfterEach(func() {
										ctx.SMWithBasic = newSMCtx.SMWithBasic
									})

									It("orphan mitigates the instance", func() {
										resp := deleteInstance(newSMCtx.SMWithOAuthForTenant, testCase.async, testCase.expectedBrokerFailureStatusCode)
										<-time.After(1100 * time.Millisecond)
										close(doneChannel)

										instanceID, _ = VerifyOperationExists(newSMCtx, resp.Header("Location").Raw(), OperationExpectations{
											Category:          types.DELETE,
											State:             types.FAILED,
											ResourceType:      types.ServiceInstanceType,
											Reschedulable:     false,
											DeletionScheduled: true,
										})

										brokerServer.ServiceInstanceHandlerFunc(http.MethodDelete, http.MethodDelete+"1", ParameterizedHandler(http.StatusOK, Object{"async": false}))

										instanceID, _ = VerifyOperationExists(newSMCtx, resp.Header("Location").Raw(), OperationExpectations{
											Category:          types.DELETE,
											State:             types.SUCCEEDED,
											ResourceType:      types.ServiceInstanceType,
											Reschedulable:     false,
											DeletionScheduled: false,
										})

										VerifyResourceDoesNotExist(ctx.SMWithOAuthForTenant, ResourceExpectations{
											ID:   instanceID,
											Type: types.ServiceInstanceType,
										})
									})

								})
							})
						})
					})
				}
			})
		})
	},
})

func blueprint(ctx *TestContext, auth *SMExpect, async bool) Object {
	ID, err := uuid.NewV4()
	if err != nil {
		panic(err)
	}

	instanceReqBody := make(Object, 0)
	instanceReqBody["name"] = "test-service-instance-" + ID.String()
	_, array := prepareBrokerWithCatalog(ctx, auth)
	instanceReqBody["service_plan_id"] = array.First().Object().Value("id").String().Raw()

	EnsurePlanVisibility(ctx.SMRepository, TenantIdentifier, types.SMPlatform, instanceReqBody["service_plan_id"].(string), TenantIDValue)
	resp := ctx.SMWithOAuthForTenant.POST(web.ServiceInstancesURL).WithQuery("async", strconv.FormatBool(async)).WithJSON(instanceReqBody).Expect()

	var instance map[string]interface{}
	if async {
		resp.Status(http.StatusAccepted)
	} else {
		resp.Status(http.StatusCreated)
	}

	id, _ := VerifyOperationExists(ctx, resp.Header("Location").Raw(), OperationExpectations{
		Category:          types.CREATE,
		State:             types.SUCCEEDED,
		ResourceType:      types.ServiceInstanceType,
		Reschedulable:     false,
		DeletionScheduled: false,
	})

	instance = VerifyResourceExists(ctx.SMWithOAuthForTenant, ResourceExpectations{
		ID:    id,
		Type:  types.ServiceInstanceType,
		Ready: true,
	}).Raw()

	return instance
}

func prepareBrokerWithCatalog(ctx *TestContext, auth *SMExpect) (*BrokerUtils, *httpexpect.Array) {
	planNotSupportingSM := GenerateTestPlanWithID(planNotSupportingSMPlatform)
	var err error
	planNotSupportingSM, err = sjson.Set(planNotSupportingSM, "metadata.supportedPlatforms.-1", "kubernetes")
	if err != nil {
		panic(err)
	}

	cPaidPlan1 := GenerateTestPlanWithID(plan1CatalogID)
	cPaidPlan2 := GeneratePaidTestPlan()
	cService := GenerateTestServiceWithPlansWithID(service1CatalogID, cPaidPlan1, cPaidPlan2, planNotSupportingSM)
	cPaidPlan3 := GenerateTestPlanWithID(plan1CatalogID)
	cService2 := GenerateTestServiceWithPlansWithID(serviceNotSupportingContextUpdates, cPaidPlan3)
	cService2, err = sjson.Set(cService2, "allow_context_updates", false)
	if err != nil {
		panic(err)
	}
	catalog := NewEmptySBCatalog()
	catalog.AddService(cService)
	catalog.AddService(cService2)
	brokerUtils := ctx.RegisterBrokerWithCatalog(catalog)
	brokerID := brokerUtils.Broker.ID
	server := brokerUtils.Broker.BrokerServer

	ctx.Servers[BrokerServerPrefix+brokerID] = server
	so := auth.ListWithQuery(web.ServiceOfferingsURL, fmt.Sprintf("fieldQuery=broker_id eq '%s'", brokerID)).First()

	return brokerUtils, auth.ListWithQuery(web.ServicePlansURL, "fieldQuery="+fmt.Sprintf("service_offering_id eq '%s'", so.Object().Value("id").String().Raw()))
}

func findPlanIDForCatalogID(ctx *TestContext, brokerID, catalogServiceID, catalogPlanID string) string {
	resp := ctx.SMWithOAuth.ListWithQuery(web.ServiceOfferingsURL, fmt.Sprintf("fieldQuery=broker_id eq '%s' and catalog_id eq '%s'", brokerID, catalogServiceID))
	soIDs := make([]string, 0)
	for _, item := range resp.Iter() {
		soID := item.Object().Value("id").String().Raw()
		Expect(soID).ToNot(BeEmpty())
		soIDs = append(soIDs, soID)
	}

	return ctx.SMWithOAuth.ListWithQuery(web.ServicePlansURL, fmt.Sprintf("fieldQuery=catalog_id eq '%s' and service_offering_id in ('%s')", catalogPlanID, strings.Join(soIDs, "','"))).
		First().Object().Value("id").String().Raw()
}<|MERGE_RESOLUTION|>--- conflicted
+++ resolved
@@ -19,10 +19,7 @@
 import (
 	"context"
 	"fmt"
-<<<<<<< HEAD
-=======
 	"strings"
->>>>>>> b0e2ca6f
 	"sync/atomic"
 	"time"
 
@@ -2295,15 +2292,12 @@
 											Type: types.ServiceInstanceType,
 										})
 									})
-<<<<<<< HEAD
 									expectedCode := http.StatusNotFound
 									if testCase.async {
 										expectedCode = http.StatusAccepted
 									}
 									otherTenantExpect := ctx.NewTenantExpect("tenancyClient", "other-tenant")
 									deleteInstance(otherTenantExpect, testCase.async, expectedCode)
-=======
->>>>>>> b0e2ca6f
 								})
 							})
 
