--- conflicted
+++ resolved
@@ -18,21 +18,13 @@
 
 import (
 	"fmt"
-<<<<<<< HEAD
+	"github.com/gofrs/uuid"
+
+	"github.com/gavv/httpexpect"
+
 
 	"strconv"
 
-	"github.com/gofrs/uuid"
-
-=======
-	"github.com/gofrs/uuid"
-
-	"github.com/gavv/httpexpect"
-
-	"strconv"
-
-	"github.com/Peripli/service-manager/test/testutil/service_instance"
->>>>>>> 186dc0d1
 	"net/http"
 	"testing"
 
@@ -70,11 +62,7 @@
 		LabelKey:           TenantIdentifier,
 		TokenClaims: map[string]interface{}{
 			"cid": "tenancyClient",
-<<<<<<< HEAD
-			"zid": TenantValue,
-=======
 			"zid": TenantIDValue,
->>>>>>> 186dc0d1
 		},
 	},
 	ResourceType:                           types.ServiceInstanceType,
@@ -96,13 +84,10 @@
 				instanceID string
 			)
 
-<<<<<<< HEAD
+			createInstance := func(SM *common.SMExpect, expectedStatus int) {
+				resp := SM.POST(web.ServiceInstancesURL).WithJSON(postInstanceRequest).
 			createInstance := func(smClient *common.SMExpect) {
 				smClient.POST(web.ServiceInstancesURL).WithJSON(postInstanceRequest).
-=======
-			createInstance := func(SM *common.SMExpect, expectedStatus int) {
-				resp := SM.POST(web.ServiceInstancesURL).WithJSON(postInstanceRequest).
->>>>>>> 186dc0d1
 					Expect().
 					Status(expectedStatus)
 
@@ -142,13 +127,7 @@
 			Describe("GET", func() {
 				When("service instance contains tenant identifier in OSB context", func() {
 					BeforeEach(func() {
-<<<<<<< HEAD
 						createInstance(ctx.SMWithOAuthForTenant)
-=======
-						_, serviceInstance = service_instance.Prepare(ctx, ctx.TestPlatform.ID, "", fmt.Sprintf(`{"%s":"%s"}`, TenantIdentifier, TenantIDValue))
-						_, err := ctx.SMRepository.Create(context.Background(), serviceInstance)
-						Expect(err).ToNot(HaveOccurred())
->>>>>>> 186dc0d1
 					})
 
 					It("labels instance with tenant identifier", func() {
@@ -179,15 +158,8 @@
 
 				When("service instance dashboard_url is not set", func() {
 					BeforeEach(func() {
-<<<<<<< HEAD
 						postInstanceRequest["dashboard_url"] = ""
 						createInstance(ctx.SMWithOAuth)
-=======
-						_, serviceInstance = service_instance.Prepare(ctx, ctx.TestPlatform.ID, "", fmt.Sprintf(`{"%s":"%s"}`, TenantIdentifier, TenantIDValue))
-						serviceInstance.DashboardURL = ""
-						_, err := ctx.SMRepository.Create(context.Background(), serviceInstance)
-						Expect(err).ToNot(HaveOccurred())
->>>>>>> 186dc0d1
 					})
 
 					It("doesn't return dashboard_url", func() {
@@ -246,12 +218,8 @@
 						})
 
 						It("returns 201", func() {
-<<<<<<< HEAD
-							createInstance(ctx.SMWithOAuth)
-=======
-							test.EnsurePlanVisibility(ctx.SMRepository, TenantIdentifier, types.SMPlatform, postInstanceRequest["service_plan_id"].(string), "")
-							createInstance(ctx.SMWithOAuth, http.StatusCreated)
->>>>>>> 186dc0d1
+							test.EnsurePlanVisibility(ctx.SMRepository, TenantIdentifier, types.SMPlatform, postInstanceRequest["service_plan_id"].(string), "")
+							createInstance(ctx.SMWithOAuth, http.StatusCreated)
 						})
 					}
 
@@ -299,12 +267,8 @@
 					Context("which is service-manager platform", func() {
 						It("should return 200", func() {
 							postInstanceRequest["platform_id"] = types.SMPlatform
-<<<<<<< HEAD
-							createInstance(ctx.SMWithOAuth)
-=======
-							test.EnsurePlanVisibility(ctx.SMRepository, TenantIdentifier, types.SMPlatform, postInstanceRequest["service_plan_id"].(string), "")
-							createInstance(ctx.SMWithOAuth, http.StatusCreated)
->>>>>>> 186dc0d1
+							test.EnsurePlanVisibility(ctx.SMRepository, TenantIdentifier, types.SMPlatform, postInstanceRequest["service_plan_id"].(string), "")
+							createInstance(ctx.SMWithOAuth, http.StatusCreated)
 						})
 					})
 				})
@@ -391,12 +355,8 @@
 
 				When("created_at provided in body", func() {
 					It("should not change created at", func() {
-<<<<<<< HEAD
-						createInstance(ctx.SMWithOAuth)
-=======
 						test.EnsurePlanVisibility(ctx.SMRepository, TenantIdentifier, types.SMPlatform, postInstanceRequest["service_plan_id"].(string), "")
 						createInstance(ctx.SMWithOAuth, http.StatusCreated)
->>>>>>> 186dc0d1
 
 						createdAt := "2015-01-01T00:00:00Z"
 
@@ -418,12 +378,8 @@
 				When("platform_id provided in body", func() {
 					Context("which is not service-manager platform", func() {
 						It("should return 400", func() {
-<<<<<<< HEAD
-							createInstance(ctx.SMWithOAuth)
-=======
-							test.EnsurePlanVisibility(ctx.SMRepository, TenantIdentifier, types.SMPlatform, postInstanceRequest["service_plan_id"].(string), "")
-							createInstance(ctx.SMWithOAuth, http.StatusCreated)
->>>>>>> 186dc0d1
+							test.EnsurePlanVisibility(ctx.SMRepository, TenantIdentifier, types.SMPlatform, postInstanceRequest["service_plan_id"].(string), "")
+							createInstance(ctx.SMWithOAuth, http.StatusCreated)
 
 							resp := ctx.SMWithOAuth.PATCH(web.ServiceInstancesURL + "/" + instanceID).
 								WithJSON(common.Object{"platform_id": "test-platform-id"}).
@@ -441,12 +397,8 @@
 
 					Context("which is service-manager platform", func() {
 						It("should return 200", func() {
-<<<<<<< HEAD
-							createInstance(ctx.SMWithOAuth)
-=======
-							test.EnsurePlanVisibility(ctx.SMRepository, TenantIdentifier, types.SMPlatform, postInstanceRequest["service_plan_id"].(string), "")
-							createInstance(ctx.SMWithOAuth, http.StatusCreated)
->>>>>>> 186dc0d1
+							test.EnsurePlanVisibility(ctx.SMRepository, TenantIdentifier, types.SMPlatform, postInstanceRequest["service_plan_id"].(string), "")
+							createInstance(ctx.SMWithOAuth, http.StatusCreated)
 
 							ctx.SMWithOAuth.PATCH(web.ServiceInstancesURL + "/" + instanceID).
 								WithJSON(common.Object{"platform_id": types.SMPlatform}).
@@ -464,12 +416,8 @@
 
 				When("fields are updated one by one", func() {
 					It("returns 200", func() {
-<<<<<<< HEAD
-						createInstance(ctx.SMWithOAuth)
-=======
 						test.EnsurePlanVisibility(ctx.SMRepository, TenantIdentifier, types.SMPlatform, postInstanceRequest["service_plan_id"].(string), "")
 						createInstance(ctx.SMWithOAuth, http.StatusCreated)
->>>>>>> 186dc0d1
 
 						for _, prop := range []string{"name", "maintenance_info"} {
 							updatedBrokerJSON := common.Object{}
