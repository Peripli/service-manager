--- conflicted
+++ resolved
@@ -61,21 +61,13 @@
 }
 
 const (
-<<<<<<< HEAD
-	TenantIdentifier            = "tenant"
-	TenantIDValue               = "tenantID"
-	service1CatalogID           = "service1CatalogID"
-	plan1CatalogID              = "plan1CatalogID"
-	planNotSupportingSMPlatform = "planNotSupportingSmID"
-	MaximumPollingDuration      = 2 // seconds
-=======
 	TenantIdentifier                   = "tenant"
 	TenantIDValue                      = "tenantID"
 	serviceNotSupportingContextUpdates = "serviceNotSupportingContextUpdatesID"
 	service1CatalogID                  = "service1CatalogID"
 	plan1CatalogID                     = "plan1CatalogID"
 	planNotSupportingSMPlatform        = "planNotSupportingSmID"
->>>>>>> b0e2ca6f
+	MaximumPollingDuration      = 2 // seconds
 )
 
 func checkInstance(req *http.Request) (int, map[string]interface{}) {
@@ -805,11 +797,7 @@
 										})
 
 										AfterEach(func() {
-<<<<<<< HEAD
 											newSMCtx.CleanupAll(false)
-=======
-											ctx.SMWithBasic = newSMCtx.SMWithBasic
->>>>>>> b0e2ca6f
 										})
 
 										It("should restart polling through maintainer and eventually instance is set to ready", func() {
@@ -1001,15 +989,10 @@
 									})
 
 									AfterEach(func() {
-<<<<<<< HEAD
 										newSMCtx.CleanupAll(false)
 										if anotherSMCtx != nil {
 											anotherSMCtx.CleanupAll(false)
 										}
-
-=======
-										ctx.SMWithBasic = newSMCtx.SMWithBasic
->>>>>>> b0e2ca6f
 									})
 
 									It("Should mark operation as failed and trigger orphan mitigation", func() {
@@ -2531,7 +2514,6 @@
 									})
 								})
 
-<<<<<<< HEAD
 								When("maximum polling duration is reached while polling", func() {
 									var newCtx *TestContext
 
@@ -2659,16 +2641,6 @@
 									})
 								})
 
-								if testCase.async {
-									When("SM crashes while polling", func() {
-										var newSMCtx *TestContext
-										var isDeprovisioned atomic.Value
-
-										BeforeEach(func() {
-											newSMCtx = t.ContextBuilder.SkipBasicAuthClientSetup(true).WithEnvPostExtensions(func(e env.Environment, servers map[string]FakeServer) {
-												e.Set("server.shutdown_timeout", 1*time.Second)
-											}).BuildWithoutCleanup()
-=======
 								When("binding exists for the instance", func() {
 									var bindingID string
 
@@ -2676,7 +2648,6 @@
 										ctx.SMWithOAuthForTenant.DELETE(web.ServiceBindingsURL + "/" + bindingID).
 											Expect().StatusRange(httpexpect.Status2xx)
 									})
->>>>>>> b0e2ca6f
 
 									It("fails to delete it and marks the operation as failed", func() {
 										bindingID = ctx.SMWithOAuthForTenant.POST(web.ServiceBindingsURL).
@@ -2688,28 +2659,11 @@
 											Expect().
 											Status(http.StatusCreated).JSON().Object().Value("id").String().Raw()
 
-<<<<<<< HEAD
-										AfterEach(func() {
-											newSMCtx.CleanupAll(false)
-										})
-
-										It("should restart polling through maintainer and eventually deletes the instance", func() {
-											resp := deleteInstance(newSMCtx.SMWithOAuthForTenant, true, http.StatusAccepted)
-
-											operationExpectations := OperationExpectations{
-												Category:          types.DELETE,
-												State:             types.IN_PROGRESS,
-												ResourceType:      types.ServiceInstanceType,
-												Reschedulable:     true,
-												DeletionScheduled: false,
-											}
-=======
 										expectedStatus := http.StatusBadRequest
 										if testCase.async {
 											expectedStatus = http.StatusAccepted
 										}
 										resp := deleteInstance(ctx.SMWithOAuthForTenant, testCase.async, expectedStatus)
->>>>>>> b0e2ca6f
 
 										instanceID, _ = VerifyOperationExists(ctx, resp.Header("Location").Raw(), OperationExpectations{
 											Category:          types.DELETE,
@@ -2727,16 +2681,10 @@
 									})
 								})
 
-<<<<<<< HEAD
-											newSMCtx = t.ContextBuilder.SkipBasicAuthClientSetup(true).WithEnvPostExtensions(func(e env.Environment, servers map[string]FakeServer) {
-												e.Set("operations.action_timeout", 2*time.Second)
-											}).BuildWithoutCleanup()
-=======
 								When("broker responds with synchronous success", func() {
 									BeforeEach(func() {
 										brokerServer.ServiceInstanceHandlerFunc(http.MethodDelete, http.MethodDelete+"1", ParameterizedHandler(http.StatusOK, Object{"async": false}))
 									})
->>>>>>> b0e2ca6f
 
 									It("deletes the instance and stores a delete succeeded operation", func() {
 										resp := deleteInstance(ctx.SMWithOAuthForTenant, testCase.async, testCase.expectedDeleteSuccessStatusCode)
@@ -2808,7 +2756,7 @@
 											var isDeprovisioned atomic.Value
 
 											BeforeEach(func() {
-												newSMCtx = t.ContextBuilder.WithEnvPostExtensions(func(e env.Environment, servers map[string]FakeServer) {
+												newSMCtx = t.ContextBuilder.SkipBasicAuthClientSetup(true).WithEnvPostExtensions(func(e env.Environment, servers map[string]FakeServer) {
 													e.Set("server.shutdown_timeout", 1*time.Second)
 												}).BuildWithoutCleanup()
 
@@ -2822,7 +2770,7 @@
 											})
 
 											AfterEach(func() {
-												ctx.SMWithBasic = newSMCtx.SMWithBasic
+												newSMCtx.CleanupAll(false)
 											})
 
 											It("should restart polling through maintainer and eventually deletes the instance", func() {
@@ -2846,10 +2794,9 @@
 												newSMCtx.CleanupAll(false)
 												isDeprovisioned.Store(true)
 
-												newSMCtx = t.ContextBuilder.WithEnvPostExtensions(func(e env.Environment, servers map[string]FakeServer) {
+												newSMCtx = t.ContextBuilder.SkipBasicAuthClientSetup(true).WithEnvPostExtensions(func(e env.Environment, servers map[string]FakeServer) {
 													e.Set("operations.action_timeout", 2*time.Second)
 												}).BuildWithoutCleanup()
-												defer newSMCtx.CleanupAll(false)
 
 												operationExpectations.State = types.SUCCEEDED
 												operationExpectations.Reschedulable = false
@@ -3009,25 +2956,17 @@
 											})
 										})
 
-<<<<<<< HEAD
-									When("maximum deletion timout has been reached", func() {
-										var newCtx *TestContext
-										BeforeEach(func() {
-											newCtx = t.ContextBuilder.SkipBasicAuthClientSetup(true).WithEnvPreExtensions(func(set *pflag.FlagSet) {
-												Expect(set.Set("operations.reconciliation_operation_timeout", (2 * time.Millisecond).String())).ToNot(HaveOccurred())
-											}).BuildWithoutCleanup()
-=======
 										When("maximum deletion timout has been reached", func() {
 											var newCtx *TestContext
 
 											BeforeEach(func() {
-												newCtx = t.ContextBuilder.WithEnvPreExtensions(func(set *pflag.FlagSet) {
+												newCtx = t.ContextBuilder.SkipBasicAuthClientSetup(true).WithEnvPreExtensions(func(set *pflag.FlagSet) {
 													Expect(set.Set("operations.reconciliation_operation_timeout", (2 * time.Millisecond).String())).ToNot(HaveOccurred())
 												}).BuildWithoutCleanup()
 											})
 
 											AfterEach(func() {
-												ctx.SMWithBasic = newCtx.SMWithBasic
+												newCtx.CleanupAll(false)
 											})
 
 											It("keeps the instance as ready false and marks the operation as deletion scheduled", func() {
@@ -3047,19 +2986,14 @@
 													Ready: true,
 												})
 											})
->>>>>>> b0e2ca6f
-										})
-									})
-
-<<<<<<< HEAD
-										AfterEach(func() {
-											newCtx.CleanupAll(false)
-=======
+										})
+									})
+
+
 									When("polling returns an unexpected status code", func() {
 										BeforeEach(func() {
 											brokerServer.ServiceInstanceHandlerFunc(http.MethodDelete, http.MethodDelete+"3", ParameterizedHandler(http.StatusAccepted, Object{"async": true}))
 											brokerServer.ServiceInstanceLastOpHandlerFunc(http.MethodDelete+"3", ParameterizedHandler(http.StatusInternalServerError, Object{"error": "error"}))
->>>>>>> b0e2ca6f
 										})
 
 										It("keeps the instance and stores the operation as reschedulable", func() {
@@ -3239,7 +3173,7 @@
 									BeforeEach(func() {
 										doneChannel = make(chan interface{})
 
-										newSMCtx = t.ContextBuilder.WithEnvPreExtensions(func(set *pflag.FlagSet) {
+										newSMCtx = t.ContextBuilder.SkipBasicAuthClientSetup(true).WithEnvPreExtensions(func(set *pflag.FlagSet) {
 											Expect(set.Set("httpclient.response_header_timeout", (1 * time.Second).String())).ToNot(HaveOccurred())
 										}).BuildWithoutCleanup()
 
@@ -3247,7 +3181,7 @@
 									})
 
 									AfterEach(func() {
-										ctx.SMWithBasic = newSMCtx.SMWithBasic
+										newSMCtx.CleanupAll(false)
 									})
 
 									It("orphan mitigates the instance", func() {
@@ -3278,51 +3212,6 @@
 											Type: types.ServiceInstanceType,
 										})
 									})
-
-<<<<<<< HEAD
-								BeforeEach(func() {
-									doneChannel = make(chan interface{})
-
-									newSMCtx = t.ContextBuilder.SkipBasicAuthClientSetup(true).WithEnvPreExtensions(func(set *pflag.FlagSet) {
-										Expect(set.Set("httpclient.response_header_timeout", (1 * time.Second).String())).ToNot(HaveOccurred())
-									}).BuildWithoutCleanup()
-
-									brokerServer.ServiceInstanceHandlerFunc(http.MethodDelete, http.MethodDelete+"1", DelayingHandler(doneChannel))
-								})
-
-								AfterEach(func() {
-									newSMCtx.CleanupAll(false)
-								})
-
-								It("orphan mitigates the instance", func() {
-									resp := deleteInstance(newSMCtx.SMWithOAuthForTenant, testCase.async, testCase.expectedBrokerFailureStatusCode)
-									<-time.After(1100 * time.Millisecond)
-									close(doneChannel)
-
-									instanceID, _ = VerifyOperationExists(newSMCtx, resp.Header("Location").Raw(), OperationExpectations{
-										Category:          types.DELETE,
-										State:             types.FAILED,
-										ResourceType:      types.ServiceInstanceType,
-										Reschedulable:     false,
-										DeletionScheduled: true,
-									})
-
-									brokerServer.ServiceInstanceHandlerFunc(http.MethodDelete, http.MethodDelete+"1", ParameterizedHandler(http.StatusOK, Object{"async": false}))
-
-									instanceID, _ = VerifyOperationExists(newSMCtx, resp.Header("Location").Raw(), OperationExpectations{
-										Category:          types.DELETE,
-										State:             types.SUCCEEDED,
-										ResourceType:      types.ServiceInstanceType,
-										Reschedulable:     false,
-										DeletionScheduled: false,
-									})
-
-									VerifyResourceDoesNotExist(ctx.SMWithOAuthForTenant, ResourceExpectations{
-										ID:   instanceID,
-										Type: types.ServiceInstanceType,
-									})
-=======
->>>>>>> b0e2ca6f
 								})
 							})
 						})
@@ -3401,11 +3290,7 @@
 	}
 	catalog := NewEmptySBCatalog()
 	catalog.AddService(cService)
-<<<<<<< HEAD
-
-=======
 	catalog.AddService(cService2)
->>>>>>> b0e2ca6f
 	brokerUtils := ctx.RegisterBrokerWithCatalog(catalog)
 	brokerID := brokerUtils.Broker.ID
 	server := brokerUtils.Broker.BrokerServer
