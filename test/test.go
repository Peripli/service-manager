/*
 * Copyright 2018 The Service Manager Authors
 *
 * Licensed under the Apache License, Version 2.0 (the "License");
 * you may not use this file except in compliance with the License.
 * You may obtain a copy of the License at
 *
 *     http://www.apache.org/licenses/LICENSE-2.0
 *
 * Unless required by applicable law or agreed to in writing, software
 * distributed under the License is distributed on an "AS IS" BASIS,
 * WITHOUT WARRANTIES OR CONDITIONS OF ANY KIND, either express or implied.
 * See the License for the specific language governing permissions and
 * limitations under the License.
 */

package test

import (
	"context"
	"encoding/json"
	"fmt"
	"net/http"
	"strconv"
	"strings"

	"time"

	"github.com/Peripli/service-manager/pkg/query"
	"github.com/Peripli/service-manager/pkg/types"
	"github.com/Peripli/service-manager/storage"
	"github.com/gavv/httpexpect"
	"github.com/gofrs/uuid"

	"github.com/tidwall/gjson"

	"github.com/Peripli/service-manager/pkg/multitenancy"

	"github.com/Peripli/service-manager/pkg/web"

	"github.com/Peripli/service-manager/pkg/env"
	"github.com/Peripli/service-manager/pkg/sm"

	. "github.com/onsi/gomega"

	"github.com/Peripli/service-manager/test/common"
	. "github.com/onsi/ginkgo"
)

type Op string

type ResponseMode bool

const (
	Get        Op = "get"
	List       Op = "list"
	Delete     Op = "delete"
	DeleteList Op = "deletelist"
	Patch      Op = "patch"

	Sync  ResponseMode = false
	Async ResponseMode = true
)

type MultitenancySettings struct {
	ClientID           string
	ClientIDTokenClaim string
	TenantTokenClaim   string
	LabelKey           string

	TokenClaims map[string]interface{}
}

type TestCase struct {
	API                        string
	SupportsAsyncOperations    bool
	SupportedOps               []Op
	ResourceType               types.ObjectType
	ResourcePropertiesToIgnore []string

	MultitenancySettings   *MultitenancySettings
	DisableTenantResources bool

	ResourceBlueprint                      func(ctx *common.TestContext, smClient *common.SMExpect, async bool) common.Object
	ResourceWithoutNullableFieldsBlueprint func(ctx *common.TestContext, smClient *common.SMExpect, async bool) common.Object
	PatchResource                          func(ctx *common.TestContext, apiPath string, objID string, resourceType types.ObjectType, patchLabels []*query.LabelChange, async bool)

	AdditionalTests func(ctx *common.TestContext)
}

func stripObject(obj common.Object, properties ...string) {
	delete(obj, "created_at")
	delete(obj, "updated_at")

	for _, prop := range properties {
		delete(obj, prop)
	}
}

func APIResourcePatch(ctx *common.TestContext, apiPath string, objID string, _ types.ObjectType, patchLabels []*query.LabelChange, async bool) {
	patchLabelsBody := make(map[string]interface{})
	patchLabelsBody["labels"] = patchLabels

	By(fmt.Sprintf("Attempting to patch resource of %s with labels as labels are declared supported", apiPath))
	resp := ctx.SMWithOAuth.PATCH(apiPath+"/"+objID).WithQuery("async", strconv.FormatBool(async)).WithJSON(patchLabelsBody).Expect()

	if async {
		resp = resp.Status(http.StatusAccepted)
		_, err := ExpectOperation(ctx.SMWithOAuth, resp, types.SUCCEEDED)
		if err != nil {
			panic(err)
		}
	} else {
		resp.Status(http.StatusOK)
	}
}

func StorageResourcePatch(ctx *common.TestContext, _ string, objID string, resourceType types.ObjectType, patchLabels []*query.LabelChange, _ bool) {
	byID := query.ByField(query.EqualsOperator, "id", objID)
	sb, err := ctx.SMRepository.Get(context.Background(), resourceType, byID)
	if err != nil {
		Fail(fmt.Sprintf("unable to retrieve resource %s: %s", resourceType, err))
	}

	_, err = ctx.SMRepository.Update(context.Background(), sb, patchLabels)
	if err != nil {
		Fail(fmt.Sprintf("unable to update resource %s: %s", resourceType, err))
	}
}

func ExpectSuccessfulAsyncResourceCreation(resp *httpexpect.Response, SM *common.SMExpect, resourceURL string) map[string]interface{} {
	resp = resp.Status(http.StatusAccepted)

	op, err := ExpectOperation(SM, resp, types.SUCCEEDED)
	if err != nil {
		panic(err)
	}

	obj := SM.GET(resourceURL + "/" + op.Value("resource_id").String().Raw()).
		Expect().Status(http.StatusOK).JSON().Object().Raw()

	return obj
}

func ExpectOperation(auth *common.SMExpect, asyncResp *httpexpect.Response, expectedState types.OperationState) (*httpexpect.Object, error) {
	return ExpectOperationWithError(auth, asyncResp, expectedState, "")
}

func ExpectOperationWithError(auth *common.SMExpect, asyncResp *httpexpect.Response, expectedState types.OperationState, expectedErrMsg string) (*httpexpect.Object, error) {
	operationURL := asyncResp.Header("Location").Raw()
	var operation *httpexpect.Object
	for {
		select {
		case <-time.After(10 * time.Second):
			return fmt.Errorf("unable to verify operation state. Expected state %s was not reached within the test timeout period", string(expectedState))
		default:
			operation = auth.GET(operationURL).
				Expect().Status(http.StatusOK).JSON().Object()
			state := operation.Value("state").String().Raw()
			if state == string(expectedState) {
				errs := operation.Value("errors")
				if expectedState == types.SUCCEEDED {
					errs.Null()
				} else {
					errs.NotNull()
					errMsg := errs.Object().Value("message").String().Raw()

					if !strings.Contains(errMsg, expectedErrMsg) {
						return fmt.Errorf("unable to verify operation - expected error message (%s), but got (%s)", expectedErrMsg, errs.String().Raw())
					}
				}
				return operation, nil
			}
		}
	}
<<<<<<< HEAD
=======
	return nil, err
}

func EnsurePublicPlanVisibility(repository storage.Repository, planID string) {
	EnsurePlanVisibility(repository, "", "", planID, "")
}

func EnsurePlanVisibility(repository storage.Repository, tenantIdentifier, platformID, planID, tenantID string) {
	UUID, err := uuid.NewV4()
	if err != nil {
		panic(fmt.Errorf("could not generate GUID for visibility: %s", err))
	}

	var labels types.Labels = nil
	if tenantID != "" {
		labels = types.Labels{
			tenantIdentifier: {tenantID},
		}
	}
	currentTime := time.Now().UTC()
	_, err = repository.Create(context.TODO(), &types.Visibility{
		Base: types.Base{
			ID:        UUID.String(),
			UpdatedAt: currentTime,
			CreatedAt: currentTime,
			Labels:    labels,
		},
		ServicePlanID: planID,
		PlatformID:    platformID,
	})
	if err != nil {
		panic(err)
	}
>>>>>>> 186dc0d1
}

func DescribeTestsFor(t TestCase) bool {
	return Describe(t.API, func() {
		var ctx *common.TestContext

		AfterSuite(func() {
			ctx.Cleanup()
		})

		func() {
			By("==== Preparation for SM tests... ====")

			defer GinkgoRecover()
			ctxBuilder := common.NewTestContextBuilderWithSecurity()

			if t.MultitenancySettings != nil {
				ctxBuilder.
					WithTenantTokenClaims(t.MultitenancySettings.TokenClaims).
					WithSMExtensions(func(ctx context.Context, smb *sm.ServiceManagerBuilder, e env.Environment) error {
						smb.EnableMultitenancy(t.MultitenancySettings.LabelKey, func(request *web.Request) (string, error) {
							extractTenantFromToken := multitenancy.ExtractTenantFromTokenWrapperFunc(t.MultitenancySettings.TenantTokenClaim)
							user, ok := web.UserFromContext(request.Context())
							if !ok {
								return "", nil
							}
							var userData json.RawMessage
							if err := user.Data(&userData); err != nil {
								return "", fmt.Errorf("could not unmarshal claims from token: %s", err)
							}
							clientIDFromToken := gjson.GetBytes([]byte(userData), t.MultitenancySettings.ClientIDTokenClaim).String()
							if t.MultitenancySettings.ClientID != clientIDFromToken {
								return "", nil
							}
							user.AccessLevel = web.TenantAccess
							request.Request = request.WithContext(web.ContextWithUser(request.Context(), user))
							return extractTenantFromToken(request)
						})
						return nil
					})
			}
			ctx = ctxBuilder.Build()

			// A panic outside of Ginkgo's primitives (during test setup) would be recovered
			// by the deferred GinkgoRecover() and the error will be associated with the first
			// It to be ran in the suite. There, we add a dummy It to reduce confusion.
			It("sets up all test prerequisites that are ran outside of Ginkgo primitives properly", func() {
				Expect(true).To(BeTrue())
			})

			responseModes := []ResponseMode{Sync}
			if t.SupportsAsyncOperations {
				responseModes = append(responseModes, Async)
			}

			for _, op := range t.SupportedOps {
				for _, respMode := range responseModes {
					switch op {
					case Get:
						DescribeGetTestsfor(ctx, t, respMode)
					case List:
						DescribeListTestsFor(ctx, t, respMode)
					case Delete:
						DescribeDeleteTestsfor(ctx, t, respMode)
					case DeleteList:
						if respMode == Sync {
							DescribeDeleteListFor(ctx, t)
						}
					case Patch:
						DescribePatchTestsFor(ctx, t, respMode)
					default:
						_, err := fmt.Fprintf(GinkgoWriter, "Generic test cases for op %s are not implemented\n", op)
						if err != nil {
							panic(err)
						}
					}
				}
			}

			if t.AdditionalTests != nil {
				t.AdditionalTests(ctx)
			}

			By("==== Successfully finished preparation for SM tests. Running API tests suite... ====")
		}()
	})
}<|MERGE_RESOLUTION|>--- conflicted
+++ resolved
@@ -173,9 +173,6 @@
 			}
 		}
 	}
-<<<<<<< HEAD
-=======
-	return nil, err
 }
 
 func EnsurePublicPlanVisibility(repository storage.Repository, planID string) {
@@ -208,7 +205,6 @@
 	if err != nil {
 		panic(err)
 	}
->>>>>>> 186dc0d1
 }
 
 func DescribeTestsFor(t TestCase) bool {
