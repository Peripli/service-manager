/*
 * Copyright 2018 The Service Manager Authors
 *
 * Licensed under the Apache License, Version 2.0 (the "License");
 * you may not use this file except in compliance with the License.
 * You may obtain a copy of the License at
 *
 *     http://www.apache.org/licenses/LICENSE-2.0
 *
 * Unless required by applicable law or agreed to in writing, software
 * distributed under the License is distributed on an "AS IS" BASIS,
 * WITHOUT WARRANTIES OR CONDITIONS OF ANY KIND, either express or implied.
 * See the License for the specific language governing permissions and
 * limitations under the License.
 */

package test

import (
	"context"
	"encoding/json"
	"fmt"
	"golang.org/x/crypto/bcrypt"
	"net/http"
	"strconv"

	"github.com/spf13/pflag"

	"github.com/Peripli/service-manager/pkg/util"

	"time"

	"github.com/Peripli/service-manager/pkg/query"
	"github.com/Peripli/service-manager/pkg/types"
	"github.com/Peripli/service-manager/storage"
	"github.com/gavv/httpexpect"
	"github.com/gofrs/uuid"

	"github.com/tidwall/gjson"

	"github.com/Peripli/service-manager/pkg/multitenancy"

	"github.com/Peripli/service-manager/pkg/web"

	"github.com/Peripli/service-manager/pkg/env"
	"github.com/Peripli/service-manager/pkg/sm"

	. "github.com/onsi/gomega"

	"github.com/Peripli/service-manager/test/common"
	. "github.com/onsi/ginkgo"
)

type Op string

type ResponseMode bool

const (
	Get        Op = "get"
	List       Op = "list"
	Delete     Op = "delete"
	DeleteList Op = "deletelist"
	Patch      Op = "patch"

	Sync  ResponseMode = false
	Async ResponseMode = true
)

<<<<<<< HEAD
func postHookWithOperationsConfig() func(set *pflag.FlagSet) {
	return func(set *pflag.FlagSet) {
		set.Set("operations.action_timeout", JobTimeout.String())
		set.Set("operations.cleanup_interval", cleanupInterval.String())
		set.Set("operations.lifespan", operationExpiration.String())
		set.Set("operations.reconciliation_operation_timeout", (9999 * time.Hour).String())
	}
}

=======
>>>>>>> f37bab8e
type MultitenancySettings struct {
	ClientID           string
	ClientIDTokenClaim string
	TenantTokenClaim   string
	LabelKey           string

	TokenClaims map[string]interface{}
}

type TestCase struct {
	API                        string
	SupportsAsyncOperations    bool
	SupportedOps               []Op
	ResourceType               types.ObjectType
	ResourcePropertiesToIgnore []string

	MultitenancySettings   *MultitenancySettings
	DisableTenantResources bool
	StrictlyTenantScoped   bool
	DisableBasicAuth       bool

	ResourceBlueprint                      func(ctx *common.TestContext, smClient *common.SMExpect, async bool) common.Object
	ResourceWithoutNullableFieldsBlueprint func(ctx *common.TestContext, smClient *common.SMExpect, async bool) common.Object
	PatchResource                          func(ctx *common.TestContext, tenantScoped bool, apiPath string, objID string, resourceType types.ObjectType, patchLabels []*types.LabelChange, async bool)

	AdditionalTests func(ctx *common.TestContext, t *TestCase)
	ContextBuilder  *common.TestContextBuilder
}

func stripObject(obj common.Object, properties ...string) {
	delete(obj, "created_at")
	delete(obj, "updated_at")

	for _, prop := range properties {
		delete(obj, prop)
	}
}

func APIResourcePatch(ctx *common.TestContext, tenantScoped bool, apiPath string, objID string, objType types.ObjectType, patchLabels []*types.LabelChange, async bool) {
	patchLabelsBody := make(map[string]interface{})
	patchLabelsBody["labels"] = patchLabels

	By(fmt.Sprintf("Attempting to patch resource of %s with labels as labels are declared supported", apiPath))
	var resp *httpexpect.Response

	if tenantScoped {
		resp = ctx.SMWithOAuthForTenant.PATCH(apiPath+"/"+objID).WithQuery("async", strconv.FormatBool(async)).WithJSON(patchLabelsBody).Expect()
	} else {
		resp = ctx.SMWithOAuth.PATCH(apiPath+"/"+objID).WithQuery("async", strconv.FormatBool(async)).WithJSON(patchLabelsBody).Expect()
	}

	if async {
		resp = resp.Status(http.StatusAccepted)
	} else {
		resp.Status(http.StatusOK)
	}

	common.VerifyOperationExists(ctx, resp.Header("Location").Raw(), common.OperationExpectations{
		Category:          types.UPDATE,
		State:             types.SUCCEEDED,
		ResourceType:      objType,
		Reschedulable:     false,
		DeletionScheduled: false,
	})
}

func StorageResourcePatch(ctx *common.TestContext, _ bool, _ string, objID string, resourceType types.ObjectType, patchLabels []*types.LabelChange, _ bool) {
	byID := query.ByField(query.EqualsOperator, "id", objID)
	sb, err := ctx.SMRepository.Get(context.Background(), resourceType, byID)
	if err != nil {
		Fail(fmt.Sprintf("unable to retrieve resource %s: %s", resourceType, err))
	}

	_, err = ctx.SMRepository.Update(context.Background(), sb, patchLabels)
	if err != nil {
		Fail(fmt.Sprintf("unable to update resource %s: %s", resourceType, err))
	}
}

func EnsurePublicPlanVisibility(repository storage.Repository, planID string) {
	EnsurePublicPlanVisibilityForPlatform(repository, planID, "")
}

func EnsurePublicPlanVisibilityForPlatform(repository storage.Repository, planID, platformID string) {
	EnsurePlanVisibility(repository, "", platformID, planID, "")
}

func EnsurePlanVisibilityDoesNotExist(repository storage.Repository, tenantIdentifier, platformID, planID, tenantID string) {
	var criteria []query.Criterion

	if planID != "" {
		criteria = append(criteria, query.ByField(query.EqualsOperator, "service_plan_id", planID))
	}
	if platformID != "" {
		criteria = append(criteria, query.ByField(query.EqualsOperator, "platform_id", platformID))
	}
	if tenantIdentifier != "" {
		criteria = append(criteria, query.ByLabel(query.EqualsOperator, tenantIdentifier, tenantID))
	}

	if err := repository.Delete(context.TODO(), types.VisibilityType, criteria...); err != nil {
		if err != util.ErrNotFoundInStorage {
			panic(err)
		}
	}
}

func EnsurePlanVisibility(repository storage.Repository, tenantIdentifier, platformID, planID, tenantID string) {
	EnsurePlanVisibilityDoesNotExist(repository, tenantIdentifier, platformID, planID, tenantID)
	UUID, err := uuid.NewV4()
	if err != nil {
		panic(fmt.Errorf("could not generate GUID for visibility: %s", err))
	}

	var labels types.Labels = nil
	if tenantID != "" {
		labels = types.Labels{
			tenantIdentifier: {tenantID},
		}
	}
	currentTime := time.Now().UTC()
	_, err = repository.Create(context.TODO(), &types.Visibility{
		Base: types.Base{
			ID:        UUID.String(),
			UpdatedAt: currentTime,
			CreatedAt: currentTime,
			Labels:    labels,
			Ready:     true,
		},
		ServicePlanID: planID,
		PlatformID:    platformID,
	})
	if err != nil {
		panic(err)
	}
}

func DescribeTestsFor(t TestCase) bool {
	return Describe(t.API, func() {
		var ctx *common.TestContext

		AfterSuite(func() {
			ctx.Cleanup()
		})

		ctxBuilder := func() *common.TestContextBuilder {
<<<<<<< HEAD
			ctxBuilder := common.NewTestContextBuilderWithSecurity().WithEnvPreExtensions(postHookWithOperationsConfig())
=======
			ctxBuilder := common.NewTestContextBuilderWithSecurity()
>>>>>>> f37bab8e

			if t.MultitenancySettings != nil {
				ctxBuilder.
					WithTenantTokenClaims(t.MultitenancySettings.TokenClaims).
					WithSMExtensions(func(ctx context.Context, smb *sm.ServiceManagerBuilder, e env.Environment) error {
						smb.EnableMultitenancy(t.MultitenancySettings.LabelKey, func(request *web.Request) (string, error) {
							extractTenantFromToken := multitenancy.ExtractTenantFromTokenWrapperFunc(t.MultitenancySettings.TenantTokenClaim)
							user, ok := web.UserFromContext(request.Context())
							if !ok {
								return "", nil
							}
							var userData json.RawMessage
							if err := user.Data(&userData); err != nil {
								return "", fmt.Errorf("could not unmarshal claims from token: %s", err)
							}
							clientIDFromToken := gjson.GetBytes([]byte(userData), t.MultitenancySettings.ClientIDTokenClaim).String()
							if t.MultitenancySettings.ClientID != clientIDFromToken {
								return "", nil
							}
							user.AccessLevel = web.TenantAccess
							request.Request = request.WithContext(web.ContextWithUser(request.Context(), user))
							return extractTenantFromToken(request)
						})
						return nil
					})
			}
			return ctxBuilder
		}

		t.ContextBuilder = ctxBuilder()

		func() {
			By("==== Preparation for SM tests... ====")

			defer GinkgoRecover()
			ctx = ctxBuilder().Build()

			// A panic outside of Ginkgo's primitives (during test setup) would be recovered
			// by the deferred GinkgoRecover() and the error will be associated with the first
			// It to be ran in the suite. There, we add a dummy It to reduce confusion.
			It("sets up all test prerequisites that are ran outside of Ginkgo primitives properly", func() {
				Expect(true).To(BeTrue())
			})

			responseModes := []ResponseMode{Sync}
			if t.SupportsAsyncOperations {
				responseModes = append(responseModes, Async)
			}

			for _, op := range t.SupportedOps {
				for _, respMode := range responseModes {
					switch op {
					case Get:
						DescribeGetTestsfor(ctx, t, respMode)
					case List:
						DescribeListTestsFor(ctx, t, respMode)
					case Delete:
						DescribeDeleteTestsfor(ctx, t, respMode)
					case DeleteList:
						if respMode == Sync {
							DescribeDeleteListFor(ctx, t)
						}
					case Patch:
						DescribePatchTestsFor(ctx, t, respMode)
					default:
						_, err := fmt.Fprintf(GinkgoWriter, "Generic test cases for op %s are not implemented\n", op)
						if err != nil {
							panic(err)
						}
					}
				}
			}

			if t.AdditionalTests != nil {
				t.AdditionalTests(ctx, &t)
			}

			By("==== Successfully finished preparation for SM tests. Running API tests suite... ====")
		}()
	})
}

func RegisterBrokerPlatformCredentialsExpect(SMBasicPlatform *common.SMExpect, brokerID string, expectedStatusCode int) (string, string) {
	return RegisterBrokerPlatformCredentialsWithNotificationIDExpect(SMBasicPlatform, brokerID, "", expectedStatusCode)
}

func RegisterBrokerPlatformCredentials(SMBasicPlatform *common.SMExpect, brokerID string) (string, string) {
	return RegisterBrokerPlatformCredentialsWithNotificationID(SMBasicPlatform, brokerID, "")
}

func RegisterBrokerPlatformCredentialsWithNotificationID(SMBasicPlatform *common.SMExpect, brokerID, notificationID string) (string, string) {
	return RegisterBrokerPlatformCredentialsWithNotificationIDExpect(SMBasicPlatform, brokerID, notificationID, http.StatusOK)
}

func RegisterBrokerPlatformCredentialsWithNotificationIDExpect(SMBasicPlatform *common.SMExpect, brokerID, notificationID string, expectedStatusCode int) (string, string) {
	username, err := util.GenerateCredential()
	Expect(err).ToNot(HaveOccurred())
	password, err := util.GenerateCredential()
	Expect(err).ToNot(HaveOccurred())

	passwordHash, err := bcrypt.GenerateFromPassword([]byte(password), bcrypt.DefaultCost)
	if err != nil {
		panic(err)
	}

	payload := map[string]interface{}{
		"broker_id":       brokerID,
		"username":        username,
		"password_hash":   string(passwordHash),
		"notification_id": notificationID,
	}

	SMBasicPlatform.Request(http.MethodPut, web.BrokerPlatformCredentialsURL).
		WithJSON(payload).Expect().Status(expectedStatusCode)

	return username, password
}<|MERGE_RESOLUTION|>--- conflicted
+++ resolved
@@ -66,18 +66,6 @@
 	Async ResponseMode = true
 )
 
-<<<<<<< HEAD
-func postHookWithOperationsConfig() func(set *pflag.FlagSet) {
-	return func(set *pflag.FlagSet) {
-		set.Set("operations.action_timeout", JobTimeout.String())
-		set.Set("operations.cleanup_interval", cleanupInterval.String())
-		set.Set("operations.lifespan", operationExpiration.String())
-		set.Set("operations.reconciliation_operation_timeout", (9999 * time.Hour).String())
-	}
-}
-
-=======
->>>>>>> f37bab8e
 type MultitenancySettings struct {
 	ClientID           string
 	ClientIDTokenClaim string
@@ -224,11 +212,7 @@
 		})
 
 		ctxBuilder := func() *common.TestContextBuilder {
-<<<<<<< HEAD
-			ctxBuilder := common.NewTestContextBuilderWithSecurity().WithEnvPreExtensions(postHookWithOperationsConfig())
-=======
 			ctxBuilder := common.NewTestContextBuilderWithSecurity()
->>>>>>> f37bab8e
 
 			if t.MultitenancySettings != nil {
 				ctxBuilder.
