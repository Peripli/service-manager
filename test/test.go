--- conflicted
+++ resolved
@@ -21,11 +21,8 @@
 	"encoding/json"
 	"fmt"
 	"net/http"
-<<<<<<< HEAD
 	"strconv"
 	"strings"
-=======
->>>>>>> 92493795
 
 	"github.com/Peripli/service-manager/pkg/query"
 	"github.com/Peripli/service-manager/pkg/types"
@@ -77,23 +74,14 @@
 	SupportedOps            []Op
 	ResourceType            types.ObjectType
 
-<<<<<<< HEAD
-	MultitenancySettings                   *MultitenancySettings
-	DisableTenantResources                 bool
+	MultitenancySettings   *MultitenancySettings
+	DisableTenantResources bool
+
 	ResourceBlueprint                      func(ctx *common.TestContext, smClient *common.SMExpect, async bool) common.Object
 	ResourceWithoutNullableFieldsBlueprint func(ctx *common.TestContext, smClient *common.SMExpect, async bool) common.Object
 	PatchResource                          func(ctx *common.TestContext, apiPath string, objID string, resourceType types.ObjectType, patchLabels []*query.LabelChange, async bool)
-=======
-	MultitenancySettings *MultitenancySettings
-
-	SupportsAsyncOperations bool
-	DisableTenantResources  bool
-
-	ResourceBlueprint                      func(ctx *common.TestContext, smClient *common.SMExpect) common.Object
-	ResourceWithoutNullableFieldsBlueprint func(ctx *common.TestContext, smClient *common.SMExpect) common.Object
-	PatchResource                          func(ctx *common.TestContext, apiPath string, objID string, resourceType types.ObjectType, patchLabels []*query.LabelChange)
->>>>>>> 92493795
-	AdditionalTests                        func(ctx *common.TestContext)
+
+	AdditionalTests func(ctx *common.TestContext)
 }
 
 func DefaultResourcePatch(ctx *common.TestContext, apiPath string, objID string, _ types.ObjectType, patchLabels []*query.LabelChange, async bool) {
