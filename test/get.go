/*
 * Copyright 2018 The Service Manager Authors
 *
 * Licensed under the Apache License, Version 2.0 (the "License");
 * you may not use this file except in compliance with the License.
 * You may obtain a copy of the License at
 *
 *     http://www.apache.org/licenses/LICENSE-2.0
 *
 * Unless required by applicable law or agreed to in writing, software
 * distributed under the License is distributed on an "AS IS" BASIS,
 * WITHOUT WARRANTIES OR CONDITIONS OF ANY KIND, either express or implied.
 * See the License for the specific language governing permissions and
 * limitations under the License.
 */

package test

import (
	"context"
	"fmt"
	"net/http"
	"time"

	"github.com/Peripli/service-manager/pkg/web"

	"github.com/Peripli/service-manager/pkg/util"

	"github.com/Peripli/service-manager/pkg/query"
	"github.com/Peripli/service-manager/pkg/types"
	"github.com/gofrs/uuid"

	. "github.com/onsi/gomega"

	"github.com/Peripli/service-manager/test/common"
	. "github.com/onsi/ginkgo"
)

func DescribeGetTestsfor(ctx *common.TestContext, t TestCase, responseMode ResponseMode) bool {
	return Describe("GET", func() {
		Context("Resource", func() {
			var testResource common.Object
			var testResourceID string

<<<<<<< HEAD
		Context(fmt.Sprintf("Existing resource of type %s", t.API), func() {
			createTestResourceWithAuth := func(auth *common.SMExpect) {
				testResource = t.ResourceBlueprint(ctx, auth, bool(responseMode))
				By(fmt.Sprintf("[SETUP]: Verifying that test resource %v is not empty", testResource))
				Expect(testResource).ToNot(BeEmpty())
=======
			Context(fmt.Sprintf("Existing resource of type %s", t.API), func() {
				createTestResourceWithAuth := func(auth *common.SMExpect) (common.Object, string) {
					testResource := t.ResourceBlueprint(ctx, auth)
					By(fmt.Sprintf("[SETUP]: Verifying that test resource %v is not empty", testResource))
					Expect(testResource).ToNot(BeEmpty())
>>>>>>> 529fb9ae

					By(fmt.Sprintf("[SETUP]: Verifying that test resource %v has an id of type string", testResource))
					testResourceID := testResource["id"].(string)
					Expect(testResourceID).ToNot(BeEmpty())

					return testResource, testResourceID
				}

				Context("when the resource is global", func() {
					BeforeEach(func() {
						testResource, testResourceID = createTestResourceWithAuth(ctx.SMWithOAuth)
					})

					Context("when authenticating with global token", func() {
						It("returns 200", func() {
							ctx.SMWithOAuth.GET(fmt.Sprintf("%s/%s", t.API, testResourceID)).
								Expect().
								Status(http.StatusOK).JSON().Object().ContainsMap(testResource)
						})
					})

					if !t.DisableTenantResources {
						Context("when authenticating with tenant scoped token", func() {
							It("returns 404", func() {
								ctx.SMWithOAuthForTenant.GET(fmt.Sprintf("%s/%s", t.API, testResourceID)).
									Expect().
									Status(http.StatusNotFound).JSON().Object().Keys().Contains("error", "description")
							})
						})
					}
				})

				if !t.DisableTenantResources {
					Context("when the resource is tenant scoped", func() {
						BeforeEach(func() {
							testResource, testResourceID = createTestResourceWithAuth(ctx.SMWithOAuthForTenant)
						})

						Context("when authenticating with basic auth", func() {
							It("returns 200", func() {
								ctx.SMWithBasic.GET(fmt.Sprintf("%s/%s", t.API, testResourceID)).
									Expect().
									Status(http.StatusOK).JSON().Object().ContainsMap(testResource)
							})
						})

						Context("when authenticating with global token", func() {
							It("returns 200", func() {
								ctx.SMWithOAuth.GET(fmt.Sprintf("%s/%s", t.API, testResourceID)).
									Expect().
									Status(http.StatusOK).JSON().Object().ContainsMap(testResource)
							})
						})

						Context("when authenticating with tenant scoped token", func() {
							It("returns 200", func() {
								ctx.SMWithOAuthForTenant.GET(fmt.Sprintf("%s/%s", t.API, testResourceID)).
									Expect().
									Status(http.StatusOK).JSON().Object().ContainsMap(testResource)
							})
						})
					})
				}
			})

			Context(fmt.Sprintf("Not existing resource of type %s", t.API), func() {
				BeforeEach(func() {
					testResourceID = "non-existing-id"
				})

				Context("when authenticating with basic auth", func() {
					It("returns 404", func() {
						ctx.SMWithBasic.GET(fmt.Sprintf("%s/%s", t.API, testResourceID)).
							Expect().
							Status(http.StatusNotFound).JSON().Object().Keys().Contains("error", "description")
					})
				})

				Context("when authenticating with global token", func() {
					It("returns 404", func() {
						ctx.SMWithOAuth.GET(fmt.Sprintf("%s/%s", t.API, testResourceID)).
							Expect().
							Status(http.StatusNotFound).JSON().Object().Keys().Contains("error", "description")
					})
				})
			})
		})

		if t.SupportsAsyncOperations {
			Context("Operation", func() {
				const testResourceID = "test-resource-id"
				var testOperation types.Object
				var testOperationID string

				createTestOperationWithAuth := func(resourceID string, tenantAccess bool) (types.Object, string) {
					id, err := uuid.NewV4()
					Expect(err).ToNot(HaveOccurred())
					labels := make(map[string][]string)
					if tenantAccess {
						labels[t.MultitenancySettings.LabelKey] = append([]string{t.MultitenancySettings.TokenClaims[t.MultitenancySettings.TenantTokenClaim].(string)})
					}
					testResource, err := ctx.SMRepository.Create(context.TODO(), &types.Operation{
						Base: types.Base{
							ID:        id.String(),
							CreatedAt: time.Now(),
							UpdatedAt: time.Now(),
							Labels:    labels,
						},
						Description:   "test",
						Type:          types.CREATE,
						State:         types.IN_PROGRESS,
						ResourceID:    resourceID,
						ResourceType:  t.API,
						CorrelationID: id.String(),
					})

					return testResource, id.String()
				}

				Context(fmt.Sprintf("Existing operation for resource of type %s", t.API), func() {
					Context("when the operation is global", func() {
						BeforeEach(func() {
							testOperation, testOperationID = createTestOperationWithAuth(testResourceID, false)
						})

						AfterEach(func() {
							byID := query.ByField(query.EqualsOperator, "id", testOperationID)
							err := ctx.SMRepository.Delete(context.TODO(), types.OperationType, byID)
							Expect(err).To(SatisfyAny(Equal(util.ErrNotFoundInStorage), BeNil()))
						})

						Context("when authenticating with global token", func() {
							It("returns 200", func() {
								ctx.SMWithOAuth.GET(fmt.Sprintf("%s/%s%s/%s", t.API, testResourceID, web.OperationsURL, testOperationID)).
									Expect().
									Status(http.StatusOK).JSON().Object().ContainsMap(testOperation)
							})
						})

						Context("when authenticating with basic auth", func() {
							It("returns 401", func() {
								ctx.SMWithBasic.GET(fmt.Sprintf("%s/%s%s/%s", t.API, testResourceID, web.OperationsURL, testOperationID)).
									Expect().
									Status(http.StatusUnauthorized).JSON().Object().Keys().Contains("error", "description")
							})
						})

						if !t.DisableTenantResources {
							Context("when authenticating with tenant scoped token", func() {
								It("returns 404", func() {
									ctx.SMWithOAuthForTenant.GET(fmt.Sprintf("%s/%s%s/%s", t.API, testResourceID, web.OperationsURL, testOperationID)).
										Expect().
										Status(http.StatusNotFound).JSON().Object().Keys().Contains("error", "description")
								})
							})
						}
					})

					if !t.DisableTenantResources {
						Context("when the operation is tenant scoped", func() {
							BeforeEach(func() {
								testOperation, testOperationID = createTestOperationWithAuth(testResourceID, true)
							})

							Context("when authenticating with basic auth", func() {
								It("returns 401", func() {
									ctx.SMWithBasic.GET(fmt.Sprintf("%s/%s%s/%s", t.API, testResourceID, web.OperationsURL, testOperationID)).
										Expect().
										Status(http.StatusUnauthorized).JSON().Object().Keys().Contains("error", "description")
								})
							})

							Context("when authenticating with global token", func() {
								It("returns 200", func() {
									ctx.SMWithOAuth.GET(fmt.Sprintf("%s/%s%s/%s", t.API, testResourceID, web.OperationsURL, testOperationID)).
										Expect().
										Status(http.StatusOK).JSON().Object().ContainsMap(testOperation)
								})
							})

							Context("when authenticating with tenant scoped token", func() {
								It("returns 200", func() {
									ctx.SMWithOAuthForTenant.GET(fmt.Sprintf("%s/%s%s/%s", t.API, testResourceID, web.OperationsURL, testOperationID)).
										Expect().
										Status(http.StatusOK).JSON().Object().ContainsMap(testOperation)
								})
							})
						})
					}
				})

				Context(fmt.Sprintf("Not existing operation for resource of type %s", t.API), func() {
					BeforeEach(func() {
						testOperationID = "non-existing-id"
					})

					Context("when authenticating with basic auth", func() {
						It("returns 401", func() {
							ctx.SMWithBasic.GET(fmt.Sprintf("%s/%s%s/%s", t.API, testResourceID, web.OperationsURL, testOperationID)).
								Expect().
								Status(http.StatusUnauthorized).JSON().Object().Keys().Contains("error", "description")
						})
					})

					Context("when authenticating with global token", func() {
						It("returns 404", func() {
							ctx.SMWithOAuth.GET(fmt.Sprintf("%s/%s%s/%s", t.API, testResourceID, web.OperationsURL, testOperationID)).
								Expect().
								Status(http.StatusNotFound).JSON().Object().Keys().Contains("error", "description")
						})
					})
				})

			})
		}
	})
}<|MERGE_RESOLUTION|>--- conflicted
+++ resolved
@@ -42,19 +42,11 @@
 			var testResource common.Object
 			var testResourceID string
 
-<<<<<<< HEAD
-		Context(fmt.Sprintf("Existing resource of type %s", t.API), func() {
-			createTestResourceWithAuth := func(auth *common.SMExpect) {
-				testResource = t.ResourceBlueprint(ctx, auth, bool(responseMode))
-				By(fmt.Sprintf("[SETUP]: Verifying that test resource %v is not empty", testResource))
-				Expect(testResource).ToNot(BeEmpty())
-=======
 			Context(fmt.Sprintf("Existing resource of type %s", t.API), func() {
 				createTestResourceWithAuth := func(auth *common.SMExpect) (common.Object, string) {
-					testResource := t.ResourceBlueprint(ctx, auth)
+					testResource = t.ResourceBlueprint(ctx, auth, bool(responseMode))
 					By(fmt.Sprintf("[SETUP]: Verifying that test resource %v is not empty", testResource))
 					Expect(testResource).ToNot(BeEmpty())
->>>>>>> 529fb9ae
 
 					By(fmt.Sprintf("[SETUP]: Verifying that test resource %v has an id of type string", testResource))
 					testResourceID := testResource["id"].(string)
