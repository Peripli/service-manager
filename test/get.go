--- conflicted
+++ resolved
@@ -44,11 +44,8 @@
 
 			Context(fmt.Sprintf("Existing resource of type %s", t.API), func() {
 				createTestResourceWithAuth := func(auth *common.SMExpect) (common.Object, string) {
-<<<<<<< HEAD
 					testResource = t.ResourceBlueprint(ctx, auth, bool(responseMode))
-=======
-					testResource := t.ResourceBlueprint(ctx, auth)
->>>>>>> 8ec622a6
+
 					By(fmt.Sprintf("[SETUP]: Verifying that test resource %v is not empty", testResource))
 					Expect(testResource).ToNot(BeEmpty())
 
@@ -145,11 +142,7 @@
 				var testOperation types.Object
 				var testOperationID string
 
-<<<<<<< HEAD
-				createTestOperationWithAuth := func(resourceID string, tenantAccess bool) (types.Object, string) {
-=======
 				createTestOperation := func(resourceID string, tenantAccess bool) (types.Object, string) {
->>>>>>> 8ec622a6
 					id, err := uuid.NewV4()
 					Expect(err).ToNot(HaveOccurred())
 					labels := make(map[string][]string)
@@ -177,11 +170,7 @@
 				Context(fmt.Sprintf("Existing operation for resource of type %s", t.API), func() {
 					Context("when the operation is global", func() {
 						BeforeEach(func() {
-<<<<<<< HEAD
-							testOperation, testOperationID = createTestOperationWithAuth(testResourceID, false)
-=======
 							testOperation, testOperationID = createTestOperation(testResourceID, false)
->>>>>>> 8ec622a6
 						})
 
 						AfterEach(func() {
@@ -220,11 +209,7 @@
 					if !t.DisableTenantResources {
 						Context("when the operation is tenant scoped", func() {
 							BeforeEach(func() {
-<<<<<<< HEAD
-								testOperation, testOperationID = createTestOperationWithAuth(testResourceID, true)
-=======
 								testOperation, testOperationID = createTestOperation(testResourceID, true)
->>>>>>> 8ec622a6
 							})
 
 							Context("when authenticating with basic auth", func() {
