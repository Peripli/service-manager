package storage_test

import (
	"context"
	"fmt"
	"github.com/gofrs/uuid"
	"net/http"
	"testing"

	"github.com/Peripli/service-manager/storage"

	"github.com/Peripli/service-manager/pkg/query"
	"github.com/Peripli/service-manager/pkg/web"

	"github.com/Peripli/service-manager/pkg/types"

	. "github.com/onsi/ginkgo"
	. "github.com/onsi/gomega"

	"github.com/Peripli/service-manager/test/common"
)

func TestStorage(t *testing.T) {
	RegisterFailHandler(Fail)
	RunSpecs(t, "Storage Suite")
}

var _ = Describe("Test", func() {
	var ctx *common.TestContext
	var platform types.Object
	var err error

	BeforeEach(func() {
		ctx = common.NewTestContextBuilderWithSecurity().Build()
		platform, err = ctx.SMRepository.Create(context.Background(), &types.Platform{
			Base: types.Base{
				ID:    "id",
				Ready: true,
			},
			Description: "desc",
			Name:        "platform_name",
			Type:        "cloudfoundry",
		})
		Expect(err).ShouldNot(HaveOccurred())
	})

	AfterEach(func() {
		ctx.Cleanup()
	})

	Context("when resource is created without labels", func() {
		It("should be fetched from storage without any labels", func() {
			byID := query.ByField(query.EqualsOperator, "id", platform.GetID())
			obj, err := ctx.SMRepository.Get(context.Background(), types.PlatformType, byID)
			Expect(err).ShouldNot(HaveOccurred())
			Expect(obj.GetLabels()).To(HaveLen(0))
		})
	})

	Context("when updating labels only", func() {
		const (
			label1Key    = "label1Key"
			label1Value1 = "label1Value1"
			label1Value2 = "label1Value2"
			label2Key    = "label2Key"
			label2Value1 = "label2Value1"
			label2Value2 = "label2Value2"
			label3Key    = "label3Key"
			label3Value1 = "label3Value1"
			label3Value2 = "label3Value2"
		)

		It("successfully adds new labels, adds and removes new values to existing values and removes existing labels", func() {
			byID := query.ByField(query.EqualsOperator, "id", platform.GetID())
			obj, err := ctx.SMRepository.Get(context.Background(), types.PlatformType, byID)
			Expect(err).ShouldNot(HaveOccurred())
			Expect(obj.GetLabels()).To(HaveLen(0))

			By("Successfully adds new labels")
			err = ctx.SMRepository.UpdateLabels(context.Background(), types.PlatformType, platform.GetID(), types.LabelChanges{
				{
					Operation: types.AddLabelOperation,
					Key:       label1Key,
					Values:    []string{label1Value1},
				},
				{
					Operation: types.AddLabelOperation,
					Key:       label2Key,
					Values:    []string{label2Value1},
				},
				{
					Operation: types.AddLabelOperation,
					Key:       label3Key,
					Values:    []string{label3Value1, label3Value2},
				},
			})
			Expect(err).ShouldNot(HaveOccurred())

			byID = query.ByField(query.EqualsOperator, "id", platform.GetID())
			obj, err = ctx.SMRepository.Get(context.Background(), types.PlatformType, byID)
			Expect(err).ShouldNot(HaveOccurred())

			compareLabels(obj.GetLabels(), types.Labels{
				label1Key: []string{label1Value1},
				label2Key: []string{label2Value1},
				label3Key: []string{label3Value1, label3Value2},
			})

			By("Does not fail if label already exists")
			err = ctx.SMRepository.UpdateLabels(context.Background(), types.PlatformType, platform.GetID(), types.LabelChanges{
				{
					Operation: types.AddLabelOperation,
					Key:       label1Key,
					Values:    []string{label1Value1},
				},
			})
			Expect(err).ShouldNot(HaveOccurred())

			byID = query.ByField(query.EqualsOperator, "id", platform.GetID())
			obj, err = ctx.SMRepository.Get(context.Background(), types.PlatformType, byID)
			Expect(err).ShouldNot(HaveOccurred())
			compareLabels(obj.GetLabels(), types.Labels{
				label1Key: []string{label1Value1},
				label2Key: []string{label2Value1},
				label3Key: []string{label3Value1, label3Value2},
			})

			By("Successfully adds new values to existing labels")
			err = ctx.SMRepository.UpdateLabels(context.Background(), types.PlatformType, platform.GetID(), types.LabelChanges{
				{
					Operation: types.AddLabelValuesOperation,
					Key:       label1Key,
					Values:    []string{label1Value2},
				},
				{
					Operation: types.AddLabelValuesOperation,
					Key:       label2Key,
					Values:    []string{label2Value2},
				},
			})
			Expect(err).ShouldNot(HaveOccurred())
			byID = query.ByField(query.EqualsOperator, "id", platform.GetID())
			obj, err = ctx.SMRepository.Get(context.Background(), types.PlatformType, byID)
			Expect(err).ShouldNot(HaveOccurred())
			compareLabels(obj.GetLabels(), types.Labels{
				label1Key: []string{label1Value1, label1Value2},
				label2Key: []string{label2Value1, label2Value2},
				label3Key: []string{label3Value1, label3Value2},
			})

			By("Does not fail if label value already exists")
			err = ctx.SMRepository.UpdateLabels(context.Background(), types.PlatformType, platform.GetID(), types.LabelChanges{
				{
					Operation: types.AddLabelValuesOperation,
					Key:       label1Key,
					Values:    []string{label1Value2},
				},
				{
					Operation: types.AddLabelValuesOperation,
					Key:       label2Key,
					Values:    []string{label2Value2},
				},
			})
			Expect(err).ShouldNot(HaveOccurred())
			byID = query.ByField(query.EqualsOperator, "id", platform.GetID())
			obj, err = ctx.SMRepository.Get(context.Background(), types.PlatformType, byID)
			Expect(err).ShouldNot(HaveOccurred())
			compareLabels(obj.GetLabels(), types.Labels{
				label1Key: []string{label1Value1, label1Value2},
				label2Key: []string{label2Value1, label2Value2},
				label3Key: []string{label3Value1, label3Value2},
			})

			By("Successfully removes existing values from existing labels")
			err = ctx.SMRepository.UpdateLabels(context.Background(), types.PlatformType, platform.GetID(), types.LabelChanges{
				{
					Operation: types.RemoveLabelValuesOperation,
					Key:       label1Key,
					Values:    []string{label1Value2},
				},
				{
					Operation: types.RemoveLabelValuesOperation,
					Key:       label2Key,
					Values:    []string{label2Value2},
				},
			})
			Expect(err).ShouldNot(HaveOccurred())

			byID = query.ByField(query.EqualsOperator, "id", platform.GetID())
			obj, err = ctx.SMRepository.Get(context.Background(), types.PlatformType, byID)
			Expect(err).ShouldNot(HaveOccurred())
			compareLabels(obj.GetLabels(), types.Labels{
				label1Key: []string{label1Value1},
				label2Key: []string{label2Value1},
				label3Key: []string{label3Value1, label3Value2},
			})

			By("Does not fail if label value does not exist")
			err = ctx.SMRepository.UpdateLabels(context.Background(), types.PlatformType, platform.GetID(), types.LabelChanges{
				{
					Operation: types.RemoveLabelValuesOperation,
					Key:       label1Key,
					Values:    []string{label1Value2},
				},
				{
					Operation: types.RemoveLabelValuesOperation,
					Key:       label2Key,
					Values:    []string{label2Value2},
				},
			})
			Expect(err).ShouldNot(HaveOccurred())

			byID = query.ByField(query.EqualsOperator, "id", platform.GetID())
			obj, err = ctx.SMRepository.Get(context.Background(), types.PlatformType, byID)
			Expect(err).ShouldNot(HaveOccurred())
			compareLabels(obj.GetLabels(), types.Labels{
				label1Key: []string{label1Value1},
				label2Key: []string{label2Value1},
				label3Key: []string{label3Value1, label3Value2},
			})

			By("Successfully removes existing labels")
			err = ctx.SMRepository.UpdateLabels(context.Background(), types.PlatformType, platform.GetID(), types.LabelChanges{
				{
					Operation: types.RemoveLabelOperation,
					Key:       label1Key,
				},
				{
					Operation: types.RemoveLabelOperation,
					Key:       label2Key,
				},
			})
			Expect(err).ShouldNot(HaveOccurred())

			byID = query.ByField(query.EqualsOperator, "id", platform.GetID())
			obj, err = ctx.SMRepository.Get(context.Background(), types.PlatformType, byID)
			Expect(err).ShouldNot(HaveOccurred())
			Expect(obj.GetLabels()).To(Equal(types.Labels{
				label3Key: []string{label3Value1, label3Value2},
			}))

			By("Does not fail if label does not exist")
			err = ctx.SMRepository.UpdateLabels(context.Background(), types.PlatformType, platform.GetID(), types.LabelChanges{
				{
					Operation: types.RemoveLabelOperation,
					Key:       label1Key,
				},
				{
					Operation: types.RemoveLabelOperation,
					Key:       label2Key,
				},
			})
			Expect(err).ShouldNot(HaveOccurred())

			byID = query.ByField(query.EqualsOperator, "id", platform.GetID())
			obj, err = ctx.SMRepository.Get(context.Background(), types.PlatformType, byID)
			Expect(err).ShouldNot(HaveOccurred())
			compareLabels(obj.GetLabels(), types.Labels{
				label3Key: []string{label3Value1, label3Value2},
			})
		})
	})

	Context("when platform resource is updated in transaction", func() {
		It("does not delete its visibilities", func() {
			ctx.RegisterBroker()
			plans := ctx.SMWithBasic.List(web.ServicePlansURL)
			planID := plans.First().Object().Value("id").String().Raw()
			visibility := types.Visibility{
				PlatformID:    platform.GetID(),
				ServicePlanID: planID,
			}

			visibilityID := ctx.SMWithOAuth.POST(web.VisibilitiesURL).WithJSON(visibility).Expect().
				Status(http.StatusCreated).JSON().Object().Value("id").String().Raw()

			err := ctx.SMRepository.InTransaction(context.TODO(), func(ctx context.Context, storage storage.Repository) error {
				var updatedPlatform types.Object
				byID := query.ByField(query.EqualsOperator, "id", platform.GetID())
				platformFromStorage, err := storage.Get(ctx, types.PlatformType, byID)
				Expect(err).ToNot(HaveOccurred())

				platformFromStorage.(*types.Platform).Active = true
				if updatedPlatform, err = storage.Update(ctx, platformFromStorage, types.LabelChanges{}); err != nil {
					return err
				}
				Expect(updatedPlatform.(*types.Platform).Active).To(Equal(true))
				return nil
			})
			Expect(err).ToNot(HaveOccurred())

			ctx.SMWithOAuth.GET(web.VisibilitiesURL + "/" + visibilityID).Expect().
				Status(http.StatusOK).JSON().Object().Value("id").String().Equal(visibilityID)
		})
	})

	Context("when plan has no 'free' property", func() {
		var testPlanWithoutFree = `
	{
      "name": "another-paid-plan-name-%[1]s",
      "id": "%[1]s",
      "description": "test-description",
<<<<<<< HEAD
      "bindable": true,
      "metadata": {
        "max_storage_tb": 5,
        "costs":[
            {
               "amount":{
                  "usd":199.0
               },
               "unit":"MONTHLY"
            },
            {
               "amount":{
                  "usd":0.99
               },
               "unit":"1GB of messages over 20GB"
            }
         ],
        "bullets": [
          "40 concurrent connections"
        ]
      }
=======
      "bindable": true
>>>>>>> 5536946a
    }
`
		var catalogID string

		BeforeEach(func() {
			UUID, err := uuid.NewV4()
			Expect(err).ToNot(HaveOccurred())
			catalogID = UUID.String()
			plan1 := common.GenerateTestPlanFromTemplate(catalogID, testPlanWithoutFree)
			UUID, err = uuid.NewV4()
			Expect(err).ToNot(HaveOccurred())
			serviceID := UUID.String()
			service1 := common.GenerateTestServiceWithPlansWithID(serviceID, plan1)
			catalog := common.NewEmptySBCatalog()
			catalog.AddService(service1)
			ctx.RegisterBrokerWithCatalog(catalog)
		})

		It("stored with free = true", func() {
			plans := ctx.SMWithBasic.ListWithQuery(web.ServicePlansURL, fmt.Sprintf("fieldQuery=catalog_id eq '%s'", catalogID))
			planIsFree := plans.First().Object().Value("free").Raw()
			Expect(planIsFree).To(Equal(true))
		})
	})
})

func compareLabels(actual, expected types.Labels) {
	Expect(actual).To(HaveLen(len(expected)))
	for labelKey, labelValues := range actual {
		Expect(labelValues).To(ConsistOf(expected[labelKey]))
	}
}<|MERGE_RESOLUTION|>--- conflicted
+++ resolved
@@ -300,31 +300,7 @@
       "name": "another-paid-plan-name-%[1]s",
       "id": "%[1]s",
       "description": "test-description",
-<<<<<<< HEAD
-      "bindable": true,
-      "metadata": {
-        "max_storage_tb": 5,
-        "costs":[
-            {
-               "amount":{
-                  "usd":199.0
-               },
-               "unit":"MONTHLY"
-            },
-            {
-               "amount":{
-                  "usd":0.99
-               },
-               "unit":"1GB of messages over 20GB"
-            }
-         ],
-        "bullets": [
-          "40 concurrent connections"
-        ]
-      }
-=======
       "bindable": true
->>>>>>> 5536946a
     }
 `
 		var catalogID string
