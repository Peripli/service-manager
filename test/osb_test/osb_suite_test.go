/*
 * Copyright 2018 The Service Manager Authors
 *
 * Licensed under the Apache License, Version 2.0 (the "License");
 * you may not use this file except in compliance with the License.
 * You may obtain a copy of the License at
 *
 *     http://www.apache.org/licenses/LICENSE-2.0
 *
 * Unless required by applicable law or agreed to in writing, software
 * distributed under the License is distributed on an "AS IS" BASIS,
 * WITHOUT WARRANTIES OR CONDITIONS OF ANY KIND, either express or implied.
 * See the License for the specific language governing permissions and
 * limitations under the License.
 */

package osb_test

import (
	"context"
	"encoding/json"
	"fmt"
	"github.com/Peripli/service-manager/pkg/env"
	"github.com/Peripli/service-manager/pkg/multitenancy"
	"github.com/Peripli/service-manager/pkg/sm"
	"github.com/tidwall/gjson"
	"net/http"
	"strings"
	"testing"
	"time"

	"github.com/Peripli/service-manager/pkg/query"
	"github.com/Peripli/service-manager/pkg/types"
	"github.com/Peripli/service-manager/pkg/web"
	"github.com/Peripli/service-manager/test/common"
	"github.com/gavv/httpexpect"
	"github.com/gofrs/uuid"
	"github.com/spf13/pflag"
	"github.com/tidwall/sjson"

	. "github.com/onsi/ginkgo"
	. "github.com/onsi/gomega"
)

// TestOSB tests for OSB API
func TestOSB(t *testing.T) {
	RegisterFailHandler(Fail)
	RunSpecs(t, "OSB API Tests Suite")
}

const (
<<<<<<< HEAD
	plan0CatalogID              = "plan0CatalogID"
=======
	TenantIdentifier = "tenant"
	TenantValue      = "tenant_value"

>>>>>>> 6310d2f4
	plan1CatalogID              = "plan1CatalogID"
	plan2CatalogID              = "plan2CatalogID"
	plan3CatalogID              = "plan3CatalogID"
	service0CatalogID           = "service0CatalogID"
	service1CatalogID           = "service1CatalogID"
	organizationGUID            = "1113aa0-124e-4af2-1526-6bfacf61b111"
	SID                         = "12345"
	timeoutDuration             = time.Millisecond * 500
	additionalDelayAfterTimeout = time.Second

	brokerAPIVersionHeaderKey   = "X-Broker-API-Version"
	brokerAPIVersionHeaderValue = "2.13"
)

var (
	ctx *common.TestContext

	brokerServerWithEmptyCatalog *common.BrokerServer
	emptyCatalogBrokerID         string
	smUrlToEmptyCatalogBroker    string

	smUrlToSimpleBrokerCatalogBroker string

	stoppedBrokerServer  *common.BrokerServer
	stoppedBrokerID      string
	smUrlToStoppedBroker string

	brokerServer *common.BrokerServer
	brokerID     string
	brokerName   string
	smBrokerURL  string

	provisionRequestBody string
)

var _ = BeforeSuite(func() {
	ctx = common.NewTestContextBuilder().WithEnvPreExtensions(func(set *pflag.FlagSet) {
		Expect(set.Set("httpclient.response_header_timeout", timeoutDuration.String())).ToNot(HaveOccurred())
	}).WithSMExtensions(func(ctx context.Context, smb *sm.ServiceManagerBuilder, e env.Environment) error {
		smb.EnableMultitenancy(TenantIdentifier, func(request *web.Request) (string, error) {
			extractTenantFromToken := multitenancy.ExtractTenantFromTokenWrapperFunc("zid")
			user, ok := web.UserFromContext(request.Context())
			if !ok {
				return "", nil
			}
			var userData json.RawMessage
			if err := user.Data(&userData); err != nil {
				return "", fmt.Errorf("could not unmarshal claims from token: %s", err)
			}
			clientIDFromToken := gjson.GetBytes([]byte(userData), "cid").String()
			if "tenancyClient" != clientIDFromToken {
				return "", nil
			}
			user.AccessLevel = web.TenantAccess
			request.Request = request.WithContext(web.ContextWithUser(request.Context(), user))
			return extractTenantFromToken(request)
		})
		return nil
	}).Build()

	emptyCatalogBrokerID, _, brokerServerWithEmptyCatalog = ctx.RegisterBrokerWithCatalog(common.NewEmptySBCatalog())
	smUrlToEmptyCatalogBroker = brokerServerWithEmptyCatalog.URL() + "/v1/osb/" + emptyCatalogBrokerID

	simpleBrokerCatalogID, _, brokerServerWithSimpleCatalog := ctx.RegisterBrokerWithCatalog(simpleCatalog)
	smUrlToSimpleBrokerCatalogBroker = brokerServerWithSimpleCatalog.URL() + "/v1/osb/" + simpleBrokerCatalogID
	common.CreateVisibilitiesForAllBrokerPlans(ctx.SMWithOAuth, simpleBrokerCatalogID)

	plan0 := common.GenerateTestPlanWithID(plan0CatalogID)
	service0 := common.GenerateTestServiceWithPlansWithID(service0CatalogID, plan0)
	catalog := common.NewEmptySBCatalog()
	catalog.AddService(service0)

	stoppedBrokerID, _, stoppedBrokerServer = ctx.RegisterBrokerWithCatalog(catalog)
	common.CreateVisibilitiesForAllBrokerPlans(ctx.SMWithOAuth, stoppedBrokerID)
	stoppedBrokerServer.Close()
	smUrlToStoppedBroker = stoppedBrokerServer.URL() + "/v1/osb/" + stoppedBrokerID

	plan1 := common.GenerateTestPlanWithID(plan1CatalogID)
	plan2 := common.GenerateTestPlanWithID(plan2CatalogID)
	plan3 := common.GenerateTestPlanWithID(plan3CatalogID)

	service1 := common.GenerateTestServiceWithPlansWithID(service1CatalogID, plan1, plan2, plan3)
	catalog = common.NewEmptySBCatalog()
	catalog.AddService(service1)

	var brokerObject common.Object
	brokerID, brokerObject, brokerServer = ctx.RegisterBrokerWithCatalog(catalog)
	plans := ctx.SMWithOAuth.ListWithQuery(web.ServicePlansURL, "fieldQuery="+fmt.Sprintf("catalog_id in ('%s','%s')", plan1CatalogID, plan2CatalogID)).Iter()
	for _, p := range plans {
		common.RegisterVisibilityForPlanAndPlatform(ctx.SMWithOAuth, p.Object().Value("id").String().Raw(), ctx.TestPlatform.ID)
	}
	smBrokerURL = brokerServer.URL() + "/v1/osb/" + brokerID
	brokerName = brokerObject["name"].(string)
})

var _ = BeforeEach(func() {
	resetBrokersHandlers()
	resetBrokersCallHistory()
	provisionRequestBody = buildRequestBody(service1CatalogID, plan1CatalogID)
})

var _ = JustAfterEach(func() {
	common.RemoveAllOperations(ctx.SMRepository)
	common.RemoveAllInstances(ctx.SMRepository)
})

var _ = AfterSuite(func() {
	ctx.Cleanup()
})

func assertMissingBrokerError(req *httpexpect.Response) {
	req.Status(http.StatusNotFound).JSON().Object().
		Value("description").String().Contains("could not find") // broker or offering
}

func assertUnresponsiveBrokerError(req *httpexpect.Response) {
	req.Status(http.StatusBadGateway).JSON().Object().
		Value("description").String().Contains("could not reach service broker")
}

func assertFailingBrokerError(req *httpexpect.Response, expectedStatus int, expectedError string) {
	req.Status(expectedStatus).JSON().Object().
		Value("description").String().Contains(expectedError)
}

func generateRandomQueryParam() (string, string) {
	key, err := uuid.NewV4()
	Expect(err).ToNot(HaveOccurred())
	value, err := uuid.NewV4()
	Expect(err).ToNot(HaveOccurred())
	return key.String(), value.String()
}

func findSMPlanIDForCatalogPlanID(catalogPlanID string) string {
	plans := ctx.SMWithOAuth.ListWithQuery(web.ServicePlansURL, fmt.Sprintf("fieldQuery=catalog_id eq '%s'", catalogPlanID))
	plans.Length().Equal(1)
	return plans.First().Object().Value("id").String().Raw()
}

func parameterizedHandler(statusCode int, responseBody string) func(rw http.ResponseWriter, _ *http.Request) {
	return func(rw http.ResponseWriter, _ *http.Request) {
		rw.Header().Set("Content-Type", "application/json")
		rw.WriteHeader(statusCode)
		rw.Write([]byte(responseBody))
	}
}

func queryParameterVerificationHandler(key, value string) http.HandlerFunc {
	return func(writer http.ResponseWriter, request *http.Request) {
		defer GinkgoRecover()
		var status int
		query := request.URL.Query()
		actualValue := query.Get(key)
		Expect(actualValue).To(Equal(value))
		if request.Method == http.MethodPut {
			status = http.StatusCreated
		} else {
			status = http.StatusOK
		}
		common.SetResponse(writer, status, common.Object{})
	}
}

func delayingHandler(done chan<- interface{}) func(rw http.ResponseWriter, req *http.Request) {
	return func(rw http.ResponseWriter, req *http.Request) {
		brokerDelay := timeoutDuration + additionalDelayAfterTimeout
		timeoutContext, _ := context.WithTimeout(req.Context(), brokerDelay)
		<-timeoutContext.Done()
		common.SetResponse(rw, http.StatusTeapot, common.Object{})
		close(done)
	}
}

func resetBrokersHandlers() {
	brokerServerWithEmptyCatalog.ResetHandlers()
	stoppedBrokerServer.ResetHandlers()
	brokerServer.ResetHandlers()

}

func resetBrokersCallHistory() {
	brokerServerWithEmptyCatalog.ResetCallHistory()
	stoppedBrokerServer.ResetCallHistory()
	brokerServer.ResetCallHistory()
}

func buildRequestBody(serviceID, planID string) string {
	result := fmt.Sprintf(`{
		"service_id":        "%s",
		"plan_id":           "%s",
		"organization_guid": "113aa0-124e-4af2-1526-6bfacf61b111",
		"space_guid":        "aaaa1234-da91-4f12-8ffa-b51d0336aaaa",
		"parameters": {
			"param1": "value1",
			"param2": "value2"
		},
		"context": {
			"platform": "cloudfoundry",
			"organization_guid": "%s",
			"organization_name": "system",
			"space_guid": "aaaa1234-da91-4f12-8ffa-b51d0336aaaa",
			"space_name": "development",
			"instance_name": "my-db",
			"%s":"%s"
		},
		"maintenance_info": {
			"version": "old"
		}
<<<<<<< HEAD
}`, serviceID, planID, organizationGUID)
=======
}`, serviceID, planID, TenantIdentifier, TenantValue)
>>>>>>> 6310d2f4
	return result
}
func provisionRequestBodyMapWith(key, value string, idsToRemove ...string) func() map[string]interface{} {
	return func() map[string]interface{} {
		defer GinkgoRecover()
		var err error
		provisionRequestBody, err = sjson.Set(provisionRequestBody, key, value)
		if err != nil {
			Fail(err.Error())
		}
		for _, id := range idsToRemove {
			provisionRequestBody, err = sjson.Delete(provisionRequestBody, id)
			if err != nil {
				Fail(err.Error())
			}
		}
		return common.JSONToMap(provisionRequestBody)
	}
}

func provisionRequestBodyMap(idsToRemove ...string) func() map[string]interface{} {
	return func() map[string]interface{} {

		defer GinkgoRecover()
		var err error
		for _, id := range idsToRemove {
			provisionRequestBody, err = sjson.Delete(provisionRequestBody, id)
			if err != nil {
				Fail(err.Error())
			}
		}
		return common.JSONToMap(provisionRequestBody)
	}
}

func updateRequestBody(serviceID, oldPlanID, newPlanID string) string {
	body := fmt.Sprintf(`{
		"service_id":        "%s",
		"plan_id":           "%s",
		"organization_id": "113aa0-124e-4af2-1526-6bfacf61b111",
		"space_id":        "aaaa1234-da91-4f12-8ffa-b51d0336aaaa",
		"parameters": {
			"param1": "value1",
			"param2": "value2"
		},
		"context": {
			"platform": "cloudfoundry",
			"organization_guid": "%s",
			"organization_name": "system",
			"space_guid": "aaaa1234-da91-4f12-8ffa-b51d0336aaaa",
			"space_name": "development",
			"instance_name": "my-db",
			"%s":"%s"
		},
		"maintenance_info": {
			"version": "new"
		},
		"previous_values": {
			"service_id":        "%s",
			"plan_id":           "%s",
			"organization_id": "113aa0-124e-4af2-1526-6bfacf61b111",
			"space_id":        "aaaa1234-da91-4f12-8ffa-b51d0336aaaa",
			"maintenance_info": {
				"version": "old"
			}
		}
<<<<<<< HEAD
}`, serviceID, newPlanID, organizationGUID, serviceID, oldPlanID)
=======
}`, serviceID, newPlanID, TenantIdentifier, TenantValue, serviceID, oldPlanID)
>>>>>>> 6310d2f4
	return body
}

func updateRequestBodyMapWith(key, value string) func() map[string]interface{} {
	return func() map[string]interface{} {
		defer GinkgoRecover()
		var err error
		body := updateRequestBody(service1CatalogID, plan1CatalogID, plan2CatalogID)
		body, err = sjson.Set(body, key, value)
		if err != nil {
			Fail(err.Error())
		}
		return common.JSONToMap(body)
	}
}

func updateRequestBodyMap(idsToRemove ...string) func() map[string]interface{} {
	return func() map[string]interface{} {
		var err error
		body := updateRequestBody(service1CatalogID, plan1CatalogID, plan2CatalogID)
		for _, id := range idsToRemove {
			body, err = sjson.Delete(body, id)
			if err != nil {
				Fail(err.Error())
			}
		}
		return common.JSONToMap(body)
	}
}

type operationExpectations struct {
	Type         types.OperationCategory
	State        types.OperationState
	ResourceID   string
	ResourceType string
	Errors       json.RawMessage
	ExternalID   string
}

func verifyOperationExists(operationExpectations operationExpectations) {
	byResourceID := query.ByField(query.EqualsOperator, "resource_id", operationExpectations.ResourceID)
	byType := query.ByField(query.EqualsOperator, "type", string(operationExpectations.Type))
	orderByCreation := query.OrderResultBy("created_at", query.AscOrder)
	limitToOne := query.LimitResultBy(1)

	objectList, err := ctx.SMRepository.List(context.TODO(), types.OperationType, byType, byResourceID, orderByCreation, limitToOne)
	Expect(err).ToNot(HaveOccurred())
	operation := objectList.ItemAt(0).(*types.Operation)
	Expect(operation.Type).To(Equal(operationExpectations.Type))
	Expect(operation.State).To(Equal(operationExpectations.State))
	Expect(operation.ResourceType).To(Equal(operationExpectations.ResourceType))
	Expect(operation.ResourceID).To(Equal(operationExpectations.ResourceID))
	Expect(operation.ExternalID).To(Equal(operationExpectations.ExternalID))
	Expect(string(operation.Errors)).To(ContainSubstring(string(operationExpectations.Errors)))
}

func verifyOperationDoesNotExist(resourceID string, operationTypes ...string) {
	byResourceID := query.ByField(query.EqualsOperator, "resource_id", resourceID)
	orderByCreation := query.OrderResultBy("created_at", query.AscOrder)
	criterias := append([]query.Criterion{}, byResourceID, orderByCreation)
	if len(operationTypes) != 0 {
		byOperationTypes := query.ByField(query.InOperator, "type", fmt.Sprintf("(%s)", strings.Join(operationTypes, ",")))
		criterias = append(criterias, byOperationTypes)
	}
	objectList, err := ctx.SMRepository.List(context.TODO(), types.OperationType, criterias...)
	Expect(err).ToNot(HaveOccurred())
	Expect(objectList.Len()).To(BeZero())
}<|MERGE_RESOLUTION|>--- conflicted
+++ resolved
@@ -49,13 +49,9 @@
 }
 
 const (
-<<<<<<< HEAD
+	TenantIdentifier            = "tenant"
+	TenantValue                 = "tenant_value"
 	plan0CatalogID              = "plan0CatalogID"
-=======
-	TenantIdentifier = "tenant"
-	TenantValue      = "tenant_value"
-
->>>>>>> 6310d2f4
 	plan1CatalogID              = "plan1CatalogID"
 	plan2CatalogID              = "plan2CatalogID"
 	plan3CatalogID              = "plan3CatalogID"
@@ -264,11 +260,7 @@
 		"maintenance_info": {
 			"version": "old"
 		}
-<<<<<<< HEAD
-}`, serviceID, planID, organizationGUID)
-=======
-}`, serviceID, planID, TenantIdentifier, TenantValue)
->>>>>>> 6310d2f4
+}`, serviceID, planID, organizationGUID, TenantIdentifier, TenantValue)
 	return result
 }
 func provisionRequestBodyMapWith(key, value string, idsToRemove ...string) func() map[string]interface{} {
@@ -335,11 +327,7 @@
 				"version": "old"
 			}
 		}
-<<<<<<< HEAD
-}`, serviceID, newPlanID, organizationGUID, serviceID, oldPlanID)
-=======
-}`, serviceID, newPlanID, TenantIdentifier, TenantValue, serviceID, oldPlanID)
->>>>>>> 6310d2f4
+}`, serviceID, newPlanID, organizationGUID, TenantIdentifier, TenantValue, serviceID, oldPlanID)
 	return body
 }
 
