--- conflicted
+++ resolved
@@ -19,11 +19,8 @@
 import (
 	"context"
 	"fmt"
-<<<<<<< HEAD
 	"github.com/Peripli/service-manager/pkg/query"
 	"github.com/Peripli/service-manager/test"
-=======
->>>>>>> 8adb0c51
 
 	"net/http"
 
