/*
 *    Copyright 2018 The Service Manager Authors
 *
 *    Licensed under the Apache License, Version 2.0 (the "License");
 *    you may not use this file except in compliance with the License.
 *    You may obtain a copy of the License at
 *
 *        http://www.apache.org/licenses/LICENSE-2.0
 *
 *    Unless required by applicable law or agreed to in writing, software
 *    distributed under the License is distributed on an "AS IS" BASIS,
 *    WITHOUT WARRANTIES OR CONDITIONS OF ANY KIND, either express or implied.
 *    See the License for the specific language governing permissions and
 *    limitations under the License.
 */
package osb_test

import (
	"net/http"
	"net/http/httptest"
	"strings"

	"github.com/gofrs/uuid"

	"github.com/Peripli/service-manager/test/common"
	"github.com/gavv/httpexpect"

	"testing"

	. "github.com/onsi/ginkgo"
	. "github.com/onsi/gomega"
)

const simpleCatalog = `
{
  "services": [{
    "name": "no-tags-no-metadata",
    "id": "acb56d7c-XXXX-XXXX-XXXX-feb140a59a67",
    "description": "A fake service.",
    "plans": [{
      "name": "fake-plan-1",
      "id": "d3031751-XXXX-XXXX-XXXX-a42377d33202",
      "description": "Shared fake Server, 5tb persistent disk, 40 max concurrent connections.",
      "free": false
    }]
  }]
}
`

// TestOSB tests for OSB API
func TestOSB(t *testing.T) {
	RegisterFailHandler(Fail)
	RunSpecs(t, "OSB API Tests Suite")
}

func assertFailingBrokerError(req *httpexpect.Response) {
	req.Status(http.StatusNotAcceptable).JSON().Object().
		Value("description").String().Contains("Failing service broker error")
}

func assertMissingBrokerError(req *httpexpect.Response) {
	req.Status(http.StatusBadGateway).JSON().Object().
		Value("description").String().Contains("could not reach service broker")
}

func assertStoppedBrokerError(req *httpexpect.Response) {
	req.Status(http.StatusBadGateway).JSON().Object().
		Value("description").String().Contains("could not reach service broker")
}

func assertWorkingBrokerResponse(req *httpexpect.Response, expectedStatusCode int, expectedKeys ...string) {
	if expectedKeys == nil {
		expectedKeys = make([]string, 0, 0)
	}
	keys := req.Status(expectedStatusCode).JSON().Object().Keys()
	for _, key := range expectedKeys {
		keys.Contains(key)
	}
}

func getDummyService(idsToRemove ...string) *common.Object {
	result := &common.Object{
		"service_id":        "dummyId",
		"plan_id":           "dummyplanId",
		"organization_guid": "orgguid",
		"space_guid":        "spaceguid",
	}
	for _, id := range idsToRemove {
		delete(*result, id)
	}
	return result
}

func generateRandomQueryParam() (string, string) {
	key, err := uuid.NewV4()
	Expect(err).ToNot(HaveOccurred())
	value, err := uuid.NewV4()
	Expect(err).ToNot(HaveOccurred())
	return key.String(), value.String()
}

func failingHandler(rw http.ResponseWriter, _ *http.Request) {
	common.SetResponse(rw, http.StatusNotAcceptable, common.Object{"description": "Failing service broker error", "error": "error"})
}

func queryParameterVerificationHandler(key, value string) http.HandlerFunc {
	return func(writer http.ResponseWriter, request *http.Request) {
		var status int
		query := request.URL.Query()
		actualValue := query.Get(key)
		Expect(actualValue).To(Equal(value))
		if request.Method == http.MethodPut {
			status = http.StatusCreated
		} else {
			status = http.StatusOK
		}
		common.SetResponse(writer, status, common.Object{})
		defer GinkgoRecover()
	}
}

var _ = Describe("Service Manager OSB API", func() {
	var (
		ctx *common.TestContext

		validBrokerServer    *common.BrokerServer
		validBrokerID        string
		smUrlToWorkingBroker string

		brokerServerWithEmptyCatalog *common.BrokerServer
		emptyCatalogBrokerID         string
		smUrlToEmptyCatalogBroker    string

		smUrlToMissingBroker             string
		smUrlToSimpleBrokerCatalogBroker string

		stoppedBrokerServer  *common.BrokerServer
		stoppedBrokerID      string
		smUrlToStoppedBroker string

		failingBrokerServer  *common.BrokerServer
		failingBrokerID      string
		smUrlToFailingBroker string

		smUrlToQueryVerificationBroker string
		headerKey                      string
		headerValue                    string
	)

	BeforeSuite(func() {
		ctx = common.DefaultTestContext()
		validBrokerID, _, validBrokerServer = ctx.RegisterBroker()
		smUrlToWorkingBroker = validBrokerServer.URL() + "/v1/osb/" + validBrokerID

		emptyCatalogBrokerID, _, brokerServerWithEmptyCatalog = ctx.RegisterBrokerWithCatalog(common.NewEmptySBCatalog())
		smUrlToEmptyCatalogBroker = brokerServerWithEmptyCatalog.URL() + "/v1/osb/" + emptyCatalogBrokerID

		simpleBrokerCatalogID, _, brokerServerWithSimpleCatalog := ctx.RegisterBrokerWithCatalog(simpleCatalog)
		smUrlToSimpleBrokerCatalogBroker = brokerServerWithSimpleCatalog.URL() + "/v1/osb/" + simpleBrokerCatalogID

		failingBrokerID, _, failingBrokerServer = ctx.RegisterBroker()
		smUrlToFailingBroker = failingBrokerServer.URL() + "/v1/osb/" + failingBrokerID
		failingBrokerServer.ServiceInstanceHandler = failingHandler
		failingBrokerServer.BindingHandler = failingHandler
		failingBrokerServer.CatalogHandler = failingHandler
		failingBrokerServer.ServiceInstanceLastOpHandler = failingHandler
		failingBrokerServer.BindingLastOpHandler = failingHandler
		failingBrokerServer.BindingAdaptCredentialsHandler = failingHandler

		UUID, err := uuid.NewV4()
		if err != nil {
			Expect(err).ToNot(HaveOccurred())
		}
		smUrlToMissingBroker = "http://localhost:32123/v1/osb/" + UUID.String()

		stoppedBrokerID, _, stoppedBrokerServer = ctx.RegisterBroker()
		stoppedBrokerServer.Close()

		smUrlToStoppedBroker = stoppedBrokerServer.URL() + "/v1/osb/" + stoppedBrokerID

		headerKey, headerValue = generateRandomQueryParam()
		queryParameterVerificationServerID, _, queryParameterVerificationServer := ctx.RegisterBroker()
		queryParameterVerificationServer.ServiceInstanceHandler = queryParameterVerificationHandler(headerKey, headerValue)
		queryParameterVerificationServer.BindingHandler = queryParameterVerificationHandler(headerKey, headerValue)
		queryParameterVerificationServer.CatalogHandler = queryParameterVerificationHandler(headerKey, headerValue)
		queryParameterVerificationServer.ServiceInstanceLastOpHandler = queryParameterVerificationHandler(headerKey, headerValue)
		queryParameterVerificationServer.BindingLastOpHandler = queryParameterVerificationHandler(headerKey, headerValue)
		smUrlToQueryVerificationBroker = queryParameterVerificationServer.URL() + "/v1/osb/" + queryParameterVerificationServerID
	})

	AfterSuite(func() {
		ctx.Cleanup()
	})

	AfterEach(func() {
		validBrokerServer.ResetCallHistory()
	})

	Describe("Catalog", func() {
		Context("when call to working service broker", func() {
			It("should succeed", func() {
				assertWorkingBrokerResponse(
					ctx.SMWithBasic.GET(smUrlToWorkingBroker+"/v2/catalog").WithHeader("X-Broker-API-Version", "oidc_authn.13").Expect(),
					http.StatusOK, "services")

			})

			It("should return valid catalog if it's missing some properties", func() {
				req := ctx.SMWithBasic.GET(smUrlToSimpleBrokerCatalogBroker+"/v2/catalog").WithHeader("X-Broker-API-Version", "oidc_authn.13").Expect()
				req.Status(http.StatusOK)

				service := req.JSON().Object().Value("services").Array().First().Object()
				service.Keys().NotContains("tags", "metadata", "requires")

				plan := service.Value("plans").Array().First().Object()
				plan.Keys().NotContains("metadata", "schemas")
			})

			It("should not reach service broker", func() {
				assertWorkingBrokerResponse(
					ctx.SMWithBasic.GET(smUrlToWorkingBroker+"/v2/catalog").WithHeader("X-Broker-API-Version", "oidc_authn.13").Expect(),
					http.StatusOK, "services")

				Expect(len(validBrokerServer.CatalogEndpointRequests)).To(Equal(0))
			})

			Context("when call to empty catalog broker", func() {
				It("should succeed and return empty services", func() {
					call := ctx.SMWithBasic.GET(smUrlToEmptyCatalogBroker+"/v2/catalog").WithHeader("X-Broker-API-Version", "oidc_authn.13").Expect()

					assertWorkingBrokerResponse(
						call,
						http.StatusOK, "services")

					call.JSON().Object().Value("services").Array().Empty()
					Expect(len(validBrokerServer.CatalogEndpointRequests)).To(Equal(0))
				})
			})
		})

		Context("when call to failing service broker", func() {
			It("should succeed because broker is not actually invoked", func() {
				assertWorkingBrokerResponse(
					ctx.SMWithBasic.GET(smUrlToFailingBroker+"/v2/catalog").WithHeader("X-Broker-API-Version", "oidc_authn.13").Expect(),
					http.StatusOK, "services")

				Expect(len(failingBrokerServer.CatalogEndpointRequests)).To(Equal(0))
			})
		})

		Context("when call to missing service broker", func() {
			It("should fail", func() {
				assertMissingBrokerError(
					ctx.SMWithBasic.GET(smUrlToMissingBroker+"/v2/catalog").WithHeader("X-Broker-API-Version", "oidc_authn.13").Expect())
			})
		})

		Context("when call to stopped service broker", func() {
			It("should succeed because broker is not actually invoked", func() {
				assertWorkingBrokerResponse(
					ctx.SMWithBasic.GET(smUrlToStoppedBroker+"/v2/catalog").WithHeader("X-Broker-API-Version", "oidc_authn.13").Expect(),
					http.StatusOK, "services")

				Expect(len(stoppedBrokerServer.CatalogEndpointRequests)).To(Equal(0))
			})
		})
	})

	Describe("Provision", func() {
		Context("call to working service broker", func() {
			It("should succeed", func() {
				assertWorkingBrokerResponse(
					ctx.SMWithBasic.PUT(smUrlToWorkingBroker+"/v2/service_instances/12345").WithHeader("X-Broker-API-Version", "oidc_authn.13").
						WithJSON(getDummyService()).Expect(), http.StatusCreated)
			})
		})

		Context("when call to failing service broker", func() {
			It("should fail", func() {
				assertFailingBrokerError(
					ctx.SMWithBasic.PUT(smUrlToFailingBroker+"/v2/service_instances/12345").WithHeader("X-Broker-API-Version", "oidc_authn.13").
						WithJSON(getDummyService()).Expect())
			})
		})

		Context("when call to missing broker", func() {
			It("should fail", func() {
				assertMissingBrokerError(
					ctx.SMWithBasic.PUT(smUrlToMissingBroker+"/v2/service_instances/12345").WithHeader("X-Broker-API-Version", "oidc_authn.13").
						WithJSON(getDummyService()).Expect())
			})
		})

		Context("when call to stopped service broker", func() {
			It("should fail", func() {
				assertStoppedBrokerError(
					ctx.SMWithBasic.PUT(smUrlToStoppedBroker+"/v2/service_instances/12345").WithHeader("X-Broker-API-Version", "oidc_authn.13").
						WithJSON(getDummyService()).Expect())
			})
		})

		Context("when call contains query params", func() {
			It("propagates them to the service broker", func() {
				assertWorkingBrokerResponse(
					ctx.SMWithBasic.PUT(smUrlToQueryVerificationBroker+"/v2/service_instances/12345").WithHeader("X-Broker-API-Version", "oidc_authn.13").
						WithJSON(getDummyService()).WithQuery(headerKey, headerValue).Expect(), http.StatusCreated)
			})
		})
	})
	Describe("Deprovision", func() {
		Context("when trying to deprovision existing service", func() {
			It("should be successfull", func() {
				ctx.SMWithBasic.DELETE(smUrlToWorkingBroker+"/v2/service_instances/12345").WithHeader("X-Broker-API-Version", "oidc_authn.13").
					WithQueryObject(getDummyService()).
					Expect().Status(http.StatusOK).JSON().Object()
			})
		})

		Context("when call to failing broker", func() {
			It("should fail", func() {
				assertFailingBrokerError(
					ctx.SMWithBasic.DELETE(smUrlToFailingBroker+"/v2/service_instances/12345").WithHeader("X-Broker-API-Version", "oidc_authn.13").
						WithQueryObject(getDummyService()).Expect())
			})
		})

		Context("when call to missing service broker", func() {
			It("should fail", func() {
				assertMissingBrokerError(
					ctx.SMWithBasic.DELETE(smUrlToMissingBroker+"/v2/service_instances/12345").WithHeader("X-Broker-API-Version", "oidc_authn.13").
						WithQueryObject(getDummyService()).Expect())
			})
		})

		Context("when call to stopped service broker", func() {
			It("should fail", func() {
				assertStoppedBrokerError(ctx.SMWithBasic.DELETE(smUrlToStoppedBroker+"/v2/service_instances/12345").WithHeader("X-Broker-API-Version", "oidc_authn.13").
					WithQueryObject(getDummyService()).Expect())
			})
		})

		Context("when call contains query params", func() {
			It("propagates them to the service broker", func() {
				assertWorkingBrokerResponse(
					ctx.SMWithBasic.DELETE(smUrlToQueryVerificationBroker+"/v2/service_instances/12345").WithHeader("X-Broker-API-Version", "oidc_authn.13").
						WithJSON(getDummyService()).WithQuery(headerKey, headerValue).Expect(), http.StatusOK)
			})
		})
	})

	Describe("Bind", func() {
		Context("call to working service broker", func() {
			It("should succeed", func() {
				assertWorkingBrokerResponse(
					ctx.SMWithBasic.PUT(smUrlToWorkingBroker+"/v2/service_instances/iid/service_bindings/bid").WithHeader("X-Broker-API-Version", "oidc_authn.13").
						WithJSON(getDummyService()).Expect(), http.StatusCreated, "credentials")
			})
		})

		Context("when call to broker service broker", func() {
			It("should fail", func() {
				assertFailingBrokerError(
					ctx.SMWithBasic.PUT(smUrlToFailingBroker+"/v2/service_instances/iid/service_bindings/bid").WithHeader("X-Broker-API-Version", "oidc_authn.13").
						WithJSON(getDummyService()).Expect())
			})
		})

		Context("when call to missing service broker", func() {
			It("should fail", func() {
				assertMissingBrokerError(ctx.SMWithBasic.PUT(smUrlToMissingBroker+"/v2/service_instances/iid/service_bindings/bid").WithHeader("X-Broker-API-Version", "oidc_authn.13").
					WithJSON(getDummyService()).Expect())
			})
		})

		Context("when call to stopped service broker", func() {
			It("should fail", func() {
				assertStoppedBrokerError(ctx.SMWithBasic.PUT(smUrlToStoppedBroker+"/v2/service_instances/iid/service_bindings/bid").WithHeader("X-Broker-API-Version", "oidc_authn.13").
					WithJSON(getDummyService()).Expect())
			})
		})

		Context("when call contains query params", func() {
			It("propagates them to the service broker", func() {
				assertWorkingBrokerResponse(
					ctx.SMWithBasic.PUT(smUrlToQueryVerificationBroker+"/v2/service_instances/iid/service_bindings/bid").WithHeader("X-Broker-API-Version", "oidc_authn.13").
						WithJSON(getDummyService()).WithQuery(headerKey, headerValue).Expect(), http.StatusCreated)
			})
		})
	})

	Describe("Unbind", func() {
		Context("when trying to delete binding", func() {
			It("should be successful", func() {
				ctx.SMWithBasic.DELETE(smUrlToWorkingBroker+"/v2/service_instances/iid/service_bindings/bid").WithHeader("X-Broker-API-Version", "oidc_authn.13").
					WithQueryObject(getDummyService()).
					Expect().Status(http.StatusOK).JSON().Object()

			})
		})

		Context("when call to failing service broker", func() {
			It("should return error", func() {
				assertFailingBrokerError(
					ctx.SMWithBasic.DELETE(smUrlToFailingBroker+"/v2/service_instances/iid/service_bindings/bid").WithHeader("X-Broker-API-Version", "oidc_authn.13").
						WithQueryObject(getDummyService()).Expect())
			})
		})

		Context("when call to missing broker", func() {
			It("unbind fails", func() {
				assertMissingBrokerError(
					ctx.SMWithBasic.DELETE(smUrlToMissingBroker+"/v2/service_instances/iid/service_bindings/bid").WithHeader("X-Broker-API-Version", "oidc_authn.13").
						WithQueryObject(getDummyService()).Expect())
			})
		})

		Context("when call to stopped service broker", func() {
			It("should fail", func() {
				assertStoppedBrokerError(
					ctx.SMWithBasic.DELETE(smUrlToStoppedBroker+"/v2/service_instances/iid/service_bindings/bid").WithHeader("X-Broker-API-Version", "oidc_authn.13").
						WithQueryObject(getDummyService()).Expect())

			})
		})

		Context("when call contains query params", func() {
			It("propagates them to the service broker", func() {
				assertWorkingBrokerResponse(
					ctx.SMWithBasic.DELETE(smUrlToQueryVerificationBroker+"/v2/service_instances/iid/service_bindings/bid").WithHeader("X-Broker-API-Version", "oidc_authn.13").
						WithJSON(getDummyService()).WithQuery(headerKey, headerValue).Expect(), http.StatusOK)
			})
		})
	})

	Describe("Get Service Instance Last Operation", func() {
		Context("when call to working service broker", func() {
			It("should succeed", func() {
				assertWorkingBrokerResponse(
					ctx.SMWithBasic.GET(smUrlToWorkingBroker+"/v2/service_instances/iid/last_operation").WithHeader("X-Broker-API-Version", "oidc_authn.13").Expect(),
					http.StatusOK, "state")
			})
		})

		Context("when call to failing service broker", func() {
			It("should fail", func() {
				assertFailingBrokerError(
					ctx.SMWithBasic.GET(smUrlToFailingBroker+"/v2/service_instances/iid/last_operation").WithHeader("X-Broker-API-Version", "oidc_authn.13").Expect())

			})
		})

		Context("when call to missing service broker", func() {
			It("should fail", func() {
				assertMissingBrokerError(
					ctx.SMWithBasic.GET(smUrlToMissingBroker+"/v2/service_instances/iid/last_operation").WithHeader("X-Broker-API-Version", "oidc_authn.13").Expect())
			})
		})

		Context("when call to stopped service broker", func() {
			It("should fail", func() {
				assertStoppedBrokerError(
					ctx.SMWithBasic.GET(smUrlToStoppedBroker+"/v2/service_instances/iid/last_operation").WithHeader("X-Broker-API-Version", "oidc_authn.13").Expect())
			})
		})

		Context("when call contains query params", func() {
			It("propagates them to the service broker", func() {
				assertWorkingBrokerResponse(
					ctx.SMWithBasic.GET(smUrlToQueryVerificationBroker+"/v2/service_instances/iid/last_operation").WithHeader("X-Broker-API-Version", "oidc_authn.13").
						WithJSON(getDummyService()).WithQuery(headerKey, headerValue).Expect(), http.StatusOK)
			})
		})
	})

	Describe("Get Binding Last Operation", func() {
		Context("when call to working service broker", func() {
			It("should succeed", func() {
				assertWorkingBrokerResponse(
					ctx.SMWithBasic.GET(smUrlToWorkingBroker+"/v2/service_instances/iid/service_bindings/bid/last_operation").WithHeader("X-Broker-API-Version", "oidc_authn.13").Expect(),
					http.StatusOK, "state")
			})
		})

		Context("when call to failing service broker", func() {
			It("should fail", func() {
				assertFailingBrokerError(
					ctx.SMWithBasic.GET(smUrlToFailingBroker+"/v2/service_instances/iid/service_bindings/bid/last_operation").WithHeader("X-Broker-API-Version", "oidc_authn.13").Expect())

			})
		})

		Context("when call to missing service broker", func() {
			It("should fail", func() {
				assertMissingBrokerError(
					ctx.SMWithBasic.GET(smUrlToMissingBroker+"/v2/service_instances/iid/service_bindings/bid/last_operation").WithHeader("X-Broker-API-Version", "oidc_authn.13").Expect())
			})
		})

		Context("when call to stopped service broker", func() {
			It("should fail", func() {
				assertStoppedBrokerError(
					ctx.SMWithBasic.GET(smUrlToStoppedBroker+"/v2/service_instances/iid/service_bindings/bid/last_operation").WithHeader("X-Broker-API-Version", "oidc_authn.13").Expect())
			})
		})

		Context("when call contains query params", func() {
			It("propagates them to the service broker", func() {
				assertWorkingBrokerResponse(
					ctx.SMWithBasic.GET(smUrlToQueryVerificationBroker+"/v2/service_instances/iid/service_bindings/bid/last_operation").WithHeader("X-Broker-API-Version", "oidc_authn.13").
						WithJSON(getDummyService()).WithQuery(headerKey, headerValue).Expect(), http.StatusOK)
			})
		})
	})

	Describe("Post Binding Adapt Credentials", func() {
		Context("when call to working service broker", func() {
			It("should succeed", func() {
				assertWorkingBrokerResponse(
					ctx.SMWithBasic.POST(smUrlToWorkingBroker+"/v2/service_instances/iid/service_bindings/bid/adapt_credentials").WithHeader("X-Broker-API-Version", "oidc_authn.13").WithJSON(&common.Object{}).Expect(),
					http.StatusOK, "credentials")
			})
		})

		Context("when call to broken service broker", func() {
			It("should fail", func() {
				assertFailingBrokerError(
					ctx.SMWithBasic.POST(smUrlToFailingBroker+"/v2/service_instances/iid/service_bindings/bid/adapt_credentials").WithHeader("X-Broker-API-Version", "oidc_authn.13").WithJSON(&common.Object{}).Expect())

			})
		})

		Context("when call to missing service broker", func() {
			It("should fail", func() {
				assertMissingBrokerError(
					ctx.SMWithBasic.POST(smUrlToMissingBroker+"/v2/service_instances/iid/service_bindings/bid/adapt_credentials").WithHeader("X-Broker-API-Version", "oidc_authn.13").WithJSON(&common.Object{}).Expect())

			})
		})

		Context("when call to stopped service broker", func() {
			It("should fail", func() {
				assertStoppedBrokerError(
					ctx.SMWithBasic.POST(smUrlToStoppedBroker+"/v2/service_instances/iid/service_bindings/bid/adapt_credentials").WithHeader("X-Broker-API-Version", "oidc_authn.13").WithJSON(&common.Object{}).Expect())

			})
		})

		Context("when call contains query params", func() {
			It("propagates them to the service broker", func() {
				assertWorkingBrokerResponse(
					ctx.SMWithBasic.POST(smUrlToQueryVerificationBroker+"/v2/service_instances/iid/service_bindings/bid/adapt_credentials").WithHeader("X-Broker-API-Version", "oidc_authn.13").
						WithJSON(getDummyService()).WithQuery(headerKey, headerValue).Expect(), http.StatusOK)
			})
		})
	})

	Describe("Prefixed broker path", func() {
		Context("when call to working broker", func() {

			const brokerPathPrefix = "/broker_prefix"
			var (
				server           common.FakeServer
				osbURL           string
				prefixedBrokerID string
			)

			BeforeEach(func() {
				brokerHandler := &prefixedBrokerHandler{brokerPathPrefix}
				server = &prefixedBrokerServer{Server: httptest.NewServer(brokerHandler)}
				brokerURL := server.URL() + brokerPathPrefix

				brokerJSON := common.Object{
					"name":        "prefixed_broker",
					"broker_url":  brokerURL,
					"description": "",
					"credentials": common.Object{
						"basic": common.Object{
							"username": "buser",
							"password": "bpass",
						},
					},
				}
<<<<<<< HEAD
				prefixedBrokerID = common.RegisterBrokerInSM(brokerJSON, ctx.SMWithOAuth, map[string]string{})
=======
				prefixedBrokerID = common.RegisterBrokerInSM(brokerJSON, ctx.SMWithOAuth)["id"].(string)
>>>>>>> 327a08b0
				ctx.Servers[common.BrokerServerPrefix+prefixedBrokerID] = server
				osbURL = "/v1/osb/" + prefixedBrokerID
			})

			AfterEach(func() {
				ctx.CleanupBroker(prefixedBrokerID)
			})

			It("should get catalog", func() {
				ctx.SMWithBasic.GET(osbURL + "/v2/catalog").
					Expect().Status(http.StatusOK).JSON().Object().ContainsKey("services")
			})
		})
	})

})

type prefixedBrokerHandler struct {
	brokerPathPrefix string
}

func (pbh *prefixedBrokerHandler) ServeHTTP(w http.ResponseWriter, req *http.Request) {
	if strings.HasPrefix(req.URL.Path, pbh.brokerPathPrefix) {
		common.SetResponse(w, http.StatusOK, common.Object{"services": common.Array{}})
	} else {
		common.SetResponse(w, http.StatusNotFound, common.Object{})
	}
}

type prefixedBrokerServer struct {
	*httptest.Server
}

func (pbs *prefixedBrokerServer) URL() string {
	return pbs.Server.URL
}<|MERGE_RESOLUTION|>--- conflicted
+++ resolved
@@ -580,11 +580,8 @@
 						},
 					},
 				}
-<<<<<<< HEAD
-				prefixedBrokerID = common.RegisterBrokerInSM(brokerJSON, ctx.SMWithOAuth, map[string]string{})
-=======
-				prefixedBrokerID = common.RegisterBrokerInSM(brokerJSON, ctx.SMWithOAuth)["id"].(string)
->>>>>>> 327a08b0
+
+				prefixedBrokerID = common.RegisterBrokerInSM(brokerJSON, ctx.SMWithOAuth, map[string]string{})["id"].(string)
 				ctx.Servers[common.BrokerServerPrefix+prefixedBrokerID] = server
 				osbURL = "/v1/osb/" + prefixedBrokerID
 			})
