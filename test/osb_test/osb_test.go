--- conflicted
+++ resolved
@@ -46,8 +46,8 @@
 }
 
 func assertMissingBrokerError(req *httpexpect.Response) {
-	req.Status(http.StatusNotFound).JSON().Object().
-		Value("description").String().Contains("could not find broker")
+	req.Status(http.StatusBadGateway).JSON().Object().
+		Value("description").String().Contains("could not reach service broker")
 }
 
 func assertStoppedBrokerError(req *httpexpect.Response) {
@@ -110,7 +110,6 @@
 	var (
 		ctx *common.TestContext
 
-<<<<<<< HEAD
 		validBrokerServer    *common.BrokerServer
 		validBrokerID        string
 		smUrlToWorkingBroker string
@@ -132,15 +131,6 @@
 		smUrlToQueryVerificationBroker string
 		headerKey                      string
 		headerValue                    string
-=======
-		workingBrokerURL                   string
-		failingBrokerURL                   string
-		missingBrokerURL                   string
-		stoppedBrokerURL                   string
-		queryParamVerificationBrokerOSBURL string
-		headerKey                          string
-		headerValue                        string
->>>>>>> 1b977337
 	)
 
 	BeforeSuite(func() {
@@ -151,13 +141,8 @@
 		emptyCatalogBrokerID, brokerServerWithEmptyCatalog = ctx.RegisterBrokerWithCatalog(common.EmptyCatalog)
 		smUrlToEmptyCatalogBroker = brokerServerWithEmptyCatalog.URL + "/v1/osb/" + emptyCatalogBrokerID
 
-<<<<<<< HEAD
 		failingBrokerID, failingBrokerServer = ctx.RegisterBroker()
 		smUrlToFailingBroker = failingBrokerServer.URL + "/v1/osb/" + failingBrokerID
-=======
-		failingBrokerID, failingBrokerServer := ctx.RegisterBroker()
-		failingBrokerURL = failingBrokerServer.URL + "/v1/osb/" + failingBrokerID
->>>>>>> 1b977337
 		failingBrokerServer.ServiceInstanceHandler = failingHandler
 		failingBrokerServer.BindingHandler = failingHandler
 		failingBrokerServer.CatalogHandler = failingHandler
@@ -226,18 +211,11 @@
 			})
 		})
 
-<<<<<<< HEAD
 		Context("when call to failing service broker", func() {
 			It("should succeed because broker is not actually invoked", func() {
 				assertWorkingBrokerResponse(
 					ctx.SMWithBasic.GET(smUrlToFailingBroker+"/v2/catalog").WithHeader("X-Broker-API-Version", "oidc_authn.13").Expect(),
 					http.StatusOK, "services")
-=======
-		Context("when call to broken service broker", func() {
-			It("should fail", func() {
-				assertBrokenBrokerError(
-					ctx.SMWithBasic.GET(failingBrokerURL+"/v2/catalog").WithHeader("X-Broker-API-Version", "oidc_authn.13"))
->>>>>>> 1b977337
 
 				Expect(len(failingBrokerServer.CatalogEndpointRequests)).To(Equal(0))
 			})
@@ -272,15 +250,9 @@
 
 		Context("when call to failing service broker", func() {
 			It("should fail", func() {
-<<<<<<< HEAD
 				assertFailingBrokerError(
 					ctx.SMWithBasic.PUT(smUrlToFailingBroker+"/v2/service_instances/12345").WithHeader("X-Broker-API-Version", "oidc_authn.13").
 						WithJSON(getDummyService()).Expect())
-=======
-				assertBrokenBrokerError(
-					ctx.SMWithBasic.PUT(failingBrokerURL+"/v2/service_instances/12345").WithHeader("X-Broker-API-Version", "oidc_authn.13").
-						WithJSON(getDummyService()))
->>>>>>> 1b977337
 			})
 		})
 
@@ -319,15 +291,9 @@
 
 		Context("when call to failing broker", func() {
 			It("should fail", func() {
-<<<<<<< HEAD
 				assertFailingBrokerError(
 					ctx.SMWithBasic.DELETE(smUrlToFailingBroker+"/v2/service_instances/12345").WithHeader("X-Broker-API-Version", "oidc_authn.13").
 						WithQueryObject(getDummyService()).Expect())
-=======
-				assertBrokenBrokerError(
-					ctx.SMWithBasic.DELETE(failingBrokerURL+"/v2/service_instances/12345").WithHeader("X-Broker-API-Version", "oidc_authn.13").
-						WithQueryObject(getDummyService()))
->>>>>>> 1b977337
 			})
 		})
 
@@ -366,15 +332,9 @@
 
 		Context("when call to broker service broker", func() {
 			It("should fail", func() {
-<<<<<<< HEAD
 				assertFailingBrokerError(
 					ctx.SMWithBasic.PUT(smUrlToFailingBroker+"/v2/service_instances/iid/service_bindings/bid").WithHeader("X-Broker-API-Version", "oidc_authn.13").
 						WithJSON(getDummyService()).Expect())
-=======
-				assertBrokenBrokerError(
-					ctx.SMWithBasic.PUT(failingBrokerURL+"/v2/service_instances/iid/service_bindings/bid").WithHeader("X-Broker-API-Version", "oidc_authn.13").
-						WithJSON(getDummyService()))
->>>>>>> 1b977337
 			})
 		})
 
@@ -413,15 +373,9 @@
 
 		Context("when call to failing service broker", func() {
 			It("should return error", func() {
-<<<<<<< HEAD
 				assertFailingBrokerError(
 					ctx.SMWithBasic.DELETE(smUrlToFailingBroker+"/v2/service_instances/iid/service_bindings/bid").WithHeader("X-Broker-API-Version", "oidc_authn.13").
 						WithQueryObject(getDummyService()).Expect())
-=======
-				assertBrokenBrokerError(
-					ctx.SMWithBasic.DELETE(failingBrokerURL+"/v2/service_instances/iid/service_bindings/bid").WithHeader("X-Broker-API-Version", "oidc_authn.13").
-						WithQueryObject(getDummyService()))
->>>>>>> 1b977337
 			})
 		})
 
@@ -462,13 +416,8 @@
 
 		Context("when call to failing service broker", func() {
 			It("should fail", func() {
-<<<<<<< HEAD
 				assertFailingBrokerError(
 					ctx.SMWithBasic.GET(smUrlToFailingBroker+"/v2/service_instances/iid/last_operation").WithHeader("X-Broker-API-Version", "oidc_authn.13").Expect())
-=======
-				assertBrokenBrokerError(
-					ctx.SMWithBasic.GET(failingBrokerURL+"/v2/service_instances/iid/last_operation").WithHeader("X-Broker-API-Version", "oidc_authn.13"))
->>>>>>> 1b977337
 
 			})
 		})
@@ -507,13 +456,8 @@
 
 		Context("when call to failing service broker", func() {
 			It("should fail", func() {
-<<<<<<< HEAD
 				assertFailingBrokerError(
 					ctx.SMWithBasic.GET(smUrlToFailingBroker+"/v2/service_instances/iid/service_bindings/bid/last_operation").WithHeader("X-Broker-API-Version", "oidc_authn.13").Expect())
-=======
-				assertBrokenBrokerError(
-					ctx.SMWithBasic.GET(failingBrokerURL+"/v2/service_instances/iid/service_bindings/bid/last_operation").WithHeader("X-Broker-API-Version", "oidc_authn.13"))
->>>>>>> 1b977337
 
 			})
 		})
@@ -545,15 +489,15 @@
 		Context("when call to working service broker", func() {
 			It("should succeed", func() {
 				assertWorkingBrokerResponse(
-					ctx.SMWithBasic.POST(workingBrokerURL+"/v2/service_instances/iid/service_bindings/bid/adapt_credentials").WithHeader("X-Broker-API-Version", "oidc_authn.13").WithJSON(&object{}),
+					ctx.SMWithBasic.POST(smUrlToWorkingBroker+"/v2/service_instances/iid/service_bindings/bid/adapt_credentials").WithHeader("X-Broker-API-Version", "oidc_authn.13").WithJSON(&object{}).Expect(),
 					http.StatusOK, "credentials")
 			})
 		})
 
 		Context("when call to broken service broker", func() {
 			It("should fail", func() {
-				assertBrokenBrokerError(
-					ctx.SMWithBasic.POST(failingBrokerURL+"/v2/service_instances/iid/service_bindings/bid/adapt_credentials").WithHeader("X-Broker-API-Version", "oidc_authn.13").WithJSON(&object{}))
+				assertFailingBrokerError(
+					ctx.SMWithBasic.POST(smUrlToFailingBroker+"/v2/service_instances/iid/service_bindings/bid/adapt_credentials").WithHeader("X-Broker-API-Version", "oidc_authn.13").WithJSON(&object{}).Expect())
 
 			})
 		})
@@ -561,7 +505,7 @@
 		Context("when call to missing service broker", func() {
 			It("should fail", func() {
 				assertMissingBrokerError(
-					ctx.SMWithBasic.POST(missingBrokerURL+"/v2/service_instances/iid/service_bindings/bid/adapt_credentials").WithHeader("X-Broker-API-Version", "oidc_authn.13").WithJSON(&object{}))
+					ctx.SMWithBasic.POST(smUrlToMissingBroker+"/v2/service_instances/iid/service_bindings/bid/adapt_credentials").WithHeader("X-Broker-API-Version", "oidc_authn.13").WithJSON(&object{}).Expect())
 
 			})
 		})
@@ -569,19 +513,18 @@
 		Context("when call to stopped service broker", func() {
 			It("should fail", func() {
 				assertStoppedBrokerError(
-					ctx.SMWithBasic.POST(stoppedBrokerURL+"/v2/service_instances/iid/service_bindings/bid/adapt_credentials").WithHeader("X-Broker-API-Version", "oidc_authn.13").WithJSON(&object{}))
-
-			})
-		})
-
-		Context("when call contains query params", func() {
-			It("propagates them to the service broker", func() {
-				assertWorkingBrokerResponse(
-					ctx.SMWithBasic.GET(queryParamVerificationBrokerOSBURL+"/v2/service_instances/iid/service_bindings/bid/last_operation").WithHeader("X-Broker-API-Version", "oidc_authn.13").
-						WithJSON(getDummyService()).WithQuery(headerKey, headerValue), http.StatusOK)
-			})
-		})
-
+					ctx.SMWithBasic.POST(smUrlToStoppedBroker+"/v2/service_instances/iid/service_bindings/bid/adapt_credentials").WithHeader("X-Broker-API-Version", "oidc_authn.13").WithJSON(&object{}).Expect())
+
+			})
+		})
+
+		Context("when call contains query params", func() {
+			It("propagates them to the service broker", func() {
+				assertWorkingBrokerResponse(
+					ctx.SMWithBasic.POST(smUrlToQueryVerificationBroker+"/v2/service_instances/iid/service_bindings/bid/adapt_credentials").WithHeader("X-Broker-API-Version", "oidc_authn.13").
+						WithJSON(getDummyService()).WithQuery(headerKey, headerValue).Expect(), http.StatusOK)
+			})
+		})
 	})
 
 	Describe("Prefixed broker path", func() {
