/*
 *    Copyright 2018 The Service Manager Authors
 *
 *    Licensed under the Apache License, Version 2.0 (the "License");
 *    you may not use this file except in compliance with the License.
 *    You may obtain a copy of the License at
 *
 *        http://www.apache.org/licenses/LICENSE-2.0
 *
 *    Unless required by applicable law or agreed to in writing, software
 *    distributed under the License is distributed on an "AS IS" BASIS,
 *    WITHOUT WARRANTIES OR CONDITIONS OF ANY KIND, either express or implied.
 *    See the License for the specific language governing permissions and
 *    limitations under the License.
 */

package service_test

import (
	"fmt"
	"github.com/gavv/httpexpect"
	"net/http"
	"net/url"
	"testing"

	"github.com/Peripli/service-manager/pkg/query"
	"github.com/Peripli/service-manager/pkg/types"
	"github.com/Peripli/service-manager/pkg/web"
	"github.com/Peripli/service-manager/test"
	"github.com/Peripli/service-manager/test/common"
	. "github.com/onsi/ginkgo"

	. "github.com/onsi/gomega"
)

func TestServicePlans(t *testing.T) {
	RegisterFailHandler(Fail)
	RunSpecs(t, "Service Plans Tests Suite")
}

var _ = test.DescribeTestsFor(test.TestCase{
	API: web.ServicePlansURL,
	SupportedOps: []test.Op{
		test.Get, test.List, test.Patch,
	},
	DisableTenantResources:                 true,
	ResourceBlueprint:                      blueprint,
	ResourceWithoutNullableFieldsBlueprint: blueprint,
	AdditionalTests: func(ctx *common.TestContext) {
		Context("additional non-generic tests", func() {
			Describe("PATCH", func() {
				var id string

				var patchLabels []query.LabelChange
				var patchLabelsBody map[string]interface{}
				changedLabelKey := "label_key"
				changedLabelValues := []string{"label_value1", "label_value2"}
				operation := query.AddLabelOperation

				BeforeEach(func() {
					patchLabelsBody = make(map[string]interface{})
					patchLabels = append(patchLabels, query.LabelChange{
						Operation: operation,
						Key:       changedLabelKey,
						Values:    changedLabelValues,
					})
					patchLabelsBody["labels"] = patchLabels

					plan := blueprint(ctx, ctx.SMWithOAuth)
					id = plan["id"].(string)
				})

				Context("When not only labels updated", func() {
					It("should return bad request", func() {
						patchLabelsBody["description"] = "new-description"

						ctx.SMWithOAuth.PATCH(web.ServicePlansURL + "/" + id).
							WithJSON(patchLabelsBody).
							Expect().
							Status(http.StatusBadRequest)

					})
				})

				Context("When labels not updated", func() {
					It("should return bad request", func() {
						body := make(map[string]interface{})
						body["description"] = "new-description"

						ctx.SMWithOAuth.PATCH(web.ServicePlansURL + "/" + id).
							WithJSON(body).
							Expect().
							Status(http.StatusBadRequest)

					})
				})
			})

			Describe("GET", func() {
				var k8sPlatform *types.Platform
				var k8sAgent *common.SMExpect

				assertPlanForPlatformByID := func(agent *common.SMExpect, planID string, status int) {
					k8sAgent.GET(fmt.Sprintf("%s/%s", web.ServicePlansURL, planID)).
						Expect().
						Status(status)
				}

				assertPlansForPlatformWithQuery := func(agent *common.SMExpect, query map[string]interface{}, plansIDs ...interface{}) {
					q := url.Values{}
					for k, v := range query {
						q.Set(k, fmt.Sprint(v))
					}
					queryString := q.Encode()

					result := agent.ListWithQuery(web.ServicePlansURL, queryString).Path("$[*].id").Array()
					result.Length().Equal(len(plansIDs))
					if len(plansIDs) > 0 {
						result.ContainsOnly(plansIDs...)
					}
				}

				assertPlansForPlatform := func(agent *common.SMExpect, plansIDs ...interface{}) {
					assertPlansForPlatformWithQuery(agent, nil, plansIDs...)
				}

				BeforeEach(func() {
					k8sPlatformJSON := common.MakePlatform("k8s-platform", "k8s-platform", "kubernetes", "test-platform-k8s")
					k8sPlatform = common.RegisterPlatformInSM(k8sPlatformJSON, ctx.SMWithOAuth, map[string]string{})
					k8sAgent = &common.SMExpect{Expect: ctx.SM.Builder(func(req *httpexpect.Request) {
						username, password := k8sPlatform.Credentials.Basic.Username, k8sPlatform.Credentials.Basic.Password
						req.WithBasicAuth(username, password)
					})}
				})

				AfterEach(func() {
					ctx.CleanupAdditionalResources()
				})

				Context("with k8s platform credentials", func() {
					var plan common.Object
					var planID string
					BeforeEach(func() {
						plan = blueprint(ctx, ctx.SMWithOAuth)
						planID = plan["id"].(string)
					})

					Context("with no visibilities", func() {
						It("should return empty plans", func() {
							assertPlanForPlatformByID(k8sAgent, planID, http.StatusNotFound)
							assertPlansForPlatform(k8sAgent, nil...)
						})

						It("should not list plan with field query plan id", func() {
							assertPlansForPlatformWithQuery(k8sAgent,
								map[string]interface{}{
									"fieldQuery": fmt.Sprintf("id = %s", planID),
								}, nil...)
						})

						It("should not list plan with field query catalog name", func() {
							planCatalogName := plan["catalog_name"].(string)
							Expect(planCatalogName).To(Not(BeEmpty()))
							assertPlansForPlatformWithQuery(k8sAgent,
								map[string]interface{}{
									"fieldQuery": fmt.Sprintf("catalog_name = %s", planCatalogName),
								}, nil...)
						})
					})

					Context("with public visibility for plan", func() {
						It("should return only this plan", func() {
							assertPlanForPlatformByID(k8sAgent, planID, http.StatusNotFound)
							assertPlansForPlatform(k8sAgent, nil...)

							common.RegisterVisibilityForPlanAndPlatform(ctx.SMWithOAuth, planID, "")

							assertPlanForPlatformByID(k8sAgent, planID, http.StatusOK)
							assertPlansForPlatform(k8sAgent, planID)
						})
					})

					Context("with additional plan", func() {
						var plan2 common.Object
						var plan2ID string
						BeforeEach(func() {
							plan2 = blueprint(ctx, ctx.SMWithOAuth)
							plan2ID = plan2["id"].(string)
						})

						Context("with no visiblities", func() {
							It("should not return either of them", func() {
								assertPlanForPlatformByID(k8sAgent, planID, http.StatusNotFound)
								assertPlanForPlatformByID(k8sAgent, plan2ID, http.StatusNotFound)
								assertPlansForPlatform(k8sAgent, nil...)
							})
						})

						Context("with visibility for one plan", func() {
							BeforeEach(func() {
								common.RegisterVisibilityForPlanAndPlatform(ctx.SMWithOAuth, planID, "")
							})

							It("should return only one plan for get operation", func() {
								assertPlanForPlatformByID(k8sAgent, planID, http.StatusOK)
								assertPlanForPlatformByID(k8sAgent, plan2ID, http.StatusNotFound)
								assertPlansForPlatform(k8sAgent, planID)
							})

							It("should return only one plan with id in field query", func() {
								assertPlansForPlatformWithQuery(k8sAgent,
									map[string]interface{}{
										"fieldQuery": fmt.Sprintf("id in [%s]", planID+"||"+plan2ID),
									}, planID)
							})

							It("should return empty plan list with id equal not visible plan field query", func() {
								assertPlansForPlatformWithQuery(k8sAgent,
									map[string]interface{}{
										"fieldQuery": fmt.Sprintf("id = %s", plan2ID),
									}, nil...)
							})

							It("should return only one plan with id not in field query", func() {
								assertPlansForPlatformWithQuery(k8sAgent,
									map[string]interface{}{
										"fieldQuery": fmt.Sprintf("id notin [%s]", plan2ID),
									}, planID)
							})

							It("should return only empty plan list with id in not visible id field query", func() {
								assertPlansForPlatformWithQuery(k8sAgent,
									map[string]interface{}{
										"fieldQuery": fmt.Sprintf("id in [%s]", plan2ID),
									}, nil...)
							})

							It("should return only one plan with catalog_name in query", func() {
								plan1CatalogName := plan["catalog_name"].(string)
								plan2CatalogName := plan2["catalog_name"].(string)

								assertPlansForPlatformWithQuery(k8sAgent,
									map[string]interface{}{
										"fieldQuery": fmt.Sprintf("catalog_name in [%s]", plan1CatalogName+"||"+plan2CatalogName),
									}, planID)
							})

							It("should return only one plan with catalog_name not in query", func() {
								plan1CatalogName := plan["catalog_name"].(string)
								assertPlansForPlatformWithQuery(k8sAgent,
									map[string]interface{}{
										"fieldQuery": fmt.Sprintf("catalog_name notin [%s]", plan1CatalogName),
									}, nil...)
							})
						})

					})
				})

			})

			Describe("Labelled", func() {
				var id string

				var initialLabels []query.LabelChange
				var initialLabelsBody map[string]interface{}
				initialLabelsKeys := []string{"initial_key", "initial_key2"}
				initialLabelValues := []string{"initial_value", "initial_value2"}

				var patchLabels []query.LabelChange
				var patchLabelsBody map[string]interface{}
				changedLabelKey := "label_key"
				changedLabelValues := []string{"label_value1", "label_value2"}
				operation := query.AddLabelOperation

				BeforeEach(func() {
					patchLabels = []query.LabelChange{}
					initialLabelsBody = make(map[string]interface{})
					initialLabels = []query.LabelChange{
						{
							Operation: query.AddLabelOperation,
							Key:       initialLabelsKeys[0],
							Values:    initialLabelValues[:1],
						},
						{
							Operation: query.AddLabelOperation,
							Key:       initialLabelsKeys[1],
							Values:    initialLabelValues,
						},
					}
					initialLabelsBody["labels"] = initialLabels
				})

				JustBeforeEach(func() {
					patchLabelsBody = make(map[string]interface{})
					patchLabels = append(patchLabels, query.LabelChange{
						Operation: operation,
						Key:       changedLabelKey,
						Values:    changedLabelValues,
					})
					patchLabelsBody["labels"] = patchLabels

					plan := blueprint(ctx, ctx.SMWithOAuth)
					id = plan["id"].(string)

					ctx.SMWithOAuth.PATCH(web.ServicePlansURL + "/" + id).
						WithJSON(initialLabelsBody).
						Expect().
						Status(http.StatusOK)

				})

				Context("Add new label", func() {
					It("Should return 200", func() {
						label := types.Labels{changedLabelKey: changedLabelValues}
						ctx.SMWithOAuth.PATCH(web.ServicePlansURL + "/" + id).
							WithJSON(patchLabelsBody).
							Expect().
							Status(http.StatusOK).JSON().Object().Value("labels").Object().ContainsMap(label)
					})
				})

				Context("Add label with existing key and value", func() {
					It("Should return 200", func() {
						ctx.SMWithOAuth.PATCH(web.ServicePlansURL + "/" + id).
							WithJSON(patchLabelsBody).
							Expect().
							Status(http.StatusOK)

						ctx.SMWithOAuth.PATCH(web.ServicePlansURL + "/" + id).
							WithJSON(patchLabelsBody).
							Expect().
							Status(http.StatusOK)
					})
				})

				Context("Add new label value", func() {
					BeforeEach(func() {
						operation = query.AddLabelValuesOperation
						changedLabelKey = initialLabelsKeys[0]
						changedLabelValues = []string{"new-label-value"}
					})
					It("Should return 200", func() {
						var labelValuesObj []interface{}
						for _, val := range changedLabelValues {
							labelValuesObj = append(labelValuesObj, val)
						}
						ctx.SMWithOAuth.PATCH(web.ServicePlansURL + "/" + id).
							WithJSON(patchLabelsBody).
							Expect().
							Status(http.StatusOK).JSON().
							Path("$.labels").Object().Values().Path("$[*][*]").Array().Contains(labelValuesObj...)
					})
				})

				Context("Add new label value to a non-existing label", func() {
					BeforeEach(func() {
						operation = query.AddLabelValuesOperation
						changedLabelKey = "cluster_id_new"
						changedLabelValues = []string{"new-label-value"}
					})
					It("Should return 200", func() {
						var labelValuesObj []interface{}
						for _, val := range changedLabelValues {
							labelValuesObj = append(labelValuesObj, val)
						}

						ctx.SMWithOAuth.PATCH(web.ServicePlansURL + "/" + id).
							WithJSON(patchLabelsBody).
							Expect().
							Status(http.StatusOK).JSON().
							Path("$.labels").Object().Values().Path("$[*][*]").Array().Contains(labelValuesObj...)
					})
				})

				Context("Add duplicate label value", func() {
					BeforeEach(func() {
						operation = query.AddLabelValuesOperation
						changedLabelKey = initialLabelsKeys[0]
						changedLabelValues = initialLabelValues[:1]
					})
					It("Should return 200", func() {
						ctx.SMWithOAuth.PATCH(web.ServicePlansURL + "/" + id).
							WithJSON(patchLabelsBody).
							Expect().
							Status(http.StatusOK)
					})
				})

				Context("Remove a label", func() {
					BeforeEach(func() {
						operation = query.RemoveLabelOperation
						changedLabelKey = initialLabelsKeys[0]
					})
					It("Should return 200", func() {
						ctx.SMWithOAuth.PATCH(web.ServicePlansURL + "/" + id).
							WithJSON(patchLabelsBody).
							Expect().
							Status(http.StatusOK).JSON().
							Path("$.labels").Object().Keys().NotContains(changedLabelKey)
					})
				})

				Context("Remove a label and providing no key", func() {
					BeforeEach(func() {
						operation = query.RemoveLabelOperation
						changedLabelKey = ""
					})
					It("Should return 400", func() {
						ctx.SMWithOAuth.PATCH(web.ServicePlansURL + "/" + id).
							WithJSON(patchLabelsBody).
							Expect().
							Status(http.StatusBadRequest)
					})
				})

				Context("Remove a label key which does not exist", func() {
					BeforeEach(func() {
						operation = query.RemoveLabelOperation
						changedLabelKey = "non-existing-key"
					})
					It("Should return 200", func() {
						ctx.SMWithOAuth.PATCH(web.ServicePlansURL + "/" + id).
							WithJSON(patchLabelsBody).
							Expect().
							Status(http.StatusOK)
					})
				})

				Context("Remove label values and providing a single value", func() {
					BeforeEach(func() {
						operation = query.RemoveLabelValuesOperation
						changedLabelKey = initialLabelsKeys[0]
						changedLabelValues = initialLabelValues[:1]
					})
					It("Should return 200", func() {
						ctx.SMWithOAuth.PATCH(web.ServicePlansURL + "/" + id).
							WithJSON(patchLabelsBody).
							Expect().
							Status(http.StatusOK).JSON().
							Path("$.labels[*]").Array().NotContains(changedLabelValues)
					})
				})

				Context("Remove label values and providing multiple values", func() {
					BeforeEach(func() {
						operation = query.RemoveLabelValuesOperation
						changedLabelKey = initialLabelsKeys[1]
						changedLabelValues = initialLabelValues
					})
					It("Should return 200", func() {
						ctx.SMWithOAuth.PATCH(web.ServicePlansURL + "/" + id).
							WithJSON(patchLabelsBody).
							Expect().
							Status(http.StatusOK).JSON().
							Path("$.labels[*]").Array().NotContains(changedLabelValues)
					})
				})

				Context("Remove all label values for a key", func() {
					BeforeEach(func() {
						operation = query.RemoveLabelValuesOperation
						changedLabelKey = initialLabelsKeys[0]
						changedLabelValues = initialLabelValues[:1]
					})
					It("Should return 200 with this key gone", func() {
						ctx.SMWithOAuth.PATCH(web.ServicePlansURL + "/" + id).
							WithJSON(patchLabelsBody).
							Expect().
							Status(http.StatusOK).JSON().
							Path("$.labels").Object().Keys().NotContains(changedLabelKey)
					})
				})

				Context("Remove label values and not providing value to remove", func() {
					BeforeEach(func() {
						operation = query.RemoveLabelValuesOperation
						changedLabelValues = []string{}
					})
					It("Should return 400", func() {
						ctx.SMWithOAuth.PATCH(web.ServicePlansURL + "/" + id).
							WithJSON(patchLabelsBody).
							Expect().
							Status(http.StatusBadRequest)
					})
				})

				Context("Remove label value which does not exist", func() {
					BeforeEach(func() {
						operation = query.RemoveLabelValuesOperation
						changedLabelKey = initialLabelsKeys[0]
						changedLabelValues = []string{"non-existing-value"}
					})
					It("Should return 200", func() {
						ctx.SMWithOAuth.PATCH(web.ServicePlansURL + "/" + id).
							WithJSON(patchLabelsBody).
							Expect().
							Status(http.StatusOK)
					})
				})
			})
		})
	},
})

func blueprint(ctx *common.TestContext, auth *common.SMExpect) common.Object {
	cPaidPlan := common.GeneratePaidTestPlan()
	cService := common.GenerateTestServiceWithPlans(cPaidPlan)
	catalog := common.NewEmptySBCatalog()
	catalog.AddService(cService)
	id, _, _ := ctx.RegisterBrokerWithCatalog(catalog)

<<<<<<< HEAD
	so := auth.GET(web.ServiceOfferingsURL).WithQuery("fieldQuery", fmt.Sprintf("broker_id eq '%s'", id)).
		Expect().
		Status(http.StatusOK).JSON().Object().Value("service_offerings").Array().First()

	sp := auth.GET(web.ServicePlansURL).WithQuery("fieldQuery", fmt.Sprintf("service_offering_id eq '%s'", so.Object().Value("id").String().Raw())).
		Expect().
		Status(http.StatusOK).JSON().Object().Value("service_plans").Array().First()
=======
	so := auth.ListWithQuery(web.ServiceOfferingsURL, "fieldQuery=broker_id = "+id).First()

	sp := auth.ListWithQuery(web.ServicePlansURL, "fieldQuery="+fmt.Sprintf("service_offering_id = %s", so.Object().Value("id").String().Raw())).First()
>>>>>>> a65c420a

	return sp.Object().Raw()
}<|MERGE_RESOLUTION|>--- conflicted
+++ resolved
@@ -18,10 +18,11 @@
 
 import (
 	"fmt"
-	"github.com/gavv/httpexpect"
 	"net/http"
 	"net/url"
 	"testing"
+
+	"github.com/gavv/httpexpect"
 
 	"github.com/Peripli/service-manager/pkg/query"
 	"github.com/Peripli/service-manager/pkg/types"
@@ -154,7 +155,7 @@
 						It("should not list plan with field query plan id", func() {
 							assertPlansForPlatformWithQuery(k8sAgent,
 								map[string]interface{}{
-									"fieldQuery": fmt.Sprintf("id = %s", planID),
+									"fieldQuery": fmt.Sprintf("id eq '%s'", planID),
 								}, nil...)
 						})
 
@@ -163,7 +164,7 @@
 							Expect(planCatalogName).To(Not(BeEmpty()))
 							assertPlansForPlatformWithQuery(k8sAgent,
 								map[string]interface{}{
-									"fieldQuery": fmt.Sprintf("catalog_name = %s", planCatalogName),
+									"fieldQuery": fmt.Sprintf("catalog_name eq '%s'", planCatalogName),
 								}, nil...)
 						})
 					})
@@ -210,28 +211,28 @@
 							It("should return only one plan with id in field query", func() {
 								assertPlansForPlatformWithQuery(k8sAgent,
 									map[string]interface{}{
-										"fieldQuery": fmt.Sprintf("id in [%s]", planID+"||"+plan2ID),
+										"fieldQuery": fmt.Sprintf("id in ('%s', '%s')", planID, plan2ID),
 									}, planID)
 							})
 
 							It("should return empty plan list with id equal not visible plan field query", func() {
 								assertPlansForPlatformWithQuery(k8sAgent,
 									map[string]interface{}{
-										"fieldQuery": fmt.Sprintf("id = %s", plan2ID),
+										"fieldQuery": fmt.Sprintf("id eq '%s'", plan2ID),
 									}, nil...)
 							})
 
 							It("should return only one plan with id not in field query", func() {
 								assertPlansForPlatformWithQuery(k8sAgent,
 									map[string]interface{}{
-										"fieldQuery": fmt.Sprintf("id notin [%s]", plan2ID),
+										"fieldQuery": fmt.Sprintf("id notin ('%s')", plan2ID),
 									}, planID)
 							})
 
 							It("should return only empty plan list with id in not visible id field query", func() {
 								assertPlansForPlatformWithQuery(k8sAgent,
 									map[string]interface{}{
-										"fieldQuery": fmt.Sprintf("id in [%s]", plan2ID),
+										"fieldQuery": fmt.Sprintf("id in ('%s')", plan2ID),
 									}, nil...)
 							})
 
@@ -241,7 +242,7 @@
 
 								assertPlansForPlatformWithQuery(k8sAgent,
 									map[string]interface{}{
-										"fieldQuery": fmt.Sprintf("catalog_name in [%s]", plan1CatalogName+"||"+plan2CatalogName),
+										"fieldQuery": fmt.Sprintf("catalog_name in ('%s', '%s')", plan1CatalogName, plan2CatalogName),
 									}, planID)
 							})
 
@@ -249,7 +250,7 @@
 								plan1CatalogName := plan["catalog_name"].(string)
 								assertPlansForPlatformWithQuery(k8sAgent,
 									map[string]interface{}{
-										"fieldQuery": fmt.Sprintf("catalog_name notin [%s]", plan1CatalogName),
+										"fieldQuery": fmt.Sprintf("catalog_name notin ('%s')", plan1CatalogName),
 									}, nil...)
 							})
 						})
@@ -510,19 +511,9 @@
 	catalog.AddService(cService)
 	id, _, _ := ctx.RegisterBrokerWithCatalog(catalog)
 
-<<<<<<< HEAD
-	so := auth.GET(web.ServiceOfferingsURL).WithQuery("fieldQuery", fmt.Sprintf("broker_id eq '%s'", id)).
-		Expect().
-		Status(http.StatusOK).JSON().Object().Value("service_offerings").Array().First()
-
-	sp := auth.GET(web.ServicePlansURL).WithQuery("fieldQuery", fmt.Sprintf("service_offering_id eq '%s'", so.Object().Value("id").String().Raw())).
-		Expect().
-		Status(http.StatusOK).JSON().Object().Value("service_plans").Array().First()
-=======
-	so := auth.ListWithQuery(web.ServiceOfferingsURL, "fieldQuery=broker_id = "+id).First()
-
-	sp := auth.ListWithQuery(web.ServicePlansURL, "fieldQuery="+fmt.Sprintf("service_offering_id = %s", so.Object().Value("id").String().Raw())).First()
->>>>>>> a65c420a
+	so := auth.ListWithQuery(web.ServiceOfferingsURL, fmt.Sprintf("fieldQuery=broker_id eq '%s'", id)).First()
+
+	sp := auth.ListWithQuery(web.ServicePlansURL, "fieldQuery="+fmt.Sprintf("service_offering_id eq '%s'", so.Object().Value("id").String().Raw())).First()
 
 	return sp.Object().Raw()
 }