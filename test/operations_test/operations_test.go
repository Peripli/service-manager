/*
 *    Copyright 2018 The Service Manager Authors
 *
 *    Licensed under the Apache License, Version 2.0 (the "License");
 *    you may not use this file except in compliance with the License.
 *    You may obtain a copy of the License at
 *
 *        http://www.apache.org/licenses/LICENSE-2.0
 *
 *    Unless required by applicable law or agreed to in writing, software
 *    distributed under the License is distributed on an "AS IS" BASIS,
 *    WITHOUT WARRANTIES OR CONDITIONS OF ANY KIND, either express or implied.
 *    See the License for the specific language governing permissions and
 *    limitations under the License.
 */
package operations_test

import (
	"context"
	"fmt"
	"github.com/Peripli/service-manager/test"
	"github.com/gofrs/uuid"
	"net/http"
	"sync"
	"testing"
	"time"

	"github.com/Peripli/service-manager/operations"
	"github.com/Peripli/service-manager/pkg/env"
	"github.com/Peripli/service-manager/pkg/query"
	"github.com/Peripli/service-manager/pkg/sm"
	"github.com/Peripli/service-manager/pkg/types"
	"github.com/Peripli/service-manager/pkg/web"
	"github.com/Peripli/service-manager/storage"
	. "github.com/Peripli/service-manager/test/common"
	"github.com/gavv/httpexpect"
	. "github.com/onsi/ginkgo"
	. "github.com/onsi/gomega"
)

const (
	defaultOperationID = "test-operation-id"
	testControllerURL  = "/v1/panic"
)

func TestOperations(t *testing.T) {
	RegisterFailHandler(Fail)
	RunSpecs(t, "Operations Tests Suite")
}

<<<<<<< HEAD
var _ = Describe("Operations", func() {
	var ctx *TestContext

	AfterEach(func() {
		ctx.Cleanup()
	})

	Context("Scheduler", func() {
		postBrokerBody := func() Object {
			brokerServer := NewBrokerServer()
			ctx.Servers[BrokerServerPrefix+"123"] = brokerServer
			return Object{
				"id":         "123",
				"name":       "test-broker",
				"broker_url": brokerServer.URL(),
				"credentials": Object{
					"basic": Object{
						"username": brokerServer.Username,
						"password": brokerServer.Password,
					},
				},
			}
		}

		for isAsync := range []string{"true", "false"} {
			When("job timeout runs out", func() {
				BeforeEach(func() {
					postHook := func(e env.Environment, servers map[string]FakeServer) {
						e.Set("operations.action_timeout", 5*time.Nanosecond)
					}

					ctx = NewTestContextBuilder().WithEnvPostExtensions(postHook).Build()
				})

				It("marks operation as failed", func() {
					resp := ctx.SMWithOAuth.POST(web.ServiceBrokersURL).WithJSON(postBrokerBody()).
						WithQuery("async", "true").
						Expect()

					VerifyOperationExists(ctx, resp.Header("Location").Raw(), OperationExpectations{
						Category:          types.CREATE,
						State:             types.FAILED,
						ResourceType:      types.ServiceBrokerType,
						Reschedulable:     false,
						DeletionScheduled: false,
						Error:             "could not reach service broker",
					})
				})
			})

			When("reconciliation timeout runs out", func() {
				BeforeEach(func() {
					postHook := func(e env.Environment, servers map[string]FakeServer) {
						e.Set("operations.reconciliation_operation_timeout", 2*time.Nanosecond)
					}

					ctx = NewTestContextBuilder().WithEnvPostExtensions(postHook).SkipBasicAuthClientSetup(true).Build()
				})

				It("marks operation as failed", func() {
					ctx.SMWithOAuth.POST(web.ServiceBrokersURL).WithJSON(postBrokerBody()).
						WithQuery("async", isAsync).
						Expect().
						Status(http.StatusUnprocessableEntity)
				})
			})
		}

		When("when there are no available workers", func() {
			BeforeEach(func() {
				ctx = NewTestContextBuilder().Build()
			})

			It("returns 503", func() {
				brokerServer := NewBrokerServer()
				postBrokerRequestWithNoLabels := Object{
					"name":       "test-broker",
					"broker_url": brokerServer.URL(),
					"credentials": Object{
						"basic": Object{
							"username": brokerServer.Username,
							"password": brokerServer.Password,
						},
					},
				}

				requestCount := 100
				resultChan := make(chan struct{}, requestCount)
				executeReq := func() {
					resp := ctx.SMWithOAuth.POST(web.ServiceBrokersURL).WithJSON(postBrokerRequestWithNoLabels).
						WithQuery("async", "true").Expect()
					if resp.Raw().StatusCode == http.StatusServiceUnavailable {
						resultChan <- struct{}{}
=======
var _ = test.DescribeTestsFor(test.TestCase{
	API: web.OperationsURL,
	SupportedOps: []test.Op{
		test.List, test.Delete,
	},
	DisableTenantResources:                 true,
	DisableBasicAuth:                       true,
	ResourceBlueprint:                      blueprint,
	ResourceWithoutNullableFieldsBlueprint: blueprint,
	PatchResource:                          test.StorageResourcePatch,
	ResourcePropertiesToIgnore:             []string{"transitive_resources"},
	AdditionalTests: func(ctx *TestContext, t *test.TestCase) {
		Describe("Operations", func() {
			var ctx *TestContext

			AfterEach(func() {
				ctx.Cleanup()
			})

			Context("Scheduler", func() {
				BeforeEach(func() {
					postHook := func(e env.Environment, servers map[string]FakeServer) {
						e.Set("operations.action_timeout", 5*time.Nanosecond)
						e.Set("operations.mark_orphans_interval", 1*time.Hour)
>>>>>>> f37bab8e
					}

<<<<<<< HEAD
				for i := 0; i < requestCount; i++ {
					go executeReq()
				}

				ctxWithTimeout, cancel := context.WithTimeout(context.Background(), 5*time.Second)
				defer cancel()

				select {
				case <-ctxWithTimeout.Done():
					Fail("expected to get 503 from server due to too many async requests but didn't")
				case <-resultChan:
				}
			})
		})

	})

	Context("Jobs", func() {
		var operation *types.Operation

		BeforeEach(func() {
			operation = &types.Operation{
				Base: types.Base{
					ID:        defaultOperationID,
					CreatedAt: time.Now(),
					UpdatedAt: time.Now(),
					Labels:    make(map[string][]string),
					Ready:     true,
				},
				Description:       "",
				Type:              types.CREATE,
				State:             types.IN_PROGRESS,
				ResourceID:        "test-resource-id",
				ResourceType:      web.ServiceBrokersURL,
				CorrelationID:     "test-correlation-id",
				Reschedule:        false,
				DeletionScheduled: time.Time{},
			}

			ctx = NewTestContextBuilder().WithSMExtensions(func(ctx context.Context, smb *sm.ServiceManagerBuilder, e env.Environment) error {
				testController := panicController{
					operation: operation,
					scheduler: operations.NewScheduler(ctx, smb.Storage, operations.DefaultSettings(), 10, &sync.WaitGroup{}),
				}
=======
					ctx = NewTestContextBuilder().WithEnvPostExtensions(postHook).Build()
				})
>>>>>>> f37bab8e

				When("job timeout runs out", func() {
					It("marks operation as failed", func() {
						brokerServer := NewBrokerServer()
						ctx.Servers[BrokerServerPrefix+"123"] = brokerServer
						postBrokerRequestWithNoLabels := Object{
							"id":         "123",
							"name":       "test-broker",
							"broker_url": brokerServer.URL(),
							"credentials": Object{
								"basic": Object{
									"username": brokerServer.Username,
									"password": brokerServer.Password,
								},
							},
						}

						resp := ctx.SMWithOAuth.POST(web.ServiceBrokersURL).WithJSON(postBrokerRequestWithNoLabels).
							WithQuery("async", "true").
							Expect().
							Status(http.StatusAccepted)

						VerifyOperationExists(ctx, resp.Header("Location").Raw(), OperationExpectations{
							Category:          types.CREATE,
							State:             types.FAILED,
							ResourceType:      types.ServiceBrokerType,
							Reschedulable:     false,
							DeletionScheduled: false,
							Error:             "could not reach service broker",
						})
					})
				})

				When("when there are no available workers", func() {
					It("returns 503", func() {
						brokerServer := NewBrokerServer()
						postBrokerRequestWithNoLabels := Object{
							"name":       "test-broker",
							"broker_url": brokerServer.URL(),
							"credentials": Object{
								"basic": Object{
									"username": brokerServer.Username,
									"password": brokerServer.Password,
								},
							},
						}

						requestCount := 100
						resultChan := make(chan struct{}, requestCount)
						executeReq := func() {
							resp := ctx.SMWithOAuth.POST(web.ServiceBrokersURL).WithJSON(postBrokerRequestWithNoLabels).
								WithQuery("async", "true").Expect()
							if resp.Raw().StatusCode == http.StatusServiceUnavailable {
								resultChan <- struct{}{}
							}
						}

						for i := 0; i < requestCount; i++ {
							go executeReq()
						}

						ctxWithTimeout, cancel := context.WithTimeout(context.Background(), 5*time.Second)
						defer cancel()

						select {
						case <-ctxWithTimeout.Done():
							Fail("expected to get 503 from server due to too many async requests but didn't")
						case <-resultChan:
						}
					})
				})

			})

			Context("Jobs", func() {

				var operation *types.Operation

				BeforeEach(func() {
					operation = &types.Operation{
						Base: types.Base{
							ID:        defaultOperationID,
							CreatedAt: time.Now(),
							UpdatedAt: time.Now(),
							Labels:    make(map[string][]string),
							Ready:     true,
						},
						Description:       "",
						Type:              types.CREATE,
						State:             types.IN_PROGRESS,
						ResourceID:        "test-resource-id",
						ResourceType:      web.ServiceBrokersURL,
						CorrelationID:     "test-correlation-id",
						Reschedule:        false,
						DeletionScheduled: time.Time{},
					}

					ctx = NewTestContextBuilder().WithSMExtensions(func(ctx context.Context, smb *sm.ServiceManagerBuilder, e env.Environment) error {
						testController := panicController{
							operation: operation,
							scheduler: operations.NewScheduler(ctx, smb.Storage, operations.DefaultSettings(), 10, &sync.WaitGroup{}),
						}

						smb.RegisterControllers(testController)
						return nil
					}).Build()

				})

<<<<<<< HEAD
						return count
					}, cleanupInterval*3).Should(Equal(0))
=======
				When("job panics", func() {
					It("recovers successfully and marks operation as failed", func() {
						ctx.SM.GET(web.MonitorHealthURL).Expect().Status(http.StatusOK)
						ctx.SM.GET(testControllerURL).Expect()
						ctx.SM.GET(web.MonitorHealthURL).Expect().Status(http.StatusOK)

						var respBody *httpexpect.Object
						Eventually(func() string {
							respBody = ctx.SMWithOAuth.GET(fmt.Sprintf("%s/%s%s/%s", operation.ResourceType, operation.ResourceID, web.ResourceOperationsURL, operation.ID)).
								Expect().Status(http.StatusOK).JSON().Object()
							return respBody.Value("state").String().Raw()
						}, 2*time.Second).Should(Equal("failed"))

						Expect(respBody.Value("errors").Object().Value("description").String().Raw()).To(ContainSubstring("job interrupted"))
					})
>>>>>>> f37bab8e
				})
			})

			Context("Maintainer", func() {
				const (
					actionTimeout       = 1 * time.Second
					cleanupInterval     = 2 * time.Second
					operationExpiration = 2 * time.Second
				)

				var ctxBuilder *TestContextBuilder

				postHookWithOperationsConfig := func() func(e env.Environment, servers map[string]FakeServer) {
					return func(e env.Environment, servers map[string]FakeServer) {
						e.Set("operations.action_timeout", actionTimeout)
						e.Set("operations.cleanup_interval", cleanupInterval)
						e.Set("operations.lifespan", operationExpiration)
						e.Set("operations.reconciliation_operation_timeout", 9999*time.Hour)
					}
				}

				assertOperationCount := func(expectedCount int, criterion ...query.Criterion) {
					count, err := ctx.SMRepository.Count(context.Background(), types.OperationType, criterion...)
					Expect(err).To(BeNil())
					Expect(count).To(Equal(expectedCount))
				}

				BeforeEach(func() {
					postHook := postHookWithOperationsConfig()
					ctxBuilder = NewTestContextBuilderWithSecurity().WithEnvPostExtensions(postHook)
					ctx = ctxBuilder.Build()
				})

				When("Specified cleanup interval passes", func() {
					Context("operation platform is service Manager", func() {
						It("Deletes operations older than that interval", func() {
							ctx.SMWithOAuth.DELETE(web.ServiceBrokersURL+"/non-existent-broker-id").WithQuery("async", true).
								Expect().
								Status(http.StatusAccepted)

							byPlatformID := query.ByField(query.EqualsOperator, "platform_id", types.SMPlatform)
							assertOperationCount(2, byPlatformID)

							Eventually(func() int {
								count, err := ctx.SMRepository.Count(context.Background(), types.OperationType, byPlatformID)
								Expect(err).To(BeNil())

								return count
							}, cleanupInterval*2).Should(Equal(0))
						})
					})

					Context("operation platform is platform registered in service manager", func() {
						const (
							brokerAPIVersionHeaderKey   = "X-Broker-API-Version"
							brokerAPIVersionHeaderValue = "2.13"

							serviceID = "test-service-1"
							planID    = "test-service-plan-1"
						)

						var (
							brokerID     string
							catalog      SBCatalog
							brokerServer *BrokerServer
						)

						asyncProvision := func() {
							ctx.SMWithBasic.PUT(brokerServer.URL()+"/v1/osb/"+brokerID+"/v2/service_instances/12345").
								WithHeader(brokerAPIVersionHeaderKey, brokerAPIVersionHeaderValue).
								WithQuery("async", true).
								WithJSON(map[string]interface{}{
									"service_id":        serviceID,
									"plan_id":           planID,
									"organization_guid": "my-org",
								}).
								Expect().Status(http.StatusAccepted)
						}

						BeforeEach(func() {
							catalog = simpleCatalog(serviceID, planID)
							catalog = simpleCatalog(serviceID, planID)
							ctx.RegisterPlatform()
							brokerID, _, brokerServer = ctx.RegisterBrokerWithCatalog(catalog)
							brokerServer.ServiceInstanceHandler = func(rw http.ResponseWriter, _ *http.Request) {
								rw.Header().Set("Content-Type", "application/json")
								rw.WriteHeader(http.StatusAccepted)
							}
							CreateVisibilitiesForAllBrokerPlans(ctx.SMWithOAuth, brokerID)
						})

						AfterEach(func() {
							RemoveAllInstances(ctx)
							ctx.CleanupBroker(brokerID)
						})

						It("Deletes operations older than that interval", func() {
							asyncProvision()
							byPlatformID := query.ByField(query.NotEqualsOperator, "platform_id", types.SMPlatform)

							assertOperationCount(1, byPlatformID)

							Eventually(func() int {
								count, err := ctx.SMRepository.Count(context.Background(), types.OperationType, byPlatformID)
								Expect(err).To(BeNil())

								return count
							}, cleanupInterval*2).Should(Equal(0))
						})
					})

					Context("with external operations for Service Manager", func() {
						BeforeEach(func() {
							operation := &types.Operation{
								Base: types.Base{
									ID:        defaultOperationID,
									UpdatedAt: time.Now().Add(-cleanupInterval + time.Second),
									Labels:    make(map[string][]string),
									Ready:     true,
								},
								Reschedule:    false,
								Type:          types.CREATE,
								State:         types.IN_PROGRESS,
								ResourceID:    "test-resource-id",
								ResourceType:  web.ServiceBrokersURL,
								PlatformID:    "cloudfoundry",
								CorrelationID: "test-correlation-id",
							}
							object, err := ctx.SMRepository.Create(context.Background(), operation)
							Expect(err).To(BeNil())
							Expect(object).To(Not(BeNil()))
						})

						It("should cleanup external old ones", func() {
							byPlatformID := query.ByField(query.EqualsOperator, "platform_id", types.SMPlatform)
							assertOperationCount(1, byPlatformID)
							Eventually(func() int {
								count, err := ctx.SMRepository.Count(context.Background(), types.OperationType, byPlatformID)
								Expect(err).To(BeNil())

								return count
							}, operationExpiration*2).Should(Equal(0))
						})
					})
				})

				When("Specified job timeout passes", func() {
					It("Marks orphans as failed operations", func() {
						operation := &types.Operation{
							Base: types.Base{
								ID:        defaultOperationID,
								UpdatedAt: time.Now(),
								Labels:    make(map[string][]string),
								Ready:     true,
							},
							Reschedule:    false,
							Type:          types.CREATE,
							State:         types.IN_PROGRESS,
							ResourceID:    "test-resource-id",
							ResourceType:  web.ServiceBrokersURL,
							PlatformID:    types.SMPlatform,
							CorrelationID: "test-correlation-id",
						}

						object, err := ctx.SMRepository.Create(context.Background(), operation)
						Expect(err).To(BeNil())
						Expect(object).To(Not(BeNil()))

						Eventually(func() types.OperationState {
							byID := query.ByField(query.EqualsOperator, "id", defaultOperationID)
							object, err := ctx.SMRepository.Get(context.Background(), types.OperationType, byID)
							Expect(err).To(BeNil())

							op := object.(*types.Operation)
							return op.State
						}, actionTimeout*5).Should(Equal(types.FAILED))
					})
				})
			})
		})
	},
})

<<<<<<< HEAD
		When("Specified action timeout passes", func() {
			It("Marks orphans as failed operations", func() {
				operation := &types.Operation{
					Base: types.Base{
						ID:        defaultOperationID,
						UpdatedAt: time.Now(),
						CreatedAt: time.Now(),
						Labels:    make(map[string][]string),
						Ready:     true,
					},
					Reschedule:    false,
					Type:          types.CREATE,
					State:         types.IN_PROGRESS,
					ResourceID:    "test-resource-id",
					ResourceType:  web.ServiceBrokersURL,
					PlatformID:    types.SMPlatform,
					CorrelationID: "test-correlation-id",
				}
=======
func blueprint(ctx *TestContext, auth *SMExpect, _ bool) Object {
	cPaidPlan := GeneratePaidTestPlan()
	cService := GenerateTestServiceWithPlans(cPaidPlan)
	catalog := NewEmptySBCatalog()
	catalog.AddService(cService)

	brokerServer := NewBrokerServerWithCatalog(catalog)
	UUID, err := uuid.NewV4()
	if err != nil {
		panic(err)
	}
	UUID2, err := uuid.NewV4()
	if err != nil {
		panic(err)
	}
	brokerJSON := Object{
		"name":        UUID.String(),
		"broker_url":  brokerServer.URL(),
		"description": UUID2.String(),
		"credentials": Object{
			"basic": Object{
				"username": brokerServer.Username,
				"password": brokerServer.Password,
			},
		},
	}
	resp := ctx.SMWithOAuth.POST(web.ServiceBrokersURL).WithJSON(brokerJSON).
		WithQuery("async", "true").
		Expect().
		Status(http.StatusAccepted)
>>>>>>> f37bab8e

	ctx.Servers[BrokerServerPrefix+UUID.String()] = brokerServer

	operationURL := resp.Header("Location").Raw()

	VerifyOperationExists(ctx, operationURL, OperationExpectations{
		Category:          types.CREATE,
		State:             types.SUCCEEDED,
		ResourceType:      types.ServiceBrokerType,
		Reschedulable:     false,
		DeletionScheduled: false,
	})

	return ctx.SMWithOAuth.GET(operationURL).Expect().Status(http.StatusOK).JSON().Object().Raw()
}

func simpleCatalog(serviceID, planID string) SBCatalog {
	return SBCatalog(fmt.Sprintf(`{
	  "services": [{
			"name": "no-tags-no-metadata",
			"id": "%s",
			"description": "A fake service.",
			"plans": [{
				"name": "fake-plan-1",
				"id": "%s",
				"description": "Shared fake Server, 5tb persistent disk, 40 max concurrent connections."
			}]
		}]
	}`, serviceID, planID))
}

type panicController struct {
	operation *types.Operation
	scheduler *operations.Scheduler
}

func (pc panicController) Routes() []web.Route {
	return []web.Route{
		{
			Endpoint: web.Endpoint{
				Method: http.MethodGet,
				Path:   testControllerURL,
			},
			Handler: func(req *web.Request) (resp *web.Response, err error) {
				pc.scheduler.ScheduleAsyncStorageAction(context.TODO(), pc.operation, func(ctx context.Context, repository storage.Repository) (object types.Object, e error) {
					panic("test panic")
				})
				return
			},
		},
	}

}<|MERGE_RESOLUTION|>--- conflicted
+++ resolved
@@ -48,101 +48,6 @@
 	RunSpecs(t, "Operations Tests Suite")
 }
 
-<<<<<<< HEAD
-var _ = Describe("Operations", func() {
-	var ctx *TestContext
-
-	AfterEach(func() {
-		ctx.Cleanup()
-	})
-
-	Context("Scheduler", func() {
-		postBrokerBody := func() Object {
-			brokerServer := NewBrokerServer()
-			ctx.Servers[BrokerServerPrefix+"123"] = brokerServer
-			return Object{
-				"id":         "123",
-				"name":       "test-broker",
-				"broker_url": brokerServer.URL(),
-				"credentials": Object{
-					"basic": Object{
-						"username": brokerServer.Username,
-						"password": brokerServer.Password,
-					},
-				},
-			}
-		}
-
-		for isAsync := range []string{"true", "false"} {
-			When("job timeout runs out", func() {
-				BeforeEach(func() {
-					postHook := func(e env.Environment, servers map[string]FakeServer) {
-						e.Set("operations.action_timeout", 5*time.Nanosecond)
-					}
-
-					ctx = NewTestContextBuilder().WithEnvPostExtensions(postHook).Build()
-				})
-
-				It("marks operation as failed", func() {
-					resp := ctx.SMWithOAuth.POST(web.ServiceBrokersURL).WithJSON(postBrokerBody()).
-						WithQuery("async", "true").
-						Expect()
-
-					VerifyOperationExists(ctx, resp.Header("Location").Raw(), OperationExpectations{
-						Category:          types.CREATE,
-						State:             types.FAILED,
-						ResourceType:      types.ServiceBrokerType,
-						Reschedulable:     false,
-						DeletionScheduled: false,
-						Error:             "could not reach service broker",
-					})
-				})
-			})
-
-			When("reconciliation timeout runs out", func() {
-				BeforeEach(func() {
-					postHook := func(e env.Environment, servers map[string]FakeServer) {
-						e.Set("operations.reconciliation_operation_timeout", 2*time.Nanosecond)
-					}
-
-					ctx = NewTestContextBuilder().WithEnvPostExtensions(postHook).SkipBasicAuthClientSetup(true).Build()
-				})
-
-				It("marks operation as failed", func() {
-					ctx.SMWithOAuth.POST(web.ServiceBrokersURL).WithJSON(postBrokerBody()).
-						WithQuery("async", isAsync).
-						Expect().
-						Status(http.StatusUnprocessableEntity)
-				})
-			})
-		}
-
-		When("when there are no available workers", func() {
-			BeforeEach(func() {
-				ctx = NewTestContextBuilder().Build()
-			})
-
-			It("returns 503", func() {
-				brokerServer := NewBrokerServer()
-				postBrokerRequestWithNoLabels := Object{
-					"name":       "test-broker",
-					"broker_url": brokerServer.URL(),
-					"credentials": Object{
-						"basic": Object{
-							"username": brokerServer.Username,
-							"password": brokerServer.Password,
-						},
-					},
-				}
-
-				requestCount := 100
-				resultChan := make(chan struct{}, requestCount)
-				executeReq := func() {
-					resp := ctx.SMWithOAuth.POST(web.ServiceBrokersURL).WithJSON(postBrokerRequestWithNoLabels).
-						WithQuery("async", "true").Expect()
-					if resp.Raw().StatusCode == http.StatusServiceUnavailable {
-						resultChan <- struct{}{}
-=======
 var _ = test.DescribeTestsFor(test.TestCase{
 	API: web.OperationsURL,
 	SupportedOps: []test.Op{
@@ -167,58 +72,10 @@
 					postHook := func(e env.Environment, servers map[string]FakeServer) {
 						e.Set("operations.action_timeout", 5*time.Nanosecond)
 						e.Set("operations.mark_orphans_interval", 1*time.Hour)
->>>>>>> f37bab8e
 					}
 
-<<<<<<< HEAD
-				for i := 0; i < requestCount; i++ {
-					go executeReq()
-				}
-
-				ctxWithTimeout, cancel := context.WithTimeout(context.Background(), 5*time.Second)
-				defer cancel()
-
-				select {
-				case <-ctxWithTimeout.Done():
-					Fail("expected to get 503 from server due to too many async requests but didn't")
-				case <-resultChan:
-				}
-			})
-		})
-
-	})
-
-	Context("Jobs", func() {
-		var operation *types.Operation
-
-		BeforeEach(func() {
-			operation = &types.Operation{
-				Base: types.Base{
-					ID:        defaultOperationID,
-					CreatedAt: time.Now(),
-					UpdatedAt: time.Now(),
-					Labels:    make(map[string][]string),
-					Ready:     true,
-				},
-				Description:       "",
-				Type:              types.CREATE,
-				State:             types.IN_PROGRESS,
-				ResourceID:        "test-resource-id",
-				ResourceType:      web.ServiceBrokersURL,
-				CorrelationID:     "test-correlation-id",
-				Reschedule:        false,
-				DeletionScheduled: time.Time{},
-			}
-
-			ctx = NewTestContextBuilder().WithSMExtensions(func(ctx context.Context, smb *sm.ServiceManagerBuilder, e env.Environment) error {
-				testController := panicController{
-					operation: operation,
-					scheduler: operations.NewScheduler(ctx, smb.Storage, operations.DefaultSettings(), 10, &sync.WaitGroup{}),
-				}
-=======
 					ctx = NewTestContextBuilder().WithEnvPostExtensions(postHook).Build()
 				})
->>>>>>> f37bab8e
 
 				When("job timeout runs out", func() {
 					It("marks operation as failed", func() {
@@ -328,10 +185,6 @@
 
 				})
 
-<<<<<<< HEAD
-						return count
-					}, cleanupInterval*3).Should(Equal(0))
-=======
 				When("job panics", func() {
 					It("recovers successfully and marks operation as failed", func() {
 						ctx.SM.GET(web.MonitorHealthURL).Expect().Status(http.StatusOK)
@@ -347,7 +200,6 @@
 
 						Expect(respBody.Value("errors").Object().Value("description").String().Raw()).To(ContainSubstring("job interrupted"))
 					})
->>>>>>> f37bab8e
 				})
 			})
 
@@ -531,26 +383,6 @@
 	},
 })
 
-<<<<<<< HEAD
-		When("Specified action timeout passes", func() {
-			It("Marks orphans as failed operations", func() {
-				operation := &types.Operation{
-					Base: types.Base{
-						ID:        defaultOperationID,
-						UpdatedAt: time.Now(),
-						CreatedAt: time.Now(),
-						Labels:    make(map[string][]string),
-						Ready:     true,
-					},
-					Reschedule:    false,
-					Type:          types.CREATE,
-					State:         types.IN_PROGRESS,
-					ResourceID:    "test-resource-id",
-					ResourceType:  web.ServiceBrokersURL,
-					PlatformID:    types.SMPlatform,
-					CorrelationID: "test-correlation-id",
-				}
-=======
 func blueprint(ctx *TestContext, auth *SMExpect, _ bool) Object {
 	cPaidPlan := GeneratePaidTestPlan()
 	cService := GenerateTestServiceWithPlans(cPaidPlan)
@@ -581,7 +413,6 @@
 		WithQuery("async", "true").
 		Expect().
 		Status(http.StatusAccepted)
->>>>>>> f37bab8e
 
 	ctx.Servers[BrokerServerPrefix+UUID.String()] = brokerServer
 
