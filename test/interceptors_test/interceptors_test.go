/*
 * Copyright 2018 The Service Manager Authors
 *
 * Licensed under the Apache License, Version 2.0 (the "License");
 * you may not use this file except in compliance with the License.
 * You may obtain a copy of the License at
 *
 *     http://www.apache.org/licenses/LICENSE-2.0
 *
 * Unless required by applicable law or agreed to in writing, software
 * distributed under the License is distributed on an "AS IS" BASIS,
 * WITHOUT WARRANTIES OR CONDITIONS OF ANY KIND, either express or implied.
 * See the License for the specific language governing permissions and
 * limitations under the License.
 */

package interceptors_test

import (
	"context"
	"errors"
	"fmt"
	"net/http"
	"testing"

	"github.com/Peripli/service-manager/storage/storagefakes"

	"github.com/Peripli/service-manager/pkg/env"
	"github.com/Peripli/service-manager/pkg/query"
	"github.com/Peripli/service-manager/pkg/sm"
	"github.com/Peripli/service-manager/pkg/types"
	"github.com/Peripli/service-manager/pkg/web"
	"github.com/Peripli/service-manager/storage"
	"github.com/Peripli/service-manager/test/common"
	. "github.com/onsi/ginkgo"
	. "github.com/onsi/gomega"
)

func TestInterceptors(t *testing.T) {
	RegisterFailHandler(Fail)
	RunSpecs(t, "Interceptor Suite")
}

var _ = Describe("Interceptors", func() {
	var ctx *common.TestContext

	var createStack *callStack
	var updateStack *callStack
	var deleteStack *callStack

	var createModificationInterceptors map[types.ObjectType]*storagefakes.FakeCreateInterceptor
	var updateModificationInterceptors map[types.ObjectType]*storagefakes.FakeUpdateInterceptor
	var deleteModificationInterceptors map[types.ObjectType]*storagefakes.FakeDeleteInterceptor

	clearStacks := func() {
		createStack.Clear()
		updateStack.Clear()
		deleteStack.Clear()
	}

	resetModificationInterceptors := func() {

		for _, interceptor := range createModificationInterceptors {
			interceptor.AroundTxCreateCalls(func(h storage.InterceptCreateAroundTxFunc) storage.InterceptCreateAroundTxFunc {
				return h
			})

			interceptor.OnTxCreateCalls(func(f storage.InterceptCreateOnTxFunc) storage.InterceptCreateOnTxFunc {
				return f
			})
		}

		for _, interceptor := range updateModificationInterceptors {
			interceptor.AroundTxUpdateCalls(func(h storage.InterceptUpdateAroundTxFunc) storage.InterceptUpdateAroundTxFunc {
				return h
			})
			interceptor.OnTxUpdateCalls(func(f storage.InterceptUpdateOnTxFunc) storage.InterceptUpdateOnTxFunc {
				return f
			})
		}

		for _, interceptor := range deleteModificationInterceptors {
			interceptor.AroundTxDeleteCalls(func(h storage.InterceptDeleteAroundTxFunc) storage.InterceptDeleteAroundTxFunc {
				return h
			})
			interceptor.OnTxDeleteCalls(func(f storage.InterceptDeleteOnTxFunc) storage.InterceptDeleteOnTxFunc {
				return f
			})
		}
	}

	BeforeSuite(func() {
		createModificationInterceptors = make(map[types.ObjectType]*storagefakes.FakeCreateInterceptor)
		updateModificationInterceptors = make(map[types.ObjectType]*storagefakes.FakeUpdateInterceptor)
		deleteModificationInterceptors = make(map[types.ObjectType]*storagefakes.FakeDeleteInterceptor)

		createStack = &callStack{}
		updateStack = &callStack{}
		deleteStack = &callStack{}

		contextBuilder := common.NewTestContextBuilder()
		contextBuilder.WithSMExtensions(func(ctx context.Context, smb *sm.ServiceManagerBuilder, e env.Environment) error {

			for _, entityType := range []types.ObjectType{types.ServiceBrokerType, types.PlatformType, types.VisibilityType} {
				// Create entity interceptors
				fakeCreateInterceptorProvider0 := createInterceptorProvider(string(entityType)+"0", createStack)
				fakeCreateInterceptorProvider1 := createInterceptorProvider(string(entityType)+"1", createStack)
				fakeCreateInterceptorProvider2 := createInterceptorProvider(string(entityType)+"2", createStack)
				fakeCreateInterceptorProviderBA := createInterceptorProvider(string(entityType)+"APIBefore_TXAfter", createStack)
				fakeCreateInterceptorProviderAB := createInterceptorProvider(string(entityType)+"APIAfter_TXBefore", createStack)

				// Update entity interceptors
				fakeUpdateInterceptorProvider0 := updateInterceptorProvider(string(entityType)+"0", updateStack)
				fakeUpdateInterceptorProvider1 := updateInterceptorProvider(string(entityType)+"1", updateStack)
				fakeUpdateInterceptorProvider2 := updateInterceptorProvider(string(entityType)+"2", updateStack)
				fakeUpdateInterceptorProviderBA := updateInterceptorProvider(string(entityType)+"APIBefore_TXAfter", updateStack)
				fakeUpdateInterceptorProviderAB := updateInterceptorProvider(string(entityType)+"APIAfter_TXBefore", updateStack)

				// Delete entity interceptors
				fakeDeleteInterceptorProvider0 := deleteInterceptorProvider(string(entityType)+"0", deleteStack)
				fakeDeleteInterceptorProvider1 := deleteInterceptorProvider(string(entityType)+"1", deleteStack)
				fakeDeleteInterceptorProvider2 := deleteInterceptorProvider(string(entityType)+"2", deleteStack)
				fakeDeleteInterceptorProviderBA := deleteInterceptorProvider(string(entityType)+"APIBefore_TXAfter", deleteStack)
				fakeDeleteInterceptorProviderAB := deleteInterceptorProvider(string(entityType)+"APIAfter_TXBefore", deleteStack)

				createModificationInterceptor := &storagefakes.FakeCreateInterceptor{}

				modificationCreateInterceptorProvider := &storagefakes.FakeCreateInterceptorProvider{}
				modificationCreateInterceptorProvider.NameReturns(string(entityType) + "modificationCreate")
				modificationCreateInterceptorProvider.ProvideReturns(createModificationInterceptor)

				createModificationInterceptors[entityType] = createModificationInterceptor

				updateModificationInterceptor := &storagefakes.FakeUpdateInterceptor{}

				modificationUpdateInterceptorProvider := &storagefakes.FakeUpdateInterceptorProvider{}
				modificationUpdateInterceptorProvider.NameReturns(string(entityType) + "modificationUpdate")
				modificationUpdateInterceptorProvider.ProvideReturns(updateModificationInterceptor)

				updateModificationInterceptors[entityType] = updateModificationInterceptor

				deleteModificationInterceptor := &storagefakes.FakeDeleteInterceptor{}

				modificationDeleteInterceptorProvider := &storagefakes.FakeDeleteInterceptorProvider{}
				modificationDeleteInterceptorProvider.NameReturns(string(entityType) + "modificationDelete")
				modificationDeleteInterceptorProvider.ProvideReturns(deleteModificationInterceptor)

				deleteModificationInterceptors[entityType] = deleteModificationInterceptor

				resetModificationInterceptors()

				// Register create interceptors
				smb.WithCreateInterceptorProvider(entityType, fakeCreateInterceptorProvider1).Register()
				smb.WithCreateInterceptorProvider(entityType, fakeCreateInterceptorProvider2).
					After(fakeCreateInterceptorProvider1.Name()).Register()

				smb.WithCreateInterceptorProvider(entityType, fakeCreateInterceptorProvider0).
					Before(fakeCreateInterceptorProvider1.Name()).Register()
				smb.WithCreateInterceptorProvider(entityType, fakeCreateInterceptorProviderBA).
					AroundTxBefore(fakeCreateInterceptorProvider0.Name()).
					OnTxAfter(fakeCreateInterceptorProvider2.Name()).
					Register()
				smb.WithCreateInterceptorProvider(entityType, fakeCreateInterceptorProviderAB).
					AroundTxAfter(fakeCreateInterceptorProviderBA.Name()).
					OnTxBefore(fakeCreateInterceptorProviderBA.Name()).
					Register()
				// Register update interceptors
				smb.WithUpdateInterceptorProvider(entityType, fakeUpdateInterceptorProvider1).Register()
				smb.WithUpdateInterceptorProvider(entityType, fakeUpdateInterceptorProvider2).
					After(fakeUpdateInterceptorProvider1.Name()).Register()
				smb.WithUpdateInterceptorProvider(entityType, fakeUpdateInterceptorProvider0).
					Before(fakeUpdateInterceptorProvider1.Name()).Register()
				smb.WithUpdateInterceptorProvider(entityType, fakeUpdateInterceptorProviderBA).
					AroundTxBefore(fakeUpdateInterceptorProvider0.Name()).
					OnTxAfter(fakeUpdateInterceptorProvider2.Name()).
					Register()
				smb.WithUpdateInterceptorProvider(entityType, fakeUpdateInterceptorProviderAB).
					AroundTxAfter(fakeUpdateInterceptorProviderBA.Name()).
					OnTxBefore(fakeUpdateInterceptorProviderBA.Name()).
					Register()
				// Register delete interceptors
				smb.WithDeleteInterceptorProvider(entityType, fakeDeleteInterceptorProvider1).Register()
				smb.WithDeleteInterceptorProvider(entityType, fakeDeleteInterceptorProvider2).
					After(fakeDeleteInterceptorProvider1.Name()).Register()
				smb.WithDeleteInterceptorProvider(entityType, fakeDeleteInterceptorProvider0).
					Before(fakeDeleteInterceptorProvider1.Name()).Register()
				smb.WithDeleteInterceptorProvider(entityType, fakeDeleteInterceptorProviderBA).
					AroundTxBefore(fakeDeleteInterceptorProvider0.Name()).
					OnTxAfter(fakeDeleteInterceptorProvider2.Name()).
					Register()
				smb.WithDeleteInterceptorProvider(entityType, fakeDeleteInterceptorProviderAB).
					AroundTxAfter(fakeDeleteInterceptorProviderBA.Name()).
					OnTxBefore(fakeDeleteInterceptorProviderBA.Name()).
					Register()

				smb.WithCreateInterceptorProvider(entityType, modificationCreateInterceptorProvider).Register()
				smb.WithUpdateInterceptorProvider(entityType, modificationUpdateInterceptorProvider).Register()
				smb.WithDeleteInterceptorProvider(entityType, modificationDeleteInterceptorProvider).Register()

			}

			return nil
		})

		ctx = contextBuilder.Build()
	})

	AfterSuite(func() {
		if ctx != nil {
			ctx.Cleanup()
		}
	})

	BeforeEach(func() {
		clearStacks()
	})

	AfterEach(func() {
		resetModificationInterceptors()
		if ctx != nil {
			ctx.CleanupAdditionalResources()
		}
	})

	Describe("Calling other intereceptors", func() {
		Context("when interceptor fails", func() {
			It("should cancel the transaction", func() {
				platform1 := ctx.RegisterPlatform()

				createModificationInterceptors[types.PlatformType].OnTxCreateStub = func(f storage.InterceptCreateOnTxFunc) storage.InterceptCreateOnTxFunc {
					return func(ctx context.Context, txStorage storage.Repository, newObject types.Object) error {
						By("calling storage update, should call update interceptor")
						_, err := txStorage.Update(ctx, platform1)
						if err != nil {
							return err
						}
						return f(ctx, txStorage, newObject)
					}
				}

				updateModificationInterceptors[types.PlatformType].OnTxUpdateStub = func(f storage.InterceptUpdateOnTxFunc) storage.InterceptUpdateOnTxFunc {
					return func(ctx context.Context, txStorage storage.Repository, oldObj, newObj types.Object, labelChanges ...*query.LabelChange) (object types.Object, e error) {
<<<<<<< HEAD
						return nil, errors.New("Expected update to fail")
=======
						return nil, errors.New("expected update to fail")
>>>>>>> f4700a0a
					}
				}

				platform2 := common.GenerateRandomPlatform()
				ctx.SMWithOAuth.POST(web.PlatformsURL).WithJSON(platform2).Expect().Status(http.StatusBadRequest).
					JSON().Object().Value("description").String().Contains("expected update to fail")

				ctx.SMWithOAuth.GET(fmt.Sprintf("%s/%s", web.PlatformsURL, platform2["id"])).
					Expect().Status(http.StatusNotFound)
			})
		})

		Context("when creating platform", func() {
			It("should call all interceptors", func() {
				platform1 := ctx.RegisterPlatform()
				platform2 := ctx.RegisterPlatform()

				createModificationInterceptors[types.PlatformType].OnTxCreateStub = func(f storage.InterceptCreateOnTxFunc) storage.InterceptCreateOnTxFunc {
					return func(ctx context.Context, txStorage storage.Repository, newObject types.Object) error {
						By("calling storage update, should call update interceptor")
						_, err := txStorage.Update(ctx, platform1)
						if err != nil {
							return err
						}
						return f(ctx, txStorage, newObject)
					}
				}

				updateModificationInterceptors[types.PlatformType].OnTxUpdateStub = func(f storage.InterceptUpdateOnTxFunc) storage.InterceptUpdateOnTxFunc {
					return func(ctx context.Context, txStorage storage.Repository, oldObj, newObj types.Object, labelChanges ...*query.LabelChange) (object types.Object, e error) {
						deleteCriteria := query.ByField(query.EqualsOperator, "id", platform2.ID)
						By("calling storage delete, should call delete interceptor")
						_, err := txStorage.Delete(ctx, types.PlatformType, deleteCriteria)
						if err != nil {
							return nil, err
						}
						return f(ctx, txStorage, oldObj, newObj, labelChanges...)
					}
				}

				deleteModificationInterceptors[types.PlatformType].OnTxDeleteStub = func(f storage.InterceptDeleteOnTxFunc) storage.InterceptDeleteOnTxFunc {
					return func(ctx context.Context, txStorage storage.Repository, objects types.ObjectList, deletionCriteria ...query.Criterion) (list types.ObjectList, e error) {
						Expect(deletionCriteria).To(HaveLen(1))
						Expect(deletionCriteria[0].LeftOp).To(Equal("id"))
						Expect(deletionCriteria[0].RightOp[0]).To(Equal(platform2.ID))
						return f(ctx, txStorage, objects, deletionCriteria...)
					}
				}

				txDeleteCallCount := deleteModificationInterceptors[types.PlatformType].OnTxDeleteCallCount()
				ctx.RegisterPlatform()
				Expect(deleteModificationInterceptors[types.PlatformType].OnTxDeleteCallCount()).To(Equal(txDeleteCallCount + 1))

				deleteModificationInterceptors[types.PlatformType].OnTxDeleteStub = func(f storage.InterceptDeleteOnTxFunc) storage.InterceptDeleteOnTxFunc {
					return func(ctx context.Context, txStorage storage.Repository, objects types.ObjectList, deletionCriteria ...query.Criterion) (list types.ObjectList, e error) {
						Expect(deletionCriteria).To(HaveLen(1))
						Expect(deletionCriteria[0].LeftOp).To(Equal("id"))
						Expect(deletionCriteria[0].RightOp[0]).To(Equal(platform1.ID))
						return f(ctx, txStorage, objects, deletionCriteria...)
					}
				}

				By("deleting first platform, should call delete interceptor only")
				ctx.SMWithOAuth.DELETE(fmt.Sprintf("%s/%s", web.PlatformsURL, platform1.ID)).Expect()
				Expect(deleteModificationInterceptors[types.PlatformType].OnTxDeleteCallCount()).To(Equal(txDeleteCallCount + 2))

				By("should be left with the created platform and the test one only")
				ctx.SMWithOAuth.GET(web.PlatformsURL).
					Expect().JSON().Object().
					Value("platforms").Array().
					Length().Equal(2)
			})
		})
	})

	Describe("Positioning", func() {
		checkCreateStack := func(objectType types.ObjectType) {
			Expect(createStack.Items).To(Equal(getSequence("Create", objectType)))
			Expect(updateStack.Items).To(HaveLen(0))
			Expect(deleteStack.Items).To(HaveLen(0))
			clearStacks()
		}
		checkUpdateStack := func(objectType types.ObjectType) {
			Expect(createStack.Items).To(HaveLen(0))
			Expect(updateStack.Items).To(Equal(getSequence("Update", objectType)))
			Expect(deleteStack.Items).To(HaveLen(0))
			clearStacks()
		}
		checkDeleteStack := func(objectType types.ObjectType) {
			Expect(createStack.Items).To(HaveLen(0))
			Expect(updateStack.Items).To(HaveLen(0))
			Expect(deleteStack.Items).To(Equal(getSequence("Delete", objectType)))
			clearStacks()
		}

		Context("Broker", func() {
			It("Should call interceptors in right order", func() {
				brokerID, _, _ := ctx.RegisterBrokerWithCatalog(common.NewRandomSBCatalog()) // Post /v1/service_brokers
				checkCreateStack(types.ServiceBrokerType)

				ctx.SMWithOAuth.PATCH(web.ServiceBrokersURL + "/" + brokerID).WithJSON(common.Object{}).Expect().Status(http.StatusOK)
				checkUpdateStack(types.ServiceBrokerType)

				ctx.CleanupBroker(brokerID) // Delete /v1/service_brokers/<id>
				checkDeleteStack(types.ServiceBrokerType)
			})
		})

		Context("Platform", func() {
			It("Should call interceptors in right order", func() {
				platform := ctx.RegisterPlatform() // Post /v1/platforms
				checkCreateStack(types.PlatformType)

				ctx.SMWithOAuth.PATCH(web.PlatformsURL + "/" + platform.ID).WithJSON(common.Object{}).Expect().Status(http.StatusOK)
				checkUpdateStack(types.PlatformType)

				ctx.SMWithOAuth.DELETE(web.PlatformsURL + "/" + platform.ID).WithJSON(common.Object{}).Expect().Status(http.StatusOK)
				checkDeleteStack(types.PlatformType)
			})
		})

		Context("Visibilities", func() {
			It("Should call interceptors in right order", func() {
				platform := ctx.RegisterPlatform() // Post /v1/platforms
				ctx.RegisterBroker()
				plans := ctx.SMWithBasic.GET(web.ServicePlansURL).Expect().JSON().Object().Value("service_plans").Array()
				planID := plans.First().Object().Value("id").String().Raw()
				clearStacks()
				visibility := types.Visibility{
					PlatformID:    platform.ID,
					ServicePlanID: planID,
				}
				visibilityID := ctx.SMWithOAuth.POST(web.VisibilitiesURL).WithJSON(visibility).Expect().
					Status(http.StatusCreated).JSON().Object().Value("id").String().Raw()
				checkCreateStack(types.VisibilityType)

				ctx.SMWithOAuth.PATCH(web.VisibilitiesURL + "/" + visibilityID).WithJSON(common.Object{}).Expect().Status(http.StatusOK)
				checkUpdateStack(types.VisibilityType)

				ctx.SMWithOAuth.DELETE(web.VisibilitiesURL + "/" + visibilityID).Expect().Status(http.StatusOK)
				checkDeleteStack(types.VisibilityType)
			})
		})

	})

	Describe("Parameter modification", func() {
		type entry struct {
			createEntryFunc func() string
			url             string
			name            string
		}
		entries := []entry{
			{
				createEntryFunc: func() string {
					brokerID, _, _ := ctx.RegisterBroker()
					return brokerID
				},
				url:  web.ServiceBrokersURL,
				name: string(types.ServiceBrokerType),
			},
			{
				createEntryFunc: func() string {
					platform := ctx.RegisterPlatform()
					return platform.ID
				},
				url:  web.PlatformsURL,
				name: string(types.PlatformType),
			},
			{
				createEntryFunc: func() string {
					platform := ctx.RegisterPlatform() // Post /v1/platforms
					ctx.RegisterBroker()
					plans := ctx.SMWithBasic.GET(web.ServicePlansURL).Expect().JSON().Object().Value("service_plans").Array()
					planID := plans.First().Object().Value("id").String().Raw()
					visibility := types.Visibility{
						PlatformID:    platform.ID,
						ServicePlanID: planID,
					}
					return ctx.SMWithOAuth.POST(web.VisibilitiesURL).WithJSON(visibility).Expect().
						Status(http.StatusCreated).JSON().Object().Value("id").String().Raw()
				},
				url:  web.VisibilitiesURL,
				name: string(types.VisibilityType),
			},
		}
		for _, e := range entries {
			Context(e.name, func() {
				It("Create", func() {
					newLabelKey := "newLabelKey"
					newLabelValue := []string{"newLabelValueAPI", "newLabelValueTX"}

					createModificationInterceptors[types.ObjectType(e.name)].AroundTxCreateStub = func(h storage.InterceptCreateAroundTxFunc) storage.InterceptCreateAroundTxFunc {
						return func(ctx context.Context, obj types.Object) (object types.Object, e error) {
							obj.SetLabels(types.Labels{newLabelKey: []string{newLabelValue[0]}})
							obj, e = h(ctx, obj)
							return obj, e
						}
					}
					createModificationInterceptors[types.ObjectType(e.name)].OnTxCreateStub = func(f storage.InterceptCreateOnTxFunc) storage.InterceptCreateOnTxFunc {
						return func(ctx context.Context, txStorage storage.Repository, newObject types.Object) error {
							labels := newObject.GetLabels()
							labels[newLabelKey] = append(labels[newLabelKey], newLabelValue[1])
							newObject.SetLabels(labels)
							return f(ctx, txStorage, newObject)
						}
					}
					entityID := e.createEntryFunc()
					ctx.SMWithOAuth.GET(e.url + "/" + entityID).Expect().
						JSON().Object().
						Value("labels").Object().
						Value(newLabelKey).Array().Equal(newLabelValue)
				})

				It("Update", func() {
					newLabelKey := "newLabelKey"
					newLabelValue := []string{"newLabelValueAPI", "newLabelValueTX"}
					updateModificationInterceptors[types.ObjectType(e.name)].AroundTxUpdateStub = func(h storage.InterceptUpdateAroundTxFunc) storage.InterceptUpdateAroundTxFunc {
						return func(ctx context.Context, obj types.Object, labelChanges ...*query.LabelChange) (object types.Object, e error) {
							labelChanges = append(labelChanges, &query.LabelChange{
								Key:       newLabelKey,
								Operation: query.AddLabelOperation,
								Values:    []string{newLabelValue[0]},
							})
							return h(ctx, obj, labelChanges...)
						}
					}
					updateModificationInterceptors[types.ObjectType(e.name)].OnTxUpdateStub = func(f storage.InterceptUpdateOnTxFunc) storage.InterceptUpdateOnTxFunc {
						return func(ctx context.Context, txStorage storage.Repository, oldObj, newObj types.Object, labelChanges ...*query.LabelChange) (object types.Object, e error) {
							labelChanges = append(labelChanges, &query.LabelChange{
								Key:       newLabelKey,
								Operation: query.AddLabelOperation,
								Values:    []string{newLabelValue[1]},
							})
							return f(ctx, txStorage, oldObj, newObj, labelChanges...)
						}
					}
					entityID := e.createEntryFunc()
					ctx.SMWithOAuth.PATCH(e.url + "/" + entityID).WithJSON(common.Object{}).
						Expect().JSON().Object().
						Value("labels").Object().
						Value(newLabelKey).Array().Equal(newLabelValue)
				})

				It("Delete", func() {
					_ = e.createEntryFunc()
					deleteModificationInterceptors[types.ObjectType(e.name)].AroundTxDeleteStub = func(h storage.InterceptDeleteAroundTxFunc) storage.InterceptDeleteAroundTxFunc {
						return func(ctx context.Context, deletionCriteria ...query.Criterion) (list types.ObjectList, e error) {
							deletionCriteria = append(deletionCriteria, query.ByField(query.InOperator, "id", "invalid"))
							return h(ctx, deletionCriteria...)
						}
					}
					ctx.SMWithOAuth.DELETE(e.url).Expect().Status(http.StatusNotFound)
					resetModificationInterceptors()
					deleteModificationInterceptors[types.ObjectType(e.name)].OnTxDeleteStub = func(f storage.InterceptDeleteOnTxFunc) storage.InterceptDeleteOnTxFunc {
						return func(ctx context.Context, txStorage storage.Repository, objects types.ObjectList, deletionCriteria ...query.Criterion) (list types.ObjectList, e error) {
							deletionCriteria = append(deletionCriteria, query.ByField(query.InOperator, "id", "invalid"))
							return f(ctx, txStorage, objects, deletionCriteria...)
						}
					}
					ctx.SMWithOAuth.DELETE(e.url).Expect().Status(http.StatusNotFound)
					resetModificationInterceptors()
					ctx.SMWithOAuth.DELETE(e.url).Expect().Status(http.StatusOK)
				})
			})
		}
	})

})

type callStack struct {
	Items []string
}

func (s *callStack) Add(item string) {
	s.Items = append(s.Items, item)
}

func (s *callStack) Clear() {
	s.Items = make([]string, 0)
}

func createInterceptorProvider(nameSuffix string, stack *callStack) *storagefakes.FakeCreateInterceptorProvider {
	name := "Create" + nameSuffix
	fakeCreateInterceptorProvider := &storagefakes.FakeCreateInterceptorProvider{}
	fakeCreateInterceptorProvider.NameReturns(name)

	fakeCreateInterceptor := &storagefakes.FakeCreateInterceptor{}
	fakeCreateInterceptor.AroundTxCreateStub = func(h storage.InterceptCreateAroundTxFunc) storage.InterceptCreateAroundTxFunc {
		return func(ctx context.Context, obj types.Object) (types.Object, error) {
			stack.Add(name + "APIpre")
			obj, err := h(ctx, obj)
			stack.Add(name + "APIpost")
			return obj, err
		}
	}
	fakeCreateInterceptor.OnTxCreateStub = func(h storage.InterceptCreateOnTxFunc) storage.InterceptCreateOnTxFunc {
		return func(ctx context.Context, txStorage storage.Repository, newObject types.Object) error {
			stack.Add(name + "TXpre")
			err := h(ctx, txStorage, newObject)
			stack.Add(name + "TXpost")
			return err
		}
	}
	fakeCreateInterceptorProvider.ProvideReturns(fakeCreateInterceptor)
	return fakeCreateInterceptorProvider
}

func updateInterceptorProvider(nameSuffix string, stack *callStack) *storagefakes.FakeUpdateInterceptorProvider {
	name := "Update" + nameSuffix

	fakeUpdateInterceptorProvider := &storagefakes.FakeUpdateInterceptorProvider{}
	fakeUpdateInterceptorProvider.NameReturns(name)
	fakeUpdateInterceptor := &storagefakes.FakeUpdateInterceptor{}
	fakeUpdateInterceptor.AroundTxUpdateStub = func(h storage.InterceptUpdateAroundTxFunc) storage.InterceptUpdateAroundTxFunc {
		return func(ctx context.Context, obj types.Object, labelChanges ...*query.LabelChange) (types.Object, error) {
			stack.Add(name + "APIpre")
			obj, err := h(ctx, obj, labelChanges...)
			stack.Add(name + "APIpost")
			return obj, err
		}
	}
	fakeUpdateInterceptor.OnTxUpdateStub = func(h storage.InterceptUpdateOnTxFunc) storage.InterceptUpdateOnTxFunc {
		return func(ctx context.Context, txStorage storage.Repository, oldObj, newObj types.Object, labelChanges ...*query.LabelChange) (types.Object, error) {
			stack.Add(name + "TXpre")
			obj, err := h(ctx, txStorage, oldObj, newObj, labelChanges...)
			stack.Add(name + "TXpost")
			return obj, err
		}
	}
	fakeUpdateInterceptorProvider.ProvideReturns(fakeUpdateInterceptor)
	return fakeUpdateInterceptorProvider
}

func deleteInterceptorProvider(nameSuffix string, stack *callStack) *storagefakes.FakeDeleteInterceptorProvider {
	name := "Delete" + nameSuffix

	fakeDeleteInterceptorProvider := &storagefakes.FakeDeleteInterceptorProvider{}
	fakeDeleteInterceptorProvider.NameReturns(name)
	fakeDeleteInterceptor := &storagefakes.FakeDeleteInterceptor{}
	fakeDeleteInterceptor.AroundTxDeleteStub = func(h storage.InterceptDeleteAroundTxFunc) storage.InterceptDeleteAroundTxFunc {
		return func(ctx context.Context, deletionCriteria ...query.Criterion) (types.ObjectList, error) {
			stack.Add(name + "APIpre")
			obj, err := h(ctx, deletionCriteria...)
			stack.Add(name + "APIpost")
			return obj, err
		}
	}
	fakeDeleteInterceptor.OnTxDeleteStub = func(h storage.InterceptDeleteOnTxFunc) storage.InterceptDeleteOnTxFunc {
		return func(ctx context.Context, txStorage storage.Repository, objects types.ObjectList, deletionCriteria ...query.Criterion) (types.ObjectList, error) {
			stack.Add(name + "TXpre")
			obj, err := h(ctx, txStorage, objects, deletionCriteria...)
			stack.Add(name + "TXpost")
			return obj, err
		}
	}
	fakeDeleteInterceptorProvider.ProvideReturns(fakeDeleteInterceptor)
	return fakeDeleteInterceptorProvider
}

func getSequence(operation string, objectType types.ObjectType) []string {
	sequence := []string{"APIBefore_TXAfterAPIpre", "APIAfter_TXBeforeAPIpre", "0APIpre", "1APIpre", "2APIpre",
		"0TXpre", "1TXpre", "2TXpre", "APIAfter_TXBeforeTXpre", "APIBefore_TXAfterTXpre",
		"APIBefore_TXAfterTXpost", "APIAfter_TXBeforeTXpost", "2TXpost", "1TXpost", "0TXpost",
		"2APIpost", "1APIpost", "0APIpost", "APIAfter_TXBeforeAPIpost", "APIBefore_TXAfterAPIpost"}
	prefixedSequence := make([]string, 0, len(sequence))
	for _, value := range sequence {
		prefixedSequence = append(prefixedSequence, operation+string(objectType)+value)
	}
	return prefixedSequence
}<|MERGE_RESOLUTION|>--- conflicted
+++ resolved
@@ -240,11 +240,7 @@
 
 				updateModificationInterceptors[types.PlatformType].OnTxUpdateStub = func(f storage.InterceptUpdateOnTxFunc) storage.InterceptUpdateOnTxFunc {
 					return func(ctx context.Context, txStorage storage.Repository, oldObj, newObj types.Object, labelChanges ...*query.LabelChange) (object types.Object, e error) {
-<<<<<<< HEAD
-						return nil, errors.New("Expected update to fail")
-=======
 						return nil, errors.New("expected update to fail")
->>>>>>> f4700a0a
 					}
 				}
 
