--- conflicted
+++ resolved
@@ -39,11 +39,7 @@
 	var testServer *httptest.Server
 
 	BeforeSuite(func() {
-<<<<<<< HEAD
-		testServer = httptest.NewServer(common.GetServerRouter(nil, ""))
-=======
-		testServer = httptest.NewServer(common.GetServerHandler(nil))
->>>>>>> d73aaa23
+		testServer = httptest.NewServer(common.GetServerHandler(nil, ""))
 		sm = httpexpect.New(GinkgoT(), testServer.URL)
 	})
 
