--- conflicted
+++ resolved
@@ -51,11 +51,7 @@
 	BeforeSuite(func() {
 		os.Chdir("../..")
 
-<<<<<<< HEAD
-		ctx = common.NewTestContext()
-=======
-		ctx = common.NewTestContextFromAPIs(nil)
->>>>>>> 867632bb
+		ctx = common.NewTestContext(nil)
 	})
 
 	AfterSuite(func() {
