/*
 *    Copyright 2018 The Service Manager Authors
 *
 *    Licensed under the Apache License, Version 2.0 (the "License");
 *    you may not use this file except in compliance with the License.
 *    You may obtain a copy of the License at
 *
 *        http://www.apache.org/licenses/LICENSE-2.0
 *
 *    Unless required by applicable law or agreed to in writing, software
 *    distributed under the License is distributed on an "AS IS" BASIS,
 *    WITHOUT WARRANTIES OR CONDITIONS OF ANY KIND, either express or implied.
 *    See the License for the specific language governing permissions and
 *    limitations under the License.
 */

package service_test

import (
	"context"
	"fmt"
	"github.com/Peripli/service-manager/operations"
	"github.com/Peripli/service-manager/pkg/instance_sharing"
	"github.com/Peripli/service-manager/pkg/query"
	"strings"
	"sync/atomic"
	"time"

	"github.com/Peripli/service-manager/pkg/env"
	"github.com/tidwall/gjson"
	"github.com/tidwall/sjson"

	"github.com/Peripli/service-manager/pkg/util"

	"github.com/spf13/pflag"

	"github.com/gofrs/uuid"

	"github.com/gavv/httpexpect"

	"strconv"

	"net/http"
	"testing"

	"github.com/Peripli/service-manager/pkg/types"

	"github.com/Peripli/service-manager/pkg/web"
	. "github.com/Peripli/service-manager/test/common"

	. "github.com/Peripli/service-manager/test"

	. "github.com/onsi/ginkgo"

	. "github.com/onsi/gomega"
)

func TestServiceInstances(t *testing.T) {
	RegisterFailHandler(Fail)
	RunSpecs(t, "Service Instances Tests Suite")
}

const (
	TenantIdentifier                   = "tenant"
	TenantIDValue                      = "tenantID"
	serviceNotSupportingContextUpdates = "serviceNotSupportingContextUpdatesID"
	service1CatalogID                  = "service1CatalogID"
	notRetrievableService              = "notRetrievableService"
	plan1CatalogID                     = "plan1CatalogID"
	planNotSupportingSMPlatform        = "planNotSupportingSmID"
	MaximumPollingDuration             = 2 // seconds
)

func checkInstance(req *http.Request) (int, map[string]interface{}) {
	body, err := util.BodyToBytes(req.Body)
	Expect(err).ToNot(HaveOccurred())
	tenantValue := gjson.GetBytes(body, "context."+TenantIdentifier).String()
	Expect(tenantValue).To(Equal(TenantIDValue))
	platformValue := gjson.GetBytes(body, "context.platform").String()
	Expect(platformValue).To(Equal(types.SMPlatform))

	return http.StatusCreated, Object{}
}

type testConfigStruct struct {
	async  string
	status int
}
type testCase struct {
	async                           string
	expectedCreateSuccessStatusCode int
	expectedUpdateSuccessStatusCode int
	expectedDeleteSuccessStatusCode int
	expectedBrokerFailureStatusCode int
	expectedSMCrashStatusCode       int
}

func (t *testCase) responseByBrokerOrClientMode(expected int, statusByBrokerResponse int) int {
	if t.async != "" {
		return expected
	}
	return statusByBrokerResponse
}

var _ = DescribeTestsFor(TestCase{
	API: web.ServiceInstancesURL,
	SupportedOps: []Op{
		Get, List, Delete, Patch,
	},
	MultitenancySettings: &MultitenancySettings{
		ClientID:           "tenancyClient",
		ClientIDTokenClaim: "cid",
		TenantTokenClaim:   "zid",
		LabelKey:           TenantIdentifier,
		TokenClaims: map[string]interface{}{
			"cid": "tenancyClient",
			"zid": TenantIDValue,
		},
	},
	ResourceType:                           types.ServiceInstanceType,
	SupportsAsyncOperations:                true,
	SupportsCascadeDeleteOperations:        true,
	DisableTenantResources:                 false,
	StrictlyTenantScoped:                   true,
	ResourceBlueprint:                      blueprint,
	ResourceWithoutNullableFieldsBlueprint: blueprint,
	SubResourcesBlueprint:                  subResourcesBlueprint(),
	ResourcePropertiesToIgnore:             []string{"last_operation", "platform_id"},
	PatchResource:                          APIResourcePatch,
	AdditionalTests: func(ctx *TestContext, t *TestCase) {
		Context("additional non-generic tests", func() {
			var (
				postInstanceRequest    Object
				postInstanceRequestTLS Object
				patchInstanceRequest   Object

				serviceCatalogName          string
				servicePlanID               string
				servicePlanCatalogName      string
				servicePlanIDWithTLS        string
				anotherServicePlanCatalogID string
				anotherServicePlanID        string
				brokerID                    string
				brokerServer                *BrokerServer
				brokerServerWithTLS         *BrokerServer
				instanceID                  string
			)

			testCases := []testCase{
				{
					async:                           "false",
					expectedCreateSuccessStatusCode: http.StatusCreated,
					expectedUpdateSuccessStatusCode: http.StatusOK,
					expectedDeleteSuccessStatusCode: http.StatusOK,
					expectedBrokerFailureStatusCode: http.StatusBadGateway,
					expectedSMCrashStatusCode:       http.StatusBadGateway,
				},
				{
					async:                           "true",
					expectedCreateSuccessStatusCode: http.StatusAccepted,
					expectedUpdateSuccessStatusCode: http.StatusAccepted,
					expectedDeleteSuccessStatusCode: http.StatusAccepted,
					expectedBrokerFailureStatusCode: http.StatusAccepted,
					expectedSMCrashStatusCode:       http.StatusAccepted,
				},
				{
					async:                           "",
					expectedCreateSuccessStatusCode: http.StatusCreated,
					expectedUpdateSuccessStatusCode: http.StatusOK,
					expectedDeleteSuccessStatusCode: http.StatusOK,
					expectedBrokerFailureStatusCode: http.StatusBadGateway,
					expectedSMCrashStatusCode:       http.StatusBadGateway,
				},
			}

			createInstance := func(smClient *SMExpect, async string, expectedStatusCode int) *httpexpect.Response {
				resp := smClient.POST(web.ServiceInstancesURL).
					WithQuery("async", async).
					WithJSON(postInstanceRequest).
					Expect().Status(expectedStatusCode)

				if resp.Raw().StatusCode == http.StatusCreated {
					obj := resp.JSON().Object()

					obj.ContainsKey("id").
						ValueEqual("platform_id", types.SMPlatform)

					instanceID = obj.Value("id").String().Raw()
				}

				return resp
			}

			deleteBinding := func(ctx *TestContext, async bool, expectedStatusCode int, expectedOperationType types.OperationState, bindingID string) *httpexpect.Response {
				resp := ctx.SMWithOAuthForTenant.DELETE(web.ServiceBindingsURL+"/"+bindingID).
					WithQuery("async", async).
					Expect().Status(expectedStatusCode)
				bindingID, _ = VerifyOperationExists(ctx, resp.Header("Location").Raw(), OperationExpectations{
					Category:          types.DELETE,
					State:             expectedOperationType,
					ResourceType:      types.ServiceBindingType,
					Reschedulable:     false,
					DeletionScheduled: false,
				})
				VerifyResourceDoesNotExist(ctx.SMWithOAuthForTenant, ResourceExpectations{
					ID:   bindingID,
					Type: types.ServiceBindingType,
				})
				return resp
			}

			patchInstance := func(smClient *SMExpect, async string, instanceID string, expectedStatusCode int) *httpexpect.Response {
				return smClient.PATCH(web.ServiceInstancesURL+"/"+instanceID).
					WithQuery("async", async).
					WithJSON(patchInstanceRequest).
					Expect().Status(expectedStatusCode)
			}

			deleteInstance := func(smClient *SMExpect, async string, expectedStatusCode int) *httpexpect.Response {
				return smClient.DELETE(web.ServiceInstancesURL+"/"+instanceID).
					WithQuery("async", async).
					Expect().
					Status(expectedStatusCode)
			}

			verificationHandler := func(bodyExpectations map[string]string, code int) func(req *http.Request) (int, map[string]interface{}) {
				return func(req *http.Request) (int, map[string]interface{}) {
					body, err := util.BodyToBytes(req.Body)
					Expect(err).ToNot(HaveOccurred())
					for k, v := range bodyExpectations {
						actualBodyValue := gjson.GetBytes(body, k).String()
						Expect(actualBodyValue).To(Equal(v))
					}

					return code, Object{}
				}
			}

			preparePrerequisitesWithMaxPollingDuration := func(maxPollingDuration int, supportInstanceSharing bool) {
				ID, err := uuid.NewV4()
				Expect(err).ToNot(HaveOccurred())
				var plans *httpexpect.Array
				var brokerUtils *BrokerUtils
				var serviceOffering *httpexpect.Value
				if supportInstanceSharing == true {
					brokerUtils, serviceOffering, plans = prepareBrokerWithShareableCatalogAndPollingDuration(ctx, ctx.SMWithOAuth, maxPollingDuration)
				} else {
					brokerUtils, serviceOffering, plans = prepareBrokerWithCatalogAndPollingDuration(ctx, ctx.SMWithOAuth, maxPollingDuration)
				}
				brokerID = brokerUtils.Broker.ID
				brokerUtils.BrokerWithTLS = ctx.RegisterBrokerWithRandomCatalogAndTLS(ctx.SMWithOAuth).BrokerWithTLS
				brokerServer = brokerUtils.Broker.BrokerServer
				brokerServerWithTLS = brokerUtils.BrokerWithTLS.BrokerServer
				brokerServerWithTLS.ShouldRecordRequests(false)
				brokerServer.ShouldRecordRequests(false)
				serviceCatalogName = serviceOffering.Object().Value("catalog_name").String().Raw()
				servicePlanID = plans.Element(0).Object().Value("id").String().Raw()
				servicePlanCatalogName = plans.Element(0).Object().Value("catalog_name").String().Raw()
				anotherServicePlanCatalogID = plans.Element(1).Object().Value("catalog_id").String().Raw()
				anotherServicePlanID = plans.Element(1).Object().Value("id").String().Raw()

				postInstanceRequest = Object{
					"name":             "test-instance" + ID.String(),
					"service_plan_id":  servicePlanID,
					"maintenance_info": "{}",
				}

				prepareBrokerWithCatalog(ctx, ctx.SMWithOAuth)
				postInstanceRequestTLS, servicePlanIDWithTLS = brokerUtils.SetAuthContext(ctx.SMWithOAuth).
					GetServiceOfferings(brokerUtils.BrokerWithTLS.ID).GetServicePlans(0, "id").
					GetPlan(0, "id").
					GetAsServiceInstancePayload()

				patchInstanceRequest = Object{}
			}

			preparePrerequisites := func() {
				preparePrerequisitesWithMaxPollingDuration(0, false)
			}

			prepareInstanceSharingPrerequisites := func(smExpect *SMExpect, createAndShareInstance, createReferenceInstance bool) (string, string, *types.ServicePlan) {
				var sharedInstanceID = ""
				var referenceInstanceID = ""
				var referencePlan *types.ServicePlan
				var resp *httpexpect.Response
				// share instance and retrieve the new reference plan:
				if createAndShareInstance {
					resp = createInstance(smExpect, "false", http.StatusCreated)
					sharedInstanceID, _ = VerifyOperationExists(ctx, resp.Header("Location").Raw(), OperationExpectations{
						Category:          types.CREATE,
						State:             types.SUCCEEDED,
						ResourceType:      types.ServiceInstanceType,
						Reschedulable:     false,
						DeletionScheduled: false,
					})
					VerifyResourceExists(smExpect, ResourceExpectations{
						ID:    sharedInstanceID,
						Type:  types.ServiceInstanceType,
						Ready: true,
					})
					ShareInstance(smExpect, false, http.StatusOK, sharedInstanceID)

					// Expect to retrieve the data from the broker of the shared instance and not of the reference instance
					uri := brokerServer.LastRequest.RequestURI
					Expect(uri).To(ContainSubstring(sharedInstanceID))
					// method should not be patch to the broker, but only post of the previous request
					method := brokerServer.LastRequest.Method
					Expect(method).To(Equal("PUT"))

					// reference plan & visibilities
					referencePlan = GetReferencePlanOfExistingPlan(ctx, "id", servicePlanID)
					EnsurePlanVisibility(ctx.SMRepository, TenantIdentifier, types.SMPlatform, referencePlan.ID, TenantIDValue)
				}
				// reference instance:
				if createReferenceInstance && createAndShareInstance && referencePlan != nil {
					resp = CreateReferenceInstance(smExpect, "false", http.StatusCreated, sharedInstanceID, referencePlan.ID)
					referenceInstanceID, _ = VerifyOperationExists(ctx, resp.Header("Location").Raw(), OperationExpectations{
						Category:          types.CREATE,
						State:             types.SUCCEEDED,
						ResourceType:      types.ServiceInstanceType,
						Reschedulable:     false,
						DeletionScheduled: false,
					})
					VerifyResourceExists(smExpect, ResourceExpectations{
						ID:    referenceInstanceID,
						Type:  types.ServiceInstanceType,
						Ready: true,
					})
				}
				return sharedInstanceID, referenceInstanceID, referencePlan
			}

			cleanupInstances := func(instances ...string) {
				for _, id := range instances {
					resp := ctx.SMWithOAuthForTenant.DELETE(web.ServiceInstancesURL+"/"+id).WithQuery("async", false).
						Expect().StatusRange(httpexpect.Status2xx)
					VerifyOperationExists(ctx, resp.Header("Location").Raw(), OperationExpectations{
						Category:          types.DELETE,
						State:             types.SUCCEEDED,
						ResourceType:      types.ServiceInstanceType,
						Reschedulable:     false,
						DeletionScheduled: false,
					})
					VerifyResourceDoesNotExist(ctx.SMWithOAuthForTenant, ResourceExpectations{
						ID:   id,
						Type: types.ServiceInstanceType,
					})
				}
			}
			BeforeEach(func() {
				preparePrerequisites()
			})

			AfterEach(func() {
				ctx.CleanupAdditionalResources()
			})

			Describe("get parameters", func() {
				When("service instance does not exist", func() {
					It("should return an error", func() {
						ctx.SMWithOAuthForTenant.GET(web.ServiceInstancesURL + "/jkljlj" + web.ParametersURL).Expect().
							Status(http.StatusNotFound)
					})
				})

				When("service instance exists", func() {
					var instanceName string
					var serviceID string
					JustBeforeEach(func() {
						Expect(serviceID).ToNot(BeEmpty())
						planId := findPlanIDForCatalogID(ctx, brokerID, serviceID, plan1CatalogID)
						EnsurePlanVisibility(ctx.SMRepository, TenantIdentifier, types.SMPlatform, planId, TenantIDValue)
						postInstanceRequest["service_plan_id"] = planId
						resp := createInstance(ctx.SMWithOAuthForTenant, "false", http.StatusCreated)
						instanceName = resp.JSON().Object().Value("name").String().Raw()
						Expect(instanceName).ToNot(BeEmpty())

					})
					Describe("not retrievable service instances", func() {
						BeforeEach(func() {
							serviceID = notRetrievableService
						})

						It("Should return an error", func() {
							ctx.SMWithOAuthForTenant.GET(web.ServiceInstancesURL + "/" + instanceID + web.ParametersURL).Expect().
								Status(http.StatusBadRequest)
						})

					})
					Describe("retrievable service instances", func() {
						BeforeEach(func() {
							serviceID = service1CatalogID
							postInstanceRequest["parameters"] = map[string]string{
								"cat": "Freddy",
								"dog": "Lucy",
							}

						})
						When("async operations is requested", func() {
							It("Should return an error", func() {
								url := web.ServiceInstancesURL + "/" + instanceID + web.ParametersURL
								ctx.SMWithOAuthForTenant.GET(url).WithQuery("async", true).Expect().
									Status(http.StatusBadRequest)
							})
						})
						When("parameters are not readable", func() {
							BeforeEach(func() {
								brokerServer.ServiceInstanceHandlerFunc(http.MethodGet, http.MethodGet+"1", ParameterizedHandler(http.StatusOK, Object{
									"parameters":    "mayamayamay:s",
									"dashboard_url": "http://dashboard.com",
								}))
							})
							It("should return an error", func() {
								ctx.SMWithOAuthForTenant.GET(web.ServiceInstancesURL + "/" + instanceID + web.ParametersURL).Expect().
									Status(http.StatusBadGateway)
							})
						})
						When("parameters are valid", func() {
							BeforeEach(func() {
								brokerServer.ServiceInstanceHandlerFunc(http.MethodGet, http.MethodGet+"1", ParameterizedHandler(http.StatusOK, Object{
									"parameters": map[string]string{
										"cat": "Freddy",
										"dog": "Lucy",
									},
									"dashboard_url": "http://dashboard.com",
								}))
							})

							It("should return parameters", func() {
								response := ctx.SMWithOAuthForTenant.GET(web.ServiceInstancesURL + "/" + instanceID + web.ParametersURL).Expect()
								response.Status(http.StatusOK)
								jsonObject := response.JSON().Object()
								jsonObject.Value("cat").String().Equal("Freddy")
								jsonObject.Value("dog").String().Equal("Lucy")

							})
						})

					})

				})
			})

			Describe("GET", func() {
				var instanceName string
				When("service instance contains tenant identifier in OSB context", func() {
					BeforeEach(func() {
						EnsurePlanVisibility(ctx.SMRepository, TenantIdentifier, types.SMPlatform, servicePlanID, TenantIDValue)
						resp := createInstance(ctx.SMWithOAuthForTenant, "", http.StatusCreated)
						instanceName = resp.JSON().Object().Value("name").String().Raw()
						Expect(instanceName).ToNot(BeEmpty())
					})

					It("labels instance with tenant identifier", func() {
						ctx.SMWithOAuthForTenant.GET(web.ServiceInstancesURL + "/" + instanceID).Expect().
							Status(http.StatusOK).
							JSON().
							Object().Path(fmt.Sprintf("$.labels[%s][*]", TenantIdentifier)).Array().Contains(TenantIDValue)
					})

					It("returns OSB context with tenant as part of the instance", func() {
						ctx.SMWithOAuthForTenant.GET(web.ServiceInstancesURL + "/" + instanceID).Expect().
							Status(http.StatusOK).
							JSON().
							Object().Value("context").Object().Equal(map[string]interface{}{
							"platform":       types.SMPlatform,
							"instance_name":  instanceName,
							TenantIdentifier: TenantIDValue,
						})
					})

					It("returns OSB context with tenant as part of the instance using json query", func() {
						res := ctx.SMWithOAuthForTenant.GET(web.ServiceInstancesURL).
							WithQuery("fieldQuery", fmt.Sprintf("context/instance_name eq '%s' and context/platform eq '%s'", instanceName, types.SMPlatform)).
							Expect().
							Status(http.StatusOK).
							JSON().Object().Value("items").Array()
						res.Length().Equal(1)
						res.First().Object().Value("id").Equal(instanceID)
					})
				})
				When("service instance dashboard_url is not set", func() {
					BeforeEach(func() {
						postInstanceRequest["dashboard_url"] = ""
						EnsurePlanVisibility(ctx.SMRepository, TenantIdentifier, types.SMPlatform, postInstanceRequest["service_plan_id"].(string), TenantIDValue)
						createInstance(ctx.SMWithOAuthForTenant, "false", http.StatusCreated)
					})

					It("doesn't return dashboard_url", func() {
						ctx.SMWithOAuthForTenant.GET(web.ServiceInstancesURL + "/" + instanceID).Expect().
							Status(http.StatusOK).JSON().Object().NotContainsKey("dashboard_url")
					})
				})
			})

			Describe("POST", func() {
				Context("create instance by service offering and plan name", func() {
					const (
						uniquePaidPlanName = "unique-paid-plan"
						uniqueFreePlanName = "unique-free-plan"
						uniqueServiceName  = "unique-service-offering"
					)

					var (
						uniquePaidPlanID string
						uniqueFreePlanID string
					)

					prepareCreateInstanceRequestBody := func(serviceName, planName string) Object {
						ID, err := uuid.NewV4()
						Expect(err).ToNot(HaveOccurred())

						return Object{
							"name":                  "test-instance" + ID.String(),
							"service_offering_name": serviceName,
							"service_plan_name":     planName,
						}
					}

					BeforeEach(func() {
						paidPlan := GeneratePaidTestPlan()
						paidPlan, err := sjson.Set(paidPlan, "name", uniquePaidPlanName)
						if err != nil {
							panic(err)
						}

						freePlan := GenerateFreeTestPlan()
						freePlan, err = sjson.Set(freePlan, "name", uniqueFreePlanName)
						if err != nil {
							panic(err)
						}

						uniqueService := GenerateTestServiceWithPlans(paidPlan, freePlan)
						uniqueService, err = sjson.Set(uniqueService, "name", uniqueServiceName)
						if err != nil {
							panic(err)
						}

						catalog := NewEmptySBCatalog()
						catalog.AddService(uniqueService)

						ctx.RegisterBrokerWithCatalog(catalog)

						paidPlanObj := ctx.SMWithOAuthForTenant.ListWithQuery(web.ServicePlansURL, fmt.Sprintf("fieldQuery=catalog_name eq '%s'", uniquePaidPlanName)).First()
						uniquePaidPlanID = paidPlanObj.Object().Value("id").String().Raw()

						freePlanObj := ctx.SMWithOAuthForTenant.ListWithQuery(web.ServicePlansURL, fmt.Sprintf("fieldQuery=catalog_name eq '%s'", uniqueFreePlanName)).First()
						uniqueFreePlanID = freePlanObj.Object().Value("id").String().Raw()

						EnsurePlanVisibility(ctx.SMRepository, TenantIdentifier, types.SMPlatform, uniquePaidPlanID, TenantIDValue)
						EnsurePublicPlanVisibilityForPlatform(ctx.SMRepository, uniqueFreePlanID, types.SMPlatform)

					})

					When("there is one plan_id for the requested offering and plan name", func() {
						It("should create an instance of the correct plan", func() {
							ctx.SMWithOAuthForTenant.POST(web.ServiceInstancesURL).
								WithQuery("async", false).
								WithJSON(prepareCreateInstanceRequestBody(uniqueServiceName, uniquePaidPlanName)).
								Expect().Status(http.StatusCreated).Body().Contains(uniquePaidPlanID)

							ctx.SMWithOAuthForTenant.POST(web.ServiceInstancesURL).
								WithQuery("async", false).
								WithJSON(prepareCreateInstanceRequestBody(uniqueServiceName, uniqueFreePlanName)).
								Expect().Status(http.StatusCreated).Body().Contains(uniqueFreePlanID)
						})
					})

					When("there is more then one plan_id for the requested offering and plan name", func() {
						It("should fail with status 400 bad request", func() {
							resp := ctx.SMWithOAuth.ListWithQuery(web.ServicePlansURL, fmt.Sprintf("fieldQuery=catalog_name eq '%s'", servicePlanCatalogName))
							for _, plan := range resp.Iter() {
								EnsurePlanVisibility(ctx.SMRepository, TenantIdentifier, types.SMPlatform, plan.Object().Value("id").String().Raw(), TenantIDValue)
							}
							ctx.SMWithOAuthForTenant.POST(web.ServiceInstancesURL).
								WithQuery("async", false).
								WithJSON(prepareCreateInstanceRequestBody(serviceCatalogName, servicePlanCatalogName)).
								Expect().Status(http.StatusBadRequest).Body().Contains(fmt.Sprintf("ambiguity error, found more than one resource matching the provided offering name %s and plan name %s, provide the desired servicePlanID", serviceCatalogName, servicePlanCatalogName))
						})
					})

					When("the request body contains service_plan_id in addition to the service offering and plan name", func() {
						It("should fail with status 400 bad request", func() {
							requestBody := prepareCreateInstanceRequestBody(uniqueServiceName, uniquePaidPlanName)
							requestBody["service_plan_id"] = uniquePaidPlanID
							ctx.SMWithOAuthForTenant.POST(web.ServiceInstancesURL).
								WithQuery("async", true).
								WithJSON(requestBody).
								Expect().Status(http.StatusBadRequest).Body().Contains("Constraint violated: you have to provide parameters as following: service offering name and service plan name, or  service plan id.")
						})
					})

					When("service offering and plan where not found", func() {
						It("should fail with status 400 bad request", func() {
							ctx.SMWithOAuthForTenant.POST(web.ServiceInstancesURL).
								WithQuery("async", true).
								WithJSON(prepareCreateInstanceRequestBody("service-not-exist", "plan-not-exist")).
								Expect().Status(http.StatusBadRequest).Body().Contains(fmt.Sprintf("service plan %s not found for service offering %s", "plan-not-exist", "service-not-exist"))
						})
					})
				})
				for _, testCase := range testCases {
					testCase := testCase
					Context(fmt.Sprintf("async = '%s'", testCase.async), func() {
						When("content type is not JSON", func() {
							It("returns 415", func() {
								ctx.SMWithOAuth.POST(web.ServiceInstancesURL).
									WithQuery("async", testCase.async == "true").
									WithText("text").
									Expect().
									Status(http.StatusUnsupportedMediaType).
									JSON().Object().
									Keys().Contains("error", "description")
							})
						})

						When("Create service instance sm as a platform tls broker", func() {
							It("returns 202", func() {
								EnsurePlanVisibility(ctx.SMRepository, TenantIdentifier, types.SMPlatform, servicePlanIDWithTLS, TenantIDValue)
								ctx.SMWithOAuthForTenant.POST(web.ServiceInstancesURL).
									WithQuery("async", true).
									WithJSON(postInstanceRequestTLS).
									Expect().Status(http.StatusAccepted)
							})

							It("returns 201", func() {
								EnsurePlanVisibility(ctx.SMRepository, TenantIdentifier, types.SMPlatform, servicePlanIDWithTLS, TenantIDValue)
								ctx.SMWithOAuthForTenant.POST(web.ServiceInstancesURL).
									WithQuery("async", false).
									WithJSON(postInstanceRequestTLS).
									Expect().Status(http.StatusCreated)
							})
						})

						When("request body is not a valid JSON", func() {
							It("returns 400", func() {
								ctx.SMWithOAuth.POST(web.ServiceInstancesURL).
									WithQuery("async", testCase.async == "true").
									WithText("invalid json").
									WithHeader("content-type", "application/json").
									Expect().
									Status(http.StatusBadRequest).
									JSON().Object().
									Keys().Contains("error", "description")
							})
						})

						Context("when request body contains protected labels", func() {
							It("returns 400", func() {
								ctx.SMWithOAuthForTenant.POST(web.ServiceInstancesURL).
									WithQuery("async", testCase.async == "true").
									WithHeader("Content-Type", "application/json").
									WithBytes([]byte(fmt.Sprintf(`{
										"name": "test-instance-name",
										"service_plan_id": "%s",
										"maintenance_info": {},
										"labels": {
											"%s":["test-tenant"]
										}
									}`, servicePlanID, TenantIdentifier))).
									Expect().
									Status(http.StatusBadRequest).
									JSON().Object().
									Keys().Contains("error", "description")
							})

							Context("when request body contains multiple label objects", func() {
								It("returns 400", func() {
									ctx.SMWithOAuthForTenant.POST(web.ServiceInstancesURL).
										WithQuery("async", testCase.async == "true").
										WithHeader("Content-Type", "application/json").
										WithBytes([]byte(fmt.Sprintf(`{
										"name": "test-instance-name",
										"service_plan_id": "%s",
										"maintenance_info": {},
										"labels": {},
										"labels": {
											"%s":["test-tenant"]
										}
									}`, servicePlanID, TenantIdentifier))).
										Expect().
										Status(http.StatusBadRequest).
										JSON().Object().Value("description").String().Contains("invalid json: duplicate key labels")
								})
							})
						})

						When("broker expects originating identity", func() {
							BeforeEach(func() {
								brokerServer.ShouldRecordRequests(true)
								EnsurePlanVisibility(ctx.SMRepository, TenantIdentifier, types.SMPlatform, postInstanceRequest["service_plan_id"].(string), TenantIDValue)
							})

							It("should be sent", func() {
								resp := createInstance(ctx.SMWithOAuthForTenant, testCase.async, testCase.expectedCreateSuccessStatusCode)

								instanceID, _ = VerifyOperationExists(ctx, resp.Header("Location").Raw(), OperationExpectations{
									Category:          types.CREATE,
									State:             types.SUCCEEDED,
									ResourceType:      types.ServiceInstanceType,
									Reschedulable:     false,
									DeletionScheduled: false,
								})

								VerifyResourceExists(ctx.SMWithOAuthForTenant, ResourceExpectations{
									ID:    instanceID,
									Type:  types.ServiceInstanceType,
									Ready: true,
								})
								reqLen := len(brokerServer.ServiceInstanceEndpointRequests)
								identity := brokerServer.ServiceInstanceEndpointRequests[reqLen-1].Header.Get("X-Broker-API-Originating-Identity")
								Expect(identity).To(Equal("service-manager eyJ1c2VybmFtZSI6ICJ0ZXN0LXVzZXIifQ=="))
							})
						})

						When("a request body field is missing", func() {
							assertPOSTWhenFieldIsMissing := func(field string, expectedStatusCode int) {
								var servicePlanID string
								BeforeEach(func() {
									servicePlanID = postInstanceRequest["service_plan_id"].(string)
									delete(postInstanceRequest, field)
								})

								It("returns 4xx", func() {
									EnsurePlanVisibility(ctx.SMRepository, TenantIdentifier, types.SMPlatform, servicePlanID, TenantIDValue)
									ctx.SMWithOAuthForTenant.POST(web.ServiceInstancesURL).
										WithJSON(postInstanceRequest).
										WithQuery("async", testCase.async == "true").
										Expect().
										Status(expectedStatusCode).
										JSON().Object().
										Keys().Contains("error", "description")
								})
							}

							assertPOSTReturns201WhenFieldIsMissing := func(field string) {
								BeforeEach(func() {
									delete(postInstanceRequest, field)
								})

								It("returns 201", func() {
									EnsurePlanVisibility(ctx.SMRepository, TenantIdentifier, types.SMPlatform, postInstanceRequest["service_plan_id"].(string), TenantIDValue)
									resp := createInstance(ctx.SMWithOAuthForTenant, testCase.async, testCase.expectedCreateSuccessStatusCode)
									instanceID, _ = VerifyOperationExists(ctx, resp.Header("Location").Raw(), OperationExpectations{
										Category:          types.CREATE,
										State:             types.SUCCEEDED,
										ResourceType:      types.ServiceInstanceType,
										Reschedulable:     false,
										DeletionScheduled: false,
									})

									VerifyResourceExists(ctx.SMWithOAuthForTenant, ResourceExpectations{
										ID:    instanceID,
										Type:  types.ServiceInstanceType,
										Ready: true,
									})
								})
							}

							Context("when id field is missing", func() {
								assertPOSTReturns201WhenFieldIsMissing("id")
							})

							Context("when name field is missing", func() {
								assertPOSTWhenFieldIsMissing("name", http.StatusBadRequest)
							})

							Context("when service_plan_id field is missing", func() {
								assertPOSTWhenFieldIsMissing("service_plan_id", http.StatusBadRequest)
							})

							Context("when maintenance_info field is missing", func() {
								assertPOSTReturns201WhenFieldIsMissing("maintenance_info")
							})
						})

						When("request body id field is provided", func() {
							It("should return 400", func() {
								EnsurePlanVisibility(ctx.SMRepository, TenantIdentifier, types.SMPlatform, postInstanceRequest["service_plan_id"].(string), "")
								postInstanceRequest["id"] = "test-instance-id"
								resp := ctx.SMWithOAuth.POST(web.ServiceInstancesURL).
									WithQuery("async", testCase.async).
									WithJSON(postInstanceRequest).
									Expect().Status(http.StatusBadRequest).JSON().Object()

								Expect(resp.Value("description").String().Raw()).To(ContainSubstring("providing specific resource id is forbidden"))
							})
						})

						When("request body platform_id field is provided", func() {
							Context("which is not service-manager platform", func() {
								It("should return 400", func() {
									postInstanceRequest["platform_id"] = "test-platform-id"
									ctx.SMWithOAuthForTenant.POST(web.ServiceInstancesURL).
										WithJSON(postInstanceRequest).
										WithQuery("async", testCase.async).
										Expect().Status(http.StatusBadRequest).JSON().Object().Value("error").Equal("InvalidTransfer")
								})
							})

							Context("which is service-manager platform", func() {
								It(fmt.Sprintf("should return %d", testCase.expectedCreateSuccessStatusCode), func() {
									postInstanceRequest["platform_id"] = types.SMPlatform
									EnsurePlanVisibility(ctx.SMRepository, TenantIdentifier, types.SMPlatform, postInstanceRequest["service_plan_id"].(string), TenantIDValue)
									createInstance(ctx.SMWithOAuthForTenant, testCase.async, testCase.expectedCreateSuccessStatusCode)
								})
							})
						})

						Context("OSB context", func() {
							BeforeEach(func() {
								brokerServer.ServiceInstanceHandlerFunc(http.MethodPut, http.MethodPut+"1", checkInstance)
								brokerServerWithTLS.ServiceInstanceHandlerFunc(http.MethodPut, http.MethodPut+"1", checkInstance)
							})

							It("enriches the osb context with the tenant and sm platform", func() {
								EnsurePlanVisibility(ctx.SMRepository, TenantIdentifier, types.SMPlatform, postInstanceRequest["service_plan_id"].(string), TenantIDValue)
								createInstance(ctx.SMWithOAuthForTenant, testCase.async, testCase.expectedCreateSuccessStatusCode)
							})
						})

						Context("instance visibility", func() {
							When("tenant doesn't have plan visibility", func() {
								It("returns 404", func() {
									createInstance(ctx.SMWithOAuthForTenant, testCase.async, http.StatusNotFound)
								})
							})

							When("tenant has plan visibility", func() {
								It(fmt.Sprintf("returns %d", testCase.expectedCreateSuccessStatusCode), func() {
									EnsurePlanVisibility(ctx.SMRepository, TenantIdentifier, types.SMPlatform, servicePlanID, TenantIDValue)
									createInstance(ctx.SMWithOAuthForTenant, testCase.async, testCase.expectedCreateSuccessStatusCode)
								})
							})

							When("plan has public visibility", func() {
								It(fmt.Sprintf("for tenant returns %d", testCase.expectedCreateSuccessStatusCode), func() {
									EnsurePublicPlanVisibility(ctx.SMRepository, servicePlanID)
									createInstance(ctx.SMWithOAuthForTenant, testCase.async, testCase.expectedCreateSuccessStatusCode)
								})
							})

							When("plan has public visibility and support specific platform", func() {
								It(fmt.Sprintf("for tenant returns %d", testCase.expectedCreateSuccessStatusCode), func() {
									EnsurePublicPlanVisibilityForPlatform(ctx.SMRepository, servicePlanID, types.SMPlatform)
									createInstance(ctx.SMWithOAuthForTenant, testCase.async, testCase.expectedCreateSuccessStatusCode)
								})
							})

							When("creating instance with same name", func() {
								BeforeEach(func() {
									EnsurePublicPlanVisibility(ctx.SMRepository, servicePlanID)
									postInstanceRequest["name"] = "same-instance-name"
									resp := createInstance(ctx.SMWithOAuthForTenant, testCase.async, testCase.expectedCreateSuccessStatusCode)

									instanceID, _ = VerifyOperationExists(ctx, resp.Header("Location").Raw(), OperationExpectations{
										Category:          types.CREATE,
										State:             types.SUCCEEDED,
										ResourceType:      types.ServiceInstanceType,
										Reschedulable:     false,
										DeletionScheduled: false,
									})

									VerifyResourceExists(ctx.SMWithOAuthForTenant, ResourceExpectations{
										ID:    instanceID,
										Type:  types.ServiceInstanceType,
										Ready: true,
									})
								})

								When("for the same tenant", func() {
									It("should reject", func() {
										statusCode := http.StatusAccepted
										if testCase.async == "false" || testCase.async == "" {
											statusCode = http.StatusConflict
										}

										resp := createInstance(ctx.SMWithOAuthForTenant, testCase.async, statusCode)

										instanceID, _ = VerifyOperationExists(ctx, resp.Header("Location").Raw(), OperationExpectations{
											Category:          types.CREATE,
											State:             types.FAILED,
											ResourceType:      types.ServiceInstanceType,
											Reschedulable:     false,
											DeletionScheduled: false,
										})

										VerifyResourceDoesNotExist(ctx.SMWithOAuthForTenant, ResourceExpectations{
											ID:   instanceID,
											Type: types.ServiceInstanceType,
										})
									})
								})

								When("for other tenant", func() {
									It("should accept", func() {
										otherTenantExpect := ctx.NewTenantExpect("tenancyClient", "other-tenant")
										resp := createInstance(otherTenantExpect, testCase.async, testCase.expectedCreateSuccessStatusCode)

										instanceID, _ = VerifyOperationExists(ctx, resp.Header("Location").Raw(), OperationExpectations{
											Category:          types.CREATE,
											State:             types.SUCCEEDED,
											ResourceType:      types.ServiceInstanceType,
											Reschedulable:     false,
											DeletionScheduled: false,
										})

										VerifyResourceExists(otherTenantExpect, ResourceExpectations{
											ID:    instanceID,
											Type:  types.ServiceInstanceType,
											Ready: true,
										})
									})
								})
							})
						})

						Context("broker scenarios", func() {
							BeforeEach(func() {
								EnsurePlanVisibility(ctx.SMRepository, TenantIdentifier, types.SMPlatform, servicePlanID, TenantIDValue)
							})

							When("a create operation is already in progress", func() {
								var doneChannel chan interface{}

								BeforeEach(func() {
									doneChannel = make(chan interface{})

									brokerServer.ServiceInstanceHandlerFunc(http.MethodPut, http.MethodPut+"1", ParameterizedHandler(http.StatusAccepted, Object{"async": true}))
									brokerServer.ServiceInstanceLastOpHandlerFunc(http.MethodPut+"1", DelayingHandler(doneChannel))

									resp := createInstance(ctx.SMWithOAuthForTenant, "true", http.StatusAccepted)

									instanceID, _ = VerifyOperationExists(ctx, resp.Header("Location").Raw(), OperationExpectations{
										Category:          types.CREATE,
										State:             types.IN_PROGRESS,
										ResourceType:      types.ServiceInstanceType,
										Reschedulable:     true,
										DeletionScheduled: false,
									})

									VerifyResourceExists(ctx.SMWithOAuthForTenant, ResourceExpectations{
										ID:    instanceID,
										Type:  types.ServiceInstanceType,
										Ready: false,
									})
								})

								AfterEach(func() {
									close(doneChannel)
								})

								It("updates fail with operation in progress", func() {
									ctx.SMWithOAuthForTenant.PATCH(web.ServiceInstancesURL+"/"+instanceID).WithQuery("async", testCase.async == "true").WithJSON(Object{}).
										Expect().Status(http.StatusUnprocessableEntity)
								})

								It("deletes succeed", func() {
									resp := ctx.SMWithOAuthForTenant.DELETE(web.ServiceInstancesURL+"/"+instanceID).WithQuery("async", testCase.async == "true").
										Expect().StatusRange(httpexpect.Status2xx)

									instanceID, _ = VerifyOperationExists(ctx, resp.Header("Location").Raw(), OperationExpectations{
										Category:          types.DELETE,
										State:             types.SUCCEEDED,
										ResourceType:      types.ServiceInstanceType,
										Reschedulable:     false,
										DeletionScheduled: false,
									})

									VerifyResourceDoesNotExist(ctx.SMWithOAuthForTenant, ResourceExpectations{
										ID:   instanceID,
										Type: types.ServiceInstanceType,
									})
								})
							})

							When("plan does not exist", func() {
								BeforeEach(func() {
									postInstanceRequest["service_plan_id"] = "non-existing-id"
								})

								It("provision fails", func() {
									createInstance(ctx.SMWithOAuthForTenant, testCase.async, http.StatusNotFound)
								})
							})

							When("broker responds with synchronous success", func() {
								BeforeEach(func() {
									brokerServer.ServiceInstanceHandlerFunc(http.MethodPut, http.MethodPut+"1", ParameterizedHandler(http.StatusCreated, Object{"async": false}))
								})

								It("stores instance as ready=true and the operation as success, non rescheduable with no deletion scheduled", func() {
									resp := createInstance(ctx.SMWithOAuthForTenant, testCase.async, testCase.expectedCreateSuccessStatusCode)

									instanceID, _ = VerifyOperationExists(ctx, resp.Header("Location").Raw(), OperationExpectations{
										Category:          types.CREATE,
										State:             types.SUCCEEDED,
										ResourceType:      types.ServiceInstanceType,
										Reschedulable:     false,
										DeletionScheduled: false,
									})

									VerifyResourceExists(ctx.SMWithOAuthForTenant, ResourceExpectations{
										ID:    instanceID,
										Type:  types.ServiceInstanceType,
										Ready: true,
									})
								})
							})

							When("broker responds with asynchronous success", func() {
								BeforeEach(func() {
									brokerServer.ServiceInstanceHandlerFunc(http.MethodPut, http.MethodPut+"1", ParameterizedHandler(http.StatusAccepted, Object{"async": true}))
									brokerServer.ServiceInstanceLastOpHandlerFunc(http.MethodPut+"1", MultiplePollsRequiredHandler("in progress", "succeeded"))
								})

								It("polling broker last operation until operation succeeds and eventually marks operation as success", func() {
									resp := createInstance(ctx.SMWithOAuthForTenant, testCase.async, testCase.responseByBrokerOrClientMode(testCase.expectedCreateSuccessStatusCode, http.StatusAccepted))

									instanceID, _ = VerifyOperationExists(ctx, resp.Header("Location").Raw(), OperationExpectations{
										Category:          types.CREATE,
										State:             types.SUCCEEDED,
										ResourceType:      types.ServiceInstanceType,
										Reschedulable:     false,
										DeletionScheduled: false,
									})

									VerifyResourceExists(ctx.SMWithOAuthForTenant, ResourceExpectations{
										ID:    instanceID,
										Type:  types.ServiceInstanceType,
										Ready: true,
									})
								})

								When("maximum polling duration is reached while polling", func() {
									var newCtx *TestContext

									BeforeEach(func() {
										preparePrerequisitesWithMaxPollingDuration(MaximumPollingDuration, false)
										EnsurePlanVisibility(ctx.SMRepository, TenantIdentifier, types.SMPlatform, servicePlanID, TenantIDValue)

										newCtx = t.ContextBuilder.WithEnvPreExtensions(func(set *pflag.FlagSet) {
											Expect(set.Set("operations.action_timeout", ((MaximumPollingDuration + 1) * time.Second).String())).ToNot(HaveOccurred())
										}).BuildWithoutCleanup()

										brokerServer.ServiceInstanceHandlerFunc(http.MethodPut, http.MethodPut+"1", ParameterizedHandler(http.StatusAccepted, Object{"async": true}))
										brokerServer.ServiceInstanceLastOpHandlerFunc(http.MethodPut+"1", ParameterizedHandler(http.StatusOK, Object{"state": "in progress"}))
									})

									AfterEach(func() {
										newCtx.CleanupAll(false)
									})

									When("orphan mitigation deprovision synchronously succeeds", func() {
										BeforeEach(func() {
											brokerServer.ServiceInstanceHandlerFunc(http.MethodDelete, http.MethodDelete+"3", ParameterizedHandler(http.StatusOK, Object{"async": false}))
										})

										It("verifies the instance and marks the operation that triggered the orphan mitigation as failed with no deletion scheduled and not reschedulable", func() {
											resp := createInstance(newCtx.SMWithOAuthForTenant, testCase.async, testCase.responseByBrokerOrClientMode(testCase.expectedBrokerFailureStatusCode, http.StatusAccepted))

											instanceID, _ = VerifyOperationExists(newCtx, resp.Header("Location").Raw(), OperationExpectations{
												Category:          types.CREATE,
												State:             types.FAILED,
												ResourceType:      types.ServiceInstanceType,
												Reschedulable:     false,
												DeletionScheduled: false,
											})

											VerifyResource(ctx.SMWithOAuthForTenant, ResourceExpectations{
												ID:   instanceID,
												Type: types.ServiceInstanceType,
											}, testCase.async, true)
										})
									})

									When("broker orphan mitigation deprovision synchronously fails with an unexpected status code", func() {
										BeforeEach(func() {
											brokerServer.ServiceInstanceHandlerFunc(http.MethodDelete, http.MethodDelete+"3", ParameterizedHandler(http.StatusBadRequest, Object{"error": "error"}))
										})

										AfterEach(func() {
											brokerServer.ResetHandlers()
										})

										It("keeps in the instance with ready false and marks the operation with deletion scheduled", func() {
											resp := createInstance(newCtx.SMWithOAuthForTenant, testCase.async, testCase.responseByBrokerOrClientMode(testCase.expectedBrokerFailureStatusCode, http.StatusAccepted))

											instanceID, _ = VerifyOperationExists(newCtx, resp.Header("Location").Raw(), OperationExpectations{
												Category:          types.CREATE,
												State:             types.FAILED,
												ResourceType:      types.ServiceInstanceType,
												Reschedulable:     false,
												DeletionScheduled: true,
											})

											VerifyResource(ctx.SMWithOAuthForTenant, ResourceExpectations{
												ID:    instanceID,
												Type:  types.ServiceInstanceType,
												Ready: false,
											}, testCase.async, true)
										})
									})

									When("orphan mitigation deprovision asynchronously succeeds", func() {
										BeforeEach(func() {
											brokerServer.ServiceInstanceHandlerFunc(http.MethodDelete, http.MethodDelete+"3", ParameterizedHandler(http.StatusAccepted, Object{"async": true}))
											brokerServer.ServiceInstanceLastOpHandlerFunc(http.MethodDelete+"3", ParameterizedHandler(http.StatusOK, Object{"state": "succeeded"}))
										})

										It("keeps the instance and marks the operation that triggered the orphan mitigation as failed with no deletion scheduled and not reschedulable", func() {

											resp := createInstance(newCtx.SMWithOAuthForTenant, testCase.async, testCase.responseByBrokerOrClientMode(testCase.expectedBrokerFailureStatusCode, http.StatusAccepted))

											instanceID, _ = VerifyOperationExists(newCtx, resp.Header("Location").Raw(), OperationExpectations{
												Category:          types.CREATE,
												State:             types.FAILED,
												ResourceType:      types.ServiceInstanceType,
												Reschedulable:     false,
												DeletionScheduled: false,
											})

											VerifyResource(ctx.SMWithOAuthForTenant, ResourceExpectations{
												ID:   instanceID,
												Type: types.ServiceInstanceType,
											}, testCase.async, true)
										})
									})
								})

								if testCase.async == "true" {
									When("action timeout is reached while polling", func() {
										var newCtx *TestContext

										BeforeEach(func() {
											newCtx = t.ContextBuilder.WithEnvPreExtensions(func(set *pflag.FlagSet) {
												Expect(set.Set("operations.action_timeout", (2 * time.Second).String())).ToNot(HaveOccurred())
											}).BuildWithoutCleanup()

											brokerServer.ServiceInstanceHandlerFunc(http.MethodPut, http.MethodPut+"1", ParameterizedHandler(http.StatusAccepted, Object{"async": true}))
											brokerServer.ServiceInstanceLastOpHandlerFunc(http.MethodPut+"1", ParameterizedHandler(http.StatusOK, Object{"state": "in progress"}))
										})

										AfterEach(func() {
											newCtx.CleanupAll(false)
										})

										It("stores instance as ready false and the operation as reschedulable in progress", func() {
											resp := createInstance(newCtx.SMWithOAuthForTenant, "true", http.StatusAccepted)

											instanceID, _ = VerifyOperationExists(newCtx, resp.Header("Location").Raw(), OperationExpectations{
												Category:          types.CREATE,
												State:             types.IN_PROGRESS,
												ResourceType:      types.ServiceInstanceType,
												Reschedulable:     true,
												DeletionScheduled: false,
											})

											VerifyResourceExists(newCtx.SMWithOAuthForTenant, ResourceExpectations{
												ID:    instanceID,
												Type:  types.ServiceInstanceType,
												Ready: false,
											})
										})
									})

									When("SM crashes while polling", func() {
										var newSMCtx *TestContext
										var isProvisioned atomic.Value

										BeforeEach(func() {
											newSMCtx = t.ContextBuilder.WithEnvPostExtensions(func(e env.Environment, servers map[string]FakeServer) {
												e.Set("server.shutdown_timeout", 1*time.Second)
												e.Set("operations.maintainer_retry_interval", 1*time.Second)
											}).BuildWithoutCleanup()

											brokerServer.ServiceInstanceLastOpHandlerFunc(http.MethodPut+"1", func(_ *http.Request) (int, map[string]interface{}) {
												if isProvisioned.Load() != nil {
													return http.StatusOK, Object{"state": types.SUCCEEDED}
												} else {
													return http.StatusOK, Object{"state": types.IN_PROGRESS}
												}
											})
										})

										AfterEach(func() {
											newSMCtx.CleanupAll(false)
										})

										It("should restart polling through maintainer and eventually instance is set to ready", func() {
											resp := createInstance(newSMCtx.SMWithOAuthForTenant, testCase.async, testCase.expectedCreateSuccessStatusCode)

											operationExpectation := OperationExpectations{
												Category:          types.CREATE,
												State:             types.IN_PROGRESS,
												ResourceType:      types.ServiceInstanceType,
												Reschedulable:     true,
												DeletionScheduled: false,
											}

											instanceID, _ = VerifyOperationExists(newSMCtx, resp.Header("Location").Raw(), operationExpectation)
											VerifyResourceExists(newSMCtx.SMWithOAuthForTenant, ResourceExpectations{
												ID:    instanceID,
												Type:  types.ServiceInstanceType,
												Ready: false,
											})

											newSMCtx.CleanupAll(false)
											isProvisioned.Store(true)

											newSMCtx = t.ContextBuilder.WithEnvPostExtensions(func(e env.Environment, servers map[string]FakeServer) {
												e.Set("operations.action_timeout", 2*time.Second)
											}).BuildWithoutCleanup()

											operationExpectation.State = types.SUCCEEDED
											operationExpectation.Reschedulable = false

											instanceID, _ = VerifyOperationExists(ctx, resp.Header("Location").Raw(), operationExpectation)
											VerifyResourceExists(ctx.SMWithOAuthForTenant, ResourceExpectations{
												ID:    instanceID,
												Type:  types.ServiceInstanceType,
												Ready: true,
											})
										})
									})
								}

								When("polling responds with unexpected state and eventually with success state", func() {
									BeforeEach(func() {
										brokerServer.ServiceInstanceHandlerFunc(http.MethodPut, http.MethodPut+"1", ParameterizedHandler(http.StatusAccepted, Object{"async": true}))
										brokerServer.ServiceInstanceLastOpHandlerFunc(http.MethodPut+"1", MultiplePollsRequiredHandler("unknown", "succeeded"))
									})

									It("keeps polling and eventually updates the instance to ready true and operation to success", func() {
										resp := createInstance(ctx.SMWithOAuthForTenant, testCase.async, testCase.responseByBrokerOrClientMode(testCase.expectedCreateSuccessStatusCode, http.StatusAccepted))

										instanceID, _ = VerifyOperationExists(ctx, resp.Header("Location").Raw(), OperationExpectations{
											Category:          types.CREATE,
											State:             types.SUCCEEDED,
											ResourceType:      types.ServiceInstanceType,
											Reschedulable:     false,
											DeletionScheduled: false,
										})
										VerifyResourceExists(ctx.SMWithOAuthForTenant, ResourceExpectations{
											ID:    instanceID,
											Type:  types.ServiceInstanceType,
											Ready: true,
										})
									})
								})

								When("polling responds with unexpected state and eventually with failed state", func() {
									BeforeEach(func() {
										brokerServer.ServiceInstanceHandlerFunc(http.MethodPut, http.MethodPut+"2", ParameterizedHandler(http.StatusAccepted, Object{"async": true}))
										brokerServer.ServiceInstanceLastOpHandlerFunc(http.MethodPut+"2", MultiplePollsRequiredHandler("unknown", "failed"))
									})

									When("orphan mitigation deprovision synchronously succeeds", func() {
										BeforeEach(func() {
											brokerServer.ServiceInstanceHandlerFunc(http.MethodDelete, http.MethodDelete+"3", ParameterizedHandler(http.StatusOK, Object{"async": false}))
										})
										It("verifies the instance and marks the operation that triggered the orphan mitigation as failed with no deletion scheduled and not reschedulable", func() {
											resp := createInstance(ctx.SMWithOAuthForTenant, testCase.async, testCase.responseByBrokerOrClientMode(testCase.expectedBrokerFailureStatusCode, http.StatusAccepted))

											instanceID, _ = VerifyOperationExists(ctx, resp.Header("Location").Raw(), OperationExpectations{
												Category:          types.CREATE,
												State:             types.FAILED,
												ResourceType:      types.ServiceInstanceType,
												Reschedulable:     false,
												DeletionScheduled: false,
											})

											VerifyResource(ctx.SMWithOAuthForTenant, ResourceExpectations{
												ID:   instanceID,
												Type: types.ServiceInstanceType,
											}, testCase.async, true)
										})
									})

									When("broker orphan mitigation deprovision synchronously fails with an unexpected status code", func() {
										BeforeEach(func() {
											brokerServer.ServiceInstanceHandlerFunc(http.MethodDelete, http.MethodDelete+"3", ParameterizedHandler(http.StatusBadRequest, Object{"error": "error"}))
										})

										AfterEach(func() {
											brokerServer.ResetHandlers()
										})

										It("verifies the instance with ready false and marks the operation with deletion scheduled", func() {
											resp := createInstance(ctx.SMWithOAuthForTenant, testCase.async, testCase.responseByBrokerOrClientMode(testCase.expectedBrokerFailureStatusCode, http.StatusAccepted))

											instanceID, _ = VerifyOperationExists(ctx, resp.Header("Location").Raw(), OperationExpectations{
												Category:          types.CREATE,
												State:             types.FAILED,
												ResourceType:      types.ServiceInstanceType,
												Reschedulable:     false,
												DeletionScheduled: true,
											})

											VerifyResource(ctx.SMWithOAuthForTenant, ResourceExpectations{
												ID:   instanceID,
												Type: types.ServiceInstanceType,
											}, testCase.async, true)
										})
									})

									When("broker orphan mitigation deprovision synchronously fails with an error that will continue further orphan mitigation and eventually succeed", func() {
										BeforeEach(func() {
											brokerServer.ServiceInstanceHandlerFunc(http.MethodDelete, http.MethodDelete+"3", MultipleErrorsBeforeSuccessHandler(
												http.StatusInternalServerError, http.StatusOK,
												Object{"error": "error"}, Object{"async": false},
											))
										})

										It("verifies the instance and marks the operation that triggered the orphan mitigation as failed with no deletion scheduled and not reschedulable", func() {
											resp := createInstance(ctx.SMWithOAuthForTenant, testCase.async, testCase.responseByBrokerOrClientMode(testCase.expectedBrokerFailureStatusCode, http.StatusAccepted))

											instanceID, _ = VerifyOperationExists(ctx, resp.Header("Location").Raw(), OperationExpectations{
												Category:          types.CREATE,
												State:             types.FAILED,
												ResourceType:      types.ServiceInstanceType,
												Reschedulable:     false,
												DeletionScheduled: false,
											})

											VerifyResource(ctx.SMWithOAuthForTenant, ResourceExpectations{
												ID:   instanceID,
												Type: types.ServiceInstanceType,
											}, testCase.async, true)
										})
									})
								})

								When("polling returns an unexpected status code", func() {
									BeforeEach(func() {
										brokerServer.ServiceInstanceHandlerFunc(http.MethodPut, http.MethodPut+"3", ParameterizedHandler(http.StatusAccepted, Object{"async": true}))
										brokerServer.ServiceInstanceLastOpHandlerFunc(http.MethodPut+"3", ParameterizedHandler(http.StatusInternalServerError, Object{"error": "error"}))
									})

									It("stores the instance as ready false and marks the operation as reschedulable", func() {
										resp := createInstance(ctx.SMWithOAuthForTenant, testCase.async, testCase.responseByBrokerOrClientMode(testCase.expectedBrokerFailureStatusCode, http.StatusAccepted))

										instanceID, _ = VerifyOperationExists(ctx, resp.Header("Location").Raw(), OperationExpectations{
											Category:          types.CREATE,
											State:             types.FAILED,
											ResourceType:      types.ServiceInstanceType,
											Reschedulable:     true,
											DeletionScheduled: false,
										})

										VerifyResourceExists(ctx.SMWithOAuthForTenant, ResourceExpectations{
											ID:    instanceID,
											Type:  types.ServiceInstanceType,
											Ready: false,
										})
									})
								})

								When("broker unavailable during polling", func() {

									It("polling proceeds until success on 500", func() {
										brokerServer.ServiceInstanceHandlerFunc(http.MethodPut, http.MethodPut+"3", ParameterizedHandler(http.StatusAccepted, Object{"async": true}))
										brokerServer.ServiceInstanceLastOpHandlerFunc(http.MethodPut+"3", MultipleErrorsBeforeSuccessHandler(
											http.StatusServiceUnavailable, http.StatusOK,
											Object{"error": "error"}, Object{"state": "succeeded"},
										))

										resp := createInstance(ctx.SMWithOAuthForTenant, testCase.async, testCase.responseByBrokerOrClientMode(testCase.expectedCreateSuccessStatusCode, http.StatusAccepted))

										instanceID, _ = VerifyOperationExists(ctx, resp.Header("Location").Raw(), OperationExpectations{
											Category:          types.CREATE,
											State:             types.SUCCEEDED,
											ResourceType:      types.ServiceInstanceType,
											Reschedulable:     false,
											DeletionScheduled: false,
										})

										VerifyResourceExists(ctx.SMWithOAuthForTenant, ResourceExpectations{
											ID:    instanceID,
											Type:  types.ServiceInstanceType,
											Ready: true,
										})
									})
									It("polling proceeds until success on 404", func() {
										brokerServer.ServiceInstanceHandlerFunc(http.MethodPut, http.MethodPut+"3", ParameterizedHandler(http.StatusAccepted, Object{"async": true}))
										brokerServer.ServiceInstanceLastOpHandlerFunc(http.MethodPut+"3", MultipleErrorsBeforeSuccessHandler(
											http.StatusNotFound, http.StatusOK,
											Object{"error": "error"}, Object{"state": "succeeded"},
										))

										resp := createInstance(ctx.SMWithOAuthForTenant, testCase.async, testCase.responseByBrokerOrClientMode(testCase.expectedCreateSuccessStatusCode, http.StatusAccepted))

										instanceID, _ = VerifyOperationExists(ctx, resp.Header("Location").Raw(), OperationExpectations{
											Category:          types.CREATE,
											State:             types.SUCCEEDED,
											ResourceType:      types.ServiceInstanceType,
											Reschedulable:     false,
											DeletionScheduled: false,
										})

										VerifyResourceExists(ctx.SMWithOAuthForTenant, ResourceExpectations{
											ID:    instanceID,
											Type:  types.ServiceInstanceType,
											Ready: true,
										})
									})
								})

							})

							if testCase.async == "true" {
								When("SM crashes after storing operation before storing resource", func() {
									var newSMCtx *TestContext
									var anotherSMCtx *TestContext

									BeforeEach(func() {
										newSMCtx = t.ContextBuilder.WithEnvPostExtensions(func(e env.Environment, servers map[string]FakeServer) {
											e.Set("server.shutdown_timeout", 1*time.Second)
											e.Set("operations.maintainer_retry_interval", 1*time.Second)
										}).BuildWithoutCleanup()

										brokerServer.ServiceInstanceHandlerFunc(http.MethodDelete, http.MethodDelete+"3", ParameterizedHandler(http.StatusAccepted, Object{"async": true}))
										brokerServer.ServiceInstanceLastOpHandlerFunc(http.MethodDelete+"3", func(_ *http.Request) (int, map[string]interface{}) {
											return http.StatusOK, Object{"state": "succeeded"}
										})
									})

									AfterEach(func() {
										newSMCtx.CleanupAll(false)
										if anotherSMCtx != nil {
											anotherSMCtx.CleanupAll(false)
										}
									})

									It("Should mark operation as failed and trigger orphan mitigation", func() {
										opChan := make(chan *types.Operation)
										defer close(opChan)

										opCriteria := []query.Criterion{
											query.ByField(query.EqualsOperator, "type", string(types.CREATE)),
											query.ByField(query.EqualsOperator, "state", string(types.IN_PROGRESS)),
											query.ByField(query.EqualsOperator, "resource_type", string(types.ServiceInstanceType)),
											query.ByField(query.EqualsOperator, "reschedule", "false"),
											query.ByField(query.EqualsOperator, "deletion_scheduled", operations.ZeroTime),
										}

										go func() {
											for {
												object, err := ctx.SMRepository.Get(context.TODO(), types.OperationType, opCriteria...)
												if err == nil {
													newSMCtx.CleanupAll(false)
													opChan <- object.(*types.Operation)
													break
												}
											}
										}()

										createInstance(newSMCtx.SMWithOAuthForTenant, testCase.async, testCase.expectedSMCrashStatusCode)
										operation := <-opChan

										VerifyResourceDoesNotExist(ctx.SMWithOAuthForTenant, ResourceExpectations{
											ID:   operation.ResourceID,
											Type: types.ServiceInstanceType,
										})

										anotherSMCtx = t.ContextBuilder.WithEnvPostExtensions(func(e env.Environment, servers map[string]FakeServer) {
											e.Set("operations.action_timeout", 2*time.Second)
											e.Set("operations.cleanup_interval", 2*time.Second)
										}).BuildWithoutCleanup()

										operationExpectation := OperationExpectations{
											Category:          types.CREATE,
											State:             types.FAILED,
											ResourceType:      types.ServiceInstanceType,
											Reschedulable:     false,
											DeletionScheduled: false,
										}

										instanceID, _ = VerifyOperationExists(ctx, fmt.Sprintf("%s/%s%s/%s", web.ServiceInstancesURL, operation.ResourceID, web.ResourceOperationsURL, operation.ID), operationExpectation)
										VerifyResourceDoesNotExist(ctx.SMWithOAuthForTenant, ResourceExpectations{
											ID:   instanceID,
											Type: types.ServiceInstanceType,
										})
									})
								})
							}

							When("provision responds with error due to stopped broker", func() {
								BeforeEach(func() {
									brokerServer.Close()
									delete(ctx.Servers, BrokerServerPrefix+brokerID)
								})

								It("verifies instance in SMDB and marks operation with failed", func() {
									resp := createInstance(ctx.SMWithOAuthForTenant, testCase.async, testCase.expectedBrokerFailureStatusCode)

									instanceID, _ = VerifyOperationExists(ctx, resp.Header("Location").Raw(), OperationExpectations{
										Category:          types.CREATE,
										State:             types.FAILED,
										ResourceType:      types.ServiceInstanceType,
										Reschedulable:     false,
										DeletionScheduled: false,
									})

									VerifyResource(ctx.SMWithOAuthForTenant, ResourceExpectations{
										ID:   instanceID,
										Type: types.ServiceInstanceType,
									}, testCase.async, false)
								})
							})

							When("provision responds with error that does not require orphan mitigation", func() {
								BeforeEach(func() {
									brokerServer.ServiceInstanceHandlerFunc(http.MethodPut, http.MethodPut+"3", ParameterizedHandler(http.StatusBadRequest, Object{"error": "error"}))
								})

								It("verifies the instance and marks the operation as failed, non rescheduable with empty deletion scheduled", func() {
									resp := createInstance(ctx.SMWithOAuthForTenant, testCase.async, testCase.expectedBrokerFailureStatusCode)

									instanceID, _ = VerifyOperationExists(ctx, resp.Header("Location").Raw(), OperationExpectations{
										Category:          types.CREATE,
										State:             types.FAILED,
										ResourceType:      types.ServiceInstanceType,
										Reschedulable:     false,
										DeletionScheduled: false,
									})

									VerifyResource(ctx.SMWithOAuthForTenant, ResourceExpectations{
										ID:   instanceID,
										Type: types.ServiceInstanceType,
									}, testCase.async, false)
								})
							})

							When("provision responds with error that requires orphan mitigation", func() {
								BeforeEach(func() {
									brokerServer.ServiceInstanceHandlerFunc(http.MethodPut, http.MethodPut+"3", ParameterizedHandler(http.StatusInternalServerError, Object{"error": "error"}))
								})

								AfterEach(func() {
									brokerServer.ResetHandlers()
								})

								When("orphan mitigation deprovision asynchronously succeeds", func() {
									BeforeEach(func() {
										brokerServer.ServiceInstanceHandlerFunc(http.MethodDelete, http.MethodDelete+"3", ParameterizedHandler(http.StatusAccepted, Object{"async": true}))
										brokerServer.ServiceInstanceLastOpHandlerFunc(http.MethodDelete+"3", ParameterizedHandler(http.StatusOK, Object{"state": "succeeded"}))
									})

									It("deletes the instance and marks the operation that triggered the orphan mitigation as failed with no deletion scheduled and not reschedulable", func() {
										resp := createInstance(ctx.SMWithOAuthForTenant, testCase.async, testCase.expectedBrokerFailureStatusCode)

										instanceID, _ = VerifyOperationExists(ctx, resp.Header("Location").Raw(), OperationExpectations{
											Category:          types.CREATE,
											State:             types.FAILED,
											ResourceType:      types.ServiceInstanceType,
											Reschedulable:     false,
											DeletionScheduled: false,
										})

										VerifyResource(ctx.SMWithOAuthForTenant, ResourceExpectations{
											ID:   instanceID,
											Type: types.ServiceInstanceType,
										}, testCase.async, false)
									})

									When("maximum deletion timeout has been reached", func() {
										var newCtx *TestContext

										BeforeEach(func() {
											newCtx = t.ContextBuilder.WithEnvPreExtensions(func(set *pflag.FlagSet) {
												Expect(set.Set("operations.reconciliation_operation_timeout", (2 * time.Millisecond).String())).ToNot(HaveOccurred())
											}).BuildWithoutCleanup()
										})

										AfterEach(func() {
											newCtx.CleanupAll(false)
										})

										It("verifies the instance as ready false and marks the operation as deletion scheduled", func() {
											resp := createInstance(newCtx.SMWithOAuthForTenant, testCase.async, testCase.expectedBrokerFailureStatusCode)

											instanceID, _ = VerifyOperationExists(newCtx, resp.Header("Location").Raw(), OperationExpectations{
												Category:          types.CREATE,
												State:             types.FAILED,
												ResourceType:      types.ServiceInstanceType,
												Reschedulable:     false,
												DeletionScheduled: true,
											})

											VerifyResource(ctx.SMWithOAuthForTenant, ResourceExpectations{
												ID:    instanceID,
												Ready: false,
												Type:  types.ServiceInstanceType,
											}, testCase.async, false)
										})
									})
								})

								if testCase.async == "true" {
									When("broker orphan mitigation deprovision asynchronously keeps failing with an error while polling", func() {
										BeforeEach(func() {
											brokerServer.ServiceInstanceHandlerFunc(http.MethodDelete, http.MethodDelete+"3", ParameterizedHandler(http.StatusAccepted, Object{"async": true}))
											brokerServer.ServiceInstanceLastOpHandlerFunc(http.MethodDelete+"3", ParameterizedHandler(http.StatusBadRequest, Object{"error": "error"}))
										})

										It("keeps the instance as ready false and marks the operation as deletion scheduled", func() {
											resp := createInstance(ctx.SMWithOAuthForTenant, "true", http.StatusAccepted)

											instanceID, _ = VerifyOperationExists(ctx, resp.Header("Location").Raw(), OperationExpectations{
												Category:          types.CREATE,
												State:             types.FAILED,
												ResourceType:      types.ServiceInstanceType,
												Reschedulable:     true,
												DeletionScheduled: true,
											})

											VerifyResourceExists(ctx.SMWithOAuthForTenant, ResourceExpectations{
												ID:    instanceID,
												Type:  types.ServiceInstanceType,
												Ready: false,
											})
										})
									})
								}

								When("SM crashes while orphan mitigating", func() {
									var newSMCtx *TestContext
									var isDeprovisioned atomic.Value

									BeforeEach(func() {
										newSMCtx = t.ContextBuilder.WithEnvPostExtensions(func(e env.Environment, servers map[string]FakeServer) {
											e.Set("server.shutdown_timeout", 1*time.Second)
											e.Set("operations.maintainer_retry_interval", 1*time.Second)
										}).BuildWithoutCleanup()

										brokerServer.ServiceInstanceHandlerFunc(http.MethodDelete, http.MethodDelete+"3", ParameterizedHandler(http.StatusAccepted, Object{"async": true}))
										brokerServer.ServiceInstanceLastOpHandlerFunc(http.MethodDelete+"3", func(_ *http.Request) (int, map[string]interface{}) {
											if isDeprovisioned.Load() != nil {
												return http.StatusOK, Object{"state": "succeeded"}
											} else {
												return http.StatusOK, Object{"state": "in progress"}
											}
										})
									})

									AfterEach(func() {
										newSMCtx.CleanupAll(false)
									})

									It("should restart orphan mitigation through maintainer and eventually succeeds", func() {
										resp := createInstance(newSMCtx.SMWithOAuthForTenant, testCase.async, testCase.expectedBrokerFailureStatusCode)

										operationExpectations := OperationExpectations{
											Category:          types.CREATE,
											State:             types.FAILED,
											ResourceType:      types.ServiceInstanceType,
											Reschedulable:     true,
											DeletionScheduled: true,
										}

										instanceID, _ = VerifyOperationExists(newSMCtx, resp.Header("Location").Raw(), operationExpectations)

										newSMCtx.CleanupAll(false)
										isDeprovisioned.Store(true)

										newSMCtx = t.ContextBuilder.WithEnvPostExtensions(func(e env.Environment, servers map[string]FakeServer) {
											e.Set("operations.action_timeout", 1*time.Second)
										}).BuildWithoutCleanup()

										operationExpectations.DeletionScheduled = false
										operationExpectations.Reschedulable = false
										instanceID, _ = VerifyOperationExists(ctx, resp.Header("Location").Raw(), operationExpectations)
										VerifyResource(ctx.SMWithOAuthForTenant, ResourceExpectations{
											ID:   instanceID,
											Type: types.ServiceInstanceType,
										}, testCase.async, false)
									})
								})

								When("broker orphan mitigation deprovision asynchronously fails with an error that will continue further orphan mitigation and eventually succeed", func() {
									BeforeEach(func() {
										brokerServer.ServiceInstanceHandlerFunc(http.MethodDelete, http.MethodDelete+"3", ParameterizedHandler(http.StatusAccepted, Object{"async": true}))

										brokerServer.ServiceInstanceLastOpHandlerFunc(http.MethodDelete+"3", MultipleErrorsBeforeSuccessHandler(
											http.StatusOK, http.StatusOK,
											Object{"state": "failed"}, Object{"state": "succeeded"},
										))
									})

									It("deletes the instance and marks the operation that triggered the orphan mitigation as failed with no deletion scheduled and not reschedulable", func() {
										resp := createInstance(ctx.SMWithOAuthForTenant, testCase.async, testCase.expectedBrokerFailureStatusCode)

										instanceID, _ = VerifyOperationExists(ctx, resp.Header("Location").Raw(), OperationExpectations{
											Category:          types.CREATE,
											State:             types.FAILED,
											ResourceType:      types.ServiceInstanceType,
											Reschedulable:     false,
											DeletionScheduled: false,
											Error:             "Failed provisioning request context",
										})
										VerifyResource(ctx.SMWithOAuthForTenant, ResourceExpectations{
											ID:   instanceID,
											Type: types.ServiceInstanceType,
										}, testCase.async, false)
									})
								})
							})

							When("provision responds with error due to time out", func() {
								var doneChannel chan interface{}
								var newCtx *TestContext

								BeforeEach(func() {
									doneChannel = make(chan interface{})
									newCtx = t.ContextBuilder.WithEnvPreExtensions(func(set *pflag.FlagSet) {
										Expect(set.Set("httpclient.timeout", (2 * time.Second).String())).ToNot(HaveOccurred())
									}).BuildWithoutCleanup()

									brokerServer.ServiceInstanceHandlerFunc(http.MethodPut, http.MethodPut+"1", DelayingHandler(doneChannel))
									brokerServer.ServiceInstanceHandlerFunc(http.MethodDelete, http.MethodDelete+"1", ParameterizedHandler(http.StatusOK, Object{}))
								})

								AfterEach(func() {
									newCtx.CleanupAll(false)
								})

								It("orphan mitigates the instance", func() {
									resp := createInstance(newCtx.SMWithOAuthForTenant, testCase.async, testCase.expectedBrokerFailureStatusCode)
									<-time.After(2100 * time.Millisecond)
									close(doneChannel)
									instanceID, _ = VerifyOperationExists(newCtx, resp.Header("Location").Raw(), OperationExpectations{
										Category:          types.CREATE,
										State:             types.FAILED,
										ResourceType:      types.ServiceInstanceType,
										Reschedulable:     false,
										DeletionScheduled: false,
									})

									VerifyResource(ctx.SMWithOAuthForTenant, ResourceExpectations{
										ID:   instanceID,
										Type: types.ServiceInstanceType,
									}, testCase.async, false)
								})
							})
						})
					})
				}
			})

			Describe("PATCH", func() {
				for _, testCase := range testCases {
					testCase := testCase
					Context(fmt.Sprintf("async = %s", testCase.async), func() {
						When("instance is missing", func() {
							It("returns 404", func() {
								ctx.SMWithOAuthForTenant.PATCH(web.ServiceInstancesURL+"/no_such_id").
									WithQuery("async", testCase.async == "true").
									WithJSON(postInstanceRequest).
									Expect().Status(http.StatusNotFound).
									JSON().Object().
									Keys().Contains("error", "description")
							})
						})

						When("instance exists in a platform different from service manager", func() {
							const (
								brokerAPIVersionHeaderKey   = "X-Broker-API-Version"
								brokerAPIVersionHeaderValue = "2.14"
								SID                         = "abc1234"
							)

							var serviceID string
							var planID string
							var testCtx *TestContext

							BeforeEach(func() {
								serviceID = ""
								planID = ""
								testCtx = ctx
								brokerServer.ServiceInstanceHandlerFunc(http.MethodPut, http.MethodPut, verificationHandler(map[string]string{
									"context." + TenantIdentifier: TenantIDValue,
								}, http.StatusCreated))
								brokerServer.ServiceInstanceHandlerFunc(http.MethodPost, http.MethodPost, verificationHandler(map[string]string{
									"context." + TenantIdentifier: TenantIDValue,
								}, http.StatusCreated))
								brokerServer.BindingHandlerFunc(http.MethodPut, http.MethodPut, verificationHandler(map[string]string{
									"context." + TenantIdentifier: TenantIDValue,
								}, http.StatusCreated))
								brokerServer.ServiceInstanceHandlerFunc(http.MethodPatch, http.MethodPatch, verificationHandler(map[string]string{
									"context." + TenantIdentifier: TenantIDValue,
								}, http.StatusOK))
							})

							JustBeforeEach(func() {
								Expect(serviceID).ToNot(BeEmpty())
								Expect(planID).ToNot(BeEmpty())
								EnsurePlanVisibility(testCtx.SMRepository, TenantIdentifier, testCtx.TestPlatform.ID, findPlanIDForCatalogID(testCtx, brokerID, serviceID, planID), TenantIDValue)

								testCtx.SMWithBasic.PUT("/v1/osb/"+brokerID+"/v2/service_instances/"+SID).
									WithHeader(brokerAPIVersionHeaderKey, brokerAPIVersionHeaderValue).
									WithJSON(Object{
										"service_id": serviceID,
										"plan_id":    planID,
										"context": Object{
											TenantIdentifier: TenantIDValue,
										},
									}).
									Expect().Status(http.StatusCreated)

								testCtx.SMWithOAuth.GET(web.ServiceInstancesURL + "/" + SID).
									Expect().
									Status(http.StatusOK).
									JSON().Object().Value("platform_id").Equal(testCtx.TestPlatform.ID)
							})

							When("platform_id provided in request body", func() {
								BeforeEach(func() {
									serviceID = service1CatalogID
									planID = plan1CatalogID
								})

								When("transfer instance is disabled", func() {
									It("should return 400", func() {
										testCtx.SMWithOAuthForTenant.PATCH(web.ServiceInstancesURL+"/"+SID).
											WithQuery("async", testCase.async == "true").
											WithJSON(Object{"platform_id": "service-manager"}).
											Expect().Status(http.StatusBadRequest).
											JSON().Object().Value("error").Equal("TransferDisabled")

										objAfterOp := VerifyResourceExists(testCtx.SMWithOAuthForTenant, ResourceExpectations{
											ID:    SID,
											Type:  types.ServiceInstanceType,
											Ready: true,
										})

										objAfterOp.Value("platform_id").Equal(testCtx.TestPlatform.ID)
									})
								})

								When("transfer instance is enabled", func() {
									BeforeEach(func() {
										testCtx = t.ContextBuilder.WithEnvPreExtensions(func(set *pflag.FlagSet) {
											Expect(set.Set("api.enable_instance_transfer", "true")).ToNot(HaveOccurred())
										}).WithBasicAuthPlatformName("inner-testCtx-basic-credentials").BuildWithCleanup(false)
									})

									AfterEach(func() {
										testCtx.CleanupAll(false)
									})

									Context("which is not service-manager platform", func() {
										It("should return 400", func() {
											testCtx.SMWithOAuthForTenant.PATCH(web.ServiceInstancesURL+"/"+SID).
												WithQuery("async", testCase.async == "true").
												WithJSON(Object{"platform_id": "another-platform-id"}).
												Expect().Status(http.StatusBadRequest)

											objAfterOp := VerifyResourceExists(testCtx.SMWithOAuthForTenant, ResourceExpectations{
												ID:    SID,
												Type:  types.ServiceInstanceType,
												Ready: true,
											})

											objAfterOp.Value("platform_id").Equal(testCtx.TestPlatform.ID)
										})
									})

									Context("which is service-manager platform", func() {
										Context("when plan does not support the platform", func() {
											BeforeEach(func() {
												serviceID = service1CatalogID
												planID = planNotSupportingSMPlatform
											})

											It("should return 400", func() {
												testCtx.SMWithOAuthForTenant.PATCH(web.ServiceInstancesURL+"/"+SID).
													WithQuery("async", testCase.async == "true").
													WithJSON(Object{"platform_id": types.SMPlatform}).
													Expect().Status(http.StatusBadRequest).
													JSON().Object().Value("error").Equal("UnsupportedPlatform")
											})
										})

										Context("when service does not support context updates", func() {
											BeforeEach(func() {
												serviceID = serviceNotSupportingContextUpdates
												planID = plan1CatalogID
											})

											It("should return 400", func() {
												testCtx.SMWithOAuthForTenant.PATCH(web.ServiceInstancesURL+"/"+SID).
													WithQuery("async", testCase.async == "true").
													WithJSON(Object{"platform_id": types.SMPlatform}).
													Expect().Status(http.StatusBadRequest).
													JSON().Object().Value("error").Equal("UnsupportedContextUpdate")
											})
										})

										Context("when plan supports the platform and service supports context updates", func() {
											BeforeEach(func() {
												serviceID = service1CatalogID
												planID = plan1CatalogID
											})

											It("should return 2xx and allow management of the transferred instance in SMaaP but not in old platform", func() {
												var bindingID string

												By("verify patch request for instance transfer to SMaaP succeeds")
												resp := testCtx.SMWithOAuthForTenant.PATCH(web.ServiceInstancesURL+"/"+SID).
													WithQuery("async", testCase.async == "true").
													WithJSON(Object{"platform_id": types.SMPlatform}).
													Expect().Status(testCase.expectedUpdateSuccessStatusCode)

												instanceID, _ = VerifyOperationExists(testCtx, resp.Header("Location").Raw(), OperationExpectations{
													Category:          types.UPDATE,
													State:             types.SUCCEEDED,
													ResourceType:      types.ServiceInstanceType,
													Reschedulable:     false,
													DeletionScheduled: false,
												})

												Expect(instanceID).To(Equal(SID))

												objAfterOp := VerifyResourceExists(testCtx.SMWithOAuthForTenant, ResourceExpectations{
													ID:    instanceID,
													Type:  types.ServiceInstanceType,
													Ready: true,
												})

												By("verify instance is transferred to SMaaP")
												objAfterOp.Value("platform_id").Equal(types.SMPlatform)

												By("verify instance updates in SMaaP still works after transfer")
												resp = testCtx.SMWithOAuthForTenant.PATCH(web.ServiceInstancesURL+"/"+SID).
													WithQuery("async", testCase.async == "true").
													WithJSON(Object{}).
													Expect().Status(testCase.expectedUpdateSuccessStatusCode)

												instanceID, _ = VerifyOperationExists(testCtx, resp.Header("Location").Raw(), OperationExpectations{
													Category:          types.UPDATE,
													State:             types.SUCCEEDED,
													ResourceType:      types.ServiceInstanceType,
													Reschedulable:     false,
													DeletionScheduled: false,
												})

												By("verify instance updates old platform does not work after transfer")
												testCtx.SMWithBasic.PATCH("/v1/osb/"+brokerID+"/v2/service_instances/"+SID).
													WithHeader(brokerAPIVersionHeaderKey, brokerAPIVersionHeaderValue).
													WithJSON(Object{
														"service_id": service1CatalogID,
														"plan_id":    plan1CatalogID,
													}).
													Expect().Status(http.StatusNotFound)

												By("verify instance binds in SMaaP still works after transfer")
												resp = testCtx.SMWithOAuthForTenant.POST(web.ServiceBindingsURL).
													WithQuery("async", testCase.async == "true").
													WithJSON(Object{
														"name":                "binding-to-transferred-instance",
														"service_instance_id": SID,
													}).
													Expect().
													Status(testCase.expectedCreateSuccessStatusCode)

												bindingID, _ = VerifyOperationExists(testCtx, resp.Header("Location").Raw(), OperationExpectations{
													Category:          types.CREATE,
													State:             types.SUCCEEDED,
													ResourceType:      types.ServiceBindingType,
													Reschedulable:     false,
													DeletionScheduled: false,
												})

												By("verify instance unbind in SMaaP still works after transfer")
												resp = testCtx.SMWithOAuthForTenant.DELETE(web.ServiceBindingsURL+"/"+bindingID).
													WithQuery("async", testCase.async == "true").
													Expect().
													Status(testCase.expectedDeleteSuccessStatusCode)

												VerifyOperationExists(testCtx, resp.Header("Location").Raw(), OperationExpectations{
													Category:          types.DELETE,
													State:             types.SUCCEEDED,
													ResourceType:      types.ServiceBindingType,
													Reschedulable:     false,
													DeletionScheduled: false,
												})

												VerifyResourceDoesNotExist(testCtx.SMWithOAuthForTenant, ResourceExpectations{
													ID:   bindingID,
													Type: types.ServiceBindingType,
												})

												By("verify instance binds in old platform does not work after transfer")
												testCtx.SMWithBasic.PUT("/v1/osb/"+brokerID+"/v2/service_instances/"+SID+"/service_bindings/"+bindingID).
													WithHeader(brokerAPIVersionHeaderKey, brokerAPIVersionHeaderValue).
													WithJSON(Object{
														"service_id": service1CatalogID,
														"plan_id":    plan1CatalogID,
													}).
													Expect().Status(http.StatusNotFound)

												By("verify instance unbind in old platform does not after transfer")
												testCtx.SMWithBasic.DELETE("/v1/osb/"+brokerID+"/v2/service_instances/"+SID+"/service_bindings/"+bindingID).
													WithHeader(brokerAPIVersionHeaderKey, brokerAPIVersionHeaderValue).
													WithJSON(Object{
														"service_id": service1CatalogID,
														"plan_id":    plan1CatalogID,
													}).
													Expect().Status(http.StatusNotFound)

												By("verify instance deprovision in old platform does not after transfer")
												testCtx.SMWithBasic.DELETE("/v1/osb/"+brokerID+"/v2/service_instances/"+SID).
													WithJSON(Object{
														"service_id": service1CatalogID,
														"plan_id":    plan1CatalogID,
													}).
													WithHeader(brokerAPIVersionHeaderKey, brokerAPIVersionHeaderValue).
													Expect().Status(http.StatusNotFound)

												By("verify instance deprovision in SMaaP still works after transfer")
												resp = testCtx.SMWithOAuthForTenant.DELETE(web.ServiceInstancesURL+"/"+SID).
													WithQuery("async", testCase.async == "true").
													WithJSON(Object{}).
													Expect().Status(testCase.expectedDeleteSuccessStatusCode)

												instanceID, _ = VerifyOperationExists(testCtx, resp.Header("Location").Raw(), OperationExpectations{
													Category:          types.DELETE,
													State:             types.SUCCEEDED,
													ResourceType:      types.ServiceInstanceType,
													Reschedulable:     false,
													DeletionScheduled: false,
												})

												VerifyResourceDoesNotExist(testCtx.SMWithOAuthForTenant, ResourceExpectations{
													ID:   instanceID,
													Type: types.ServiceInstanceType,
												})
											})
										})
									})
								})
							})

							When("platform_id is not provided in request body", func() {
								BeforeEach(func() {
									serviceID = service1CatalogID
									planID = plan1CatalogID
								})

								It("returns 404", func() {
									testCtx.SMWithOAuthForTenant.PATCH(web.ServiceInstancesURL+"/"+SID).
										WithQuery("async", testCase.async == "true").
										WithJSON(Object{}).
										Expect().Status(http.StatusNotFound)
								})
							})
						})

						When("instance exists in service manager platform", func() {
							var testCtx *TestContext

							BeforeEach(func() {
								testCtx = ctx
							})

							JustBeforeEach(func() {
								EnsurePlanVisibility(testCtx.SMRepository, TenantIdentifier, types.SMPlatform, postInstanceRequest["service_plan_id"].(string), TenantIDValue)
								resp := createInstance(testCtx.SMWithOAuthForTenant, testCase.async, testCase.expectedCreateSuccessStatusCode)

								instanceID, _ = VerifyOperationExists(testCtx, resp.Header("Location").Raw(), OperationExpectations{
									Category:          types.CREATE,
									State:             types.SUCCEEDED,
									ResourceType:      types.ServiceInstanceType,
									Reschedulable:     false,
									DeletionScheduled: false,
								})

								VerifyResourceExists(testCtx.SMWithOAuthForTenant, ResourceExpectations{
									ID:    instanceID,
									Type:  types.ServiceInstanceType,
									Ready: true,
								})
							})

							When("broker expects originating identity", func() {
								BeforeEach(func() {
									brokerServer.ShouldRecordRequests(true)
								})

								It("should be sent", func() {
									resp := patchInstance(testCtx.SMWithOAuthForTenant, testCase.async, instanceID, testCase.expectedUpdateSuccessStatusCode)

									instanceID, _ = VerifyOperationExists(ctx, resp.Header("Location").Raw(), OperationExpectations{
										Category:          types.UPDATE,
										State:             types.SUCCEEDED,
										ResourceType:      types.ServiceInstanceType,
										Reschedulable:     false,
										DeletionScheduled: false,
									})

									reqLen := len(brokerServer.ServiceInstanceEndpointRequests)
									identity := brokerServer.ServiceInstanceEndpointRequests[reqLen-1].Header.Get("X-Broker-API-Originating-Identity")
									Expect(identity).To(Equal("service-manager eyJ1c2VybmFtZSI6ICJ0ZXN0LXVzZXIifQ=="))
								})
							})

							When("content type is not JSON", func() {
								It("returns 415", func() {
									testCtx.SMWithOAuth.PATCH(web.ServiceInstancesURL+"/"+instanceID).
										WithQuery("async", testCase.async == "true").
										WithText("text").
										Expect().Status(http.StatusUnsupportedMediaType).
										JSON().Object().
										Keys().Contains("error", "description")
								})
							})

							When("request body is not valid JSON", func() {
								It("returns 400", func() {
									testCtx.SMWithOAuth.PATCH(web.ServiceInstancesURL+"/"+instanceID).
										WithQuery("async", testCase.async == "true").
										WithText("invalid json").
										WithHeader("content-type", "application/json").
										Expect().
										Status(http.StatusBadRequest).
										JSON().Object().
										Keys().Contains("error", "description")
								})
							})

							When("created_at provided in body", func() {
								It("should not change created at", func() {
									createdAt := "2015-01-01T00:00:00Z"

									resp := testCtx.SMWithOAuthForTenant.PATCH(web.ServiceInstancesURL+"/"+instanceID).
										WithJSON(Object{"created_at": createdAt}).
										WithQuery("async", testCase.async == "true").
										Expect().
										Status(testCase.expectedUpdateSuccessStatusCode)

									instanceID, _ = VerifyOperationExists(testCtx, resp.Header("Location").Raw(), OperationExpectations{
										Category:          types.UPDATE,
										State:             types.SUCCEEDED,
										ResourceType:      types.ServiceInstanceType,
										Reschedulable:     false,
										DeletionScheduled: false,
									})

									objAfterUpdate := VerifyResourceExists(testCtx.SMWithOAuthForTenant, ResourceExpectations{
										ID:    instanceID,
										Type:  types.ServiceInstanceType,
										Ready: true,
									})

									objAfterUpdate.
										ContainsKey("created_at").
										ValueNotEqual("created_at", createdAt)
								})
							})

							When("platform_id provided in body", func() {
								AfterEach(func() {
									objAfterUpdate := VerifyResourceExists(ctx.SMWithOAuthForTenant, ResourceExpectations{
										ID:    instanceID,
										Type:  types.ServiceInstanceType,
										Ready: true,
									})

									objAfterUpdate.
										ContainsKey("platform_id").
										ValueEqual("platform_id", types.SMPlatform)
								})

								When("transfer instance is disabled", func() {
									It("should return 400", func() {
										testCtx.SMWithOAuthForTenant.PATCH(web.ServiceInstancesURL+"/"+instanceID).
											WithQuery("async", testCase.async == "true").
											WithJSON(Object{"platform_id": "service-manager"}).
											Expect().Status(http.StatusBadRequest).
											JSON().Object().Value("error").Equal("TransferDisabled")

										VerifyResourceExists(testCtx.SMWithOAuthForTenant, ResourceExpectations{
											ID:    instanceID,
											Type:  types.ServiceInstanceType,
											Ready: true,
										})
									})
								})

								When("transfer instance is enabled", func() {
									BeforeEach(func() {
										testCtx = t.ContextBuilder.WithEnvPreExtensions(func(set *pflag.FlagSet) {
											Expect(set.Set("api.enable_instance_transfer", "true")).ToNot(HaveOccurred())
										}).WithBasicAuthPlatformName("inner-testtestCtx-basic-credentials").BuildWithCleanup(false)
									})

									AfterEach(func() {
										testCtx.CleanupAll(false)
									})

									Context("which is not service-manager platform", func() {
										It("should return 400", func() {
											testCtx.SMWithOAuth.PATCH(web.ServiceInstancesURL+"/"+instanceID).
												WithQuery("async", testCase.async == "true").
												WithJSON(Object{"platform_id": "test-platform-id"}).
												Expect().Status(http.StatusBadRequest)
										})
									})

									Context("which is service-manager platform", func() {
										It("should return 200", func() {
											resp := testCtx.SMWithOAuthForTenant.PATCH(web.ServiceInstancesURL+"/"+instanceID).
												WithQuery("async", testCase.async == "true").
												WithJSON(Object{"platform_id": types.SMPlatform}).
												Expect().Status(testCase.expectedUpdateSuccessStatusCode)

											instanceID, _ = VerifyOperationExists(testCtx, resp.Header("Location").Raw(), OperationExpectations{
												Category:          types.UPDATE,
												State:             types.SUCCEEDED,
												ResourceType:      types.ServiceInstanceType,
												Reschedulable:     false,
												DeletionScheduled: false,
											})
										})
									})
								})
							})

							When("fields are updated one by one", func() {
								It("returns 200", func() {
									for _, prop := range []string{"name", "maintenance_info", "service_plan_id"} {
										updatedBrokerJSON := Object{}
										if prop == "service_plan_id" {
											EnsurePlanVisibility(testCtx.SMRepository, TenantIdentifier, types.SMPlatform, anotherServicePlanID, TenantIDValue)
											updatedBrokerJSON[prop] = anotherServicePlanID
										} else {
											updatedBrokerJSON[prop] = "updated-" + prop
										}

										resp := testCtx.SMWithOAuthForTenant.PATCH(web.ServiceInstancesURL+"/"+instanceID).
											WithQuery("async", testCase.async == "true").
											WithJSON(updatedBrokerJSON).
											Expect().
											Status(testCase.expectedUpdateSuccessStatusCode)

										instanceID, _ = VerifyOperationExists(testCtx, resp.Header("Location").Raw(), OperationExpectations{
											Category:          types.UPDATE,
											State:             types.SUCCEEDED,
											ResourceType:      types.ServiceInstanceType,
											Reschedulable:     false,
											DeletionScheduled: false,
										})

										objAfterUpdate := VerifyResourceExists(testCtx.SMWithOAuthForTenant, ResourceExpectations{
											ID:    instanceID,
											Type:  types.ServiceInstanceType,
											Ready: true,
										})

										objAfterUpdate.
											ContainsMap(updatedBrokerJSON)
									}
								})
							})

							Context("OSB context", func() {
								BeforeEach(func() {
									brokerServer.ServiceInstanceHandlerFunc(http.MethodPatch, http.MethodPatch+"1", func(req *http.Request) (int, map[string]interface{}) {
										body, err := util.BodyToBytes(req.Body)
										Expect(err).ToNot(HaveOccurred())
										tenantValue := gjson.GetBytes(body, "context."+TenantIdentifier).String()
										Expect(tenantValue).To(Equal(TenantIDValue))
										platformValue := gjson.GetBytes(body, "context.platform").String()
										Expect(platformValue).To(Equal(types.SMPlatform))

										return http.StatusCreated, Object{}
									})
								})

								It("enriches the osb context with the tenant and sm platform", func() {
									testCtx.SMWithOAuthForTenant.PATCH(web.ServiceInstancesURL+"/"+instanceID).
										WithQuery("async", testCase.async == "true").
										WithJSON(Object{}).
										Expect().Status(testCase.expectedBrokerFailureStatusCode)
								})
							})

							Context("instance visibility", func() {
								When("tenant doesn't have plan visibility", func() {
									It("returns 404", func() {
										EnsurePlanVisibilityDoesNotExist(testCtx.SMRepository, TenantIdentifier, types.SMPlatform, anotherServicePlanID, TenantIDValue)

										testCtx.SMWithOAuthForTenant.PATCH(web.ServiceInstancesURL+"/"+instanceID).
											WithQuery("async", testCase.async == "true").
											WithJSON(Object{"service_plan_id": anotherServicePlanID}).
											Expect().Status(http.StatusNotFound)
									})
								})

								When("tenant has plan visibility", func() {
									It("returns success", func() {
										EnsurePlanVisibility(testCtx.SMRepository, TenantIdentifier, types.SMPlatform, anotherServicePlanID, TenantIDValue)
										resp := testCtx.SMWithOAuthForTenant.PATCH(web.ServiceInstancesURL+"/"+instanceID).
											WithQuery("async", testCase.async == "true").
											WithJSON(Object{"service_plan_id": anotherServicePlanID}).
											Expect().Status(testCase.expectedUpdateSuccessStatusCode)

										instanceID, _ = VerifyOperationExists(testCtx, resp.Header("Location").Raw(), OperationExpectations{
											Category:          types.UPDATE,
											State:             types.SUCCEEDED,
											ResourceType:      types.ServiceInstanceType,
											Reschedulable:     false,
											DeletionScheduled: false,
										})

										objAfterUpdate := VerifyResourceExists(testCtx.SMWithOAuthForTenant, ResourceExpectations{
											ID:    instanceID,
											Type:  types.ServiceInstanceType,
											Ready: true,
										})

										objAfterUpdate.
											Value("service_plan_id").Equal(anotherServicePlanID)
									})
								})
							})

							Context("instance ownership", func() {
								When("tenant doesn't have ownership of instance", func() {
									It("returns 404", func() {
										otherTenantExpect := testCtx.NewTenantExpect("tenancyClient", "other-tenant")
										otherTenantExpect.PATCH(web.ServiceInstancesURL+"/"+instanceID).
											WithQuery("async", testCase.async == "true").
											WithJSON(Object{"service_plan_id": anotherServicePlanID}).
											Expect().Status(http.StatusNotFound)
									})
								})

								When("tenant has ownership of instance", func() {
									It("returns 200", func() {
										resp := testCtx.SMWithOAuthForTenant.PATCH(web.ServiceInstancesURL+"/"+instanceID).
											WithQuery("async", testCase.async == "true").
											WithJSON(Object{}).
											Expect().Status(testCase.expectedUpdateSuccessStatusCode)

										instanceID, _ = VerifyOperationExists(testCtx, resp.Header("Location").Raw(), OperationExpectations{
											Category:          types.UPDATE,
											State:             types.SUCCEEDED,
											ResourceType:      types.ServiceInstanceType,
											Reschedulable:     false,
											DeletionScheduled: false,
										})

										VerifyResourceExists(testCtx.SMWithOAuthForTenant, ResourceExpectations{
											ID:    instanceID,
											Type:  types.ServiceInstanceType,
											Ready: true,
										})
									})
								})
							})

							When("changing instance name to existing instance name", func() {
								Context("same tenant", func() {
									It("fails to update", func() {
										instance1ID := instanceID
										postInstanceRequest["name"] = "instance2"
										resp := createInstance(testCtx.SMWithOAuthForTenant, testCase.async, testCase.expectedCreateSuccessStatusCode)

										instance2ID, _ := VerifyOperationExists(testCtx, resp.Header("Location").Raw(), OperationExpectations{
											Category:          types.CREATE,
											State:             types.SUCCEEDED,
											ResourceType:      types.ServiceInstanceType,
											Reschedulable:     false,
											DeletionScheduled: false,
										})

										VerifyResourceExists(testCtx.SMWithOAuthForTenant, ResourceExpectations{
											ID:    instance2ID,
											Type:  types.ServiceInstanceType,
											Ready: true,
										})

										resp = testCtx.SMWithOAuthForTenant.PATCH(web.ServiceInstancesURL+"/"+instance1ID).
											WithQuery("async", false).
											WithJSON(Object{"name": "instance2"}).
											Expect()

										VerifyOperationExists(testCtx, resp.Header("Location").Raw(), OperationExpectations{
											Category:          types.UPDATE,
											State:             types.FAILED,
											ResourceType:      types.ServiceInstanceType,
											Reschedulable:     false,
											DeletionScheduled: false,
										})

										objAfterUpdate := VerifyResourceExists(testCtx.SMWithOAuthForTenant, ResourceExpectations{
											ID:    instance1ID,
											Type:  types.ServiceInstanceType,
											Ready: true,
										})

										objAfterUpdate.
											ValueNotEqual("name", "instance2")
									})
								})

								Context("different tenants", func() {
									It("succeeds to update", func() {
										EnsurePublicPlanVisibility(testCtx.SMRepository, servicePlanID)

										postInstanceRequest["name"] = "instance1"
										otherTenant := testCtx.NewTenantExpect("tenancyClient", "other-tenant")
										resp := createInstance(otherTenant, testCase.async, testCase.expectedCreateSuccessStatusCode)
										instance1ID, _ := VerifyOperationExists(testCtx, resp.Header("Location").Raw(), OperationExpectations{
											Category:          types.CREATE,
											State:             types.SUCCEEDED,
											ResourceType:      types.ServiceInstanceType,
											Reschedulable:     false,
											DeletionScheduled: false,
										})

										VerifyResourceExists(otherTenant, ResourceExpectations{
											ID:    instance1ID,
											Type:  types.ServiceInstanceType,
											Ready: true,
										})

										postInstanceRequest["name"] = "instance2"
										resp = createInstance(testCtx.SMWithOAuthForTenant, testCase.async, testCase.expectedCreateSuccessStatusCode)

										instance2ID, _ := VerifyOperationExists(testCtx, resp.Header("Location").Raw(), OperationExpectations{
											Category:          types.CREATE,
											State:             types.SUCCEEDED,
											ResourceType:      types.ServiceInstanceType,
											Reschedulable:     false,
											DeletionScheduled: false,
										})

										VerifyResourceExists(testCtx.SMWithOAuthForTenant, ResourceExpectations{
											ID:    instance2ID,
											Type:  types.ServiceInstanceType,
											Ready: true,
										})

										resp = testCtx.SMWithOAuthForTenant.PATCH(web.ServiceInstancesURL+"/"+instance2ID).
											WithQuery("async", testCase.async == "true").
											WithJSON(Object{"name": "instance1"}).
											Expect().Status(testCase.expectedUpdateSuccessStatusCode)

										instance2ID, _ = VerifyOperationExists(testCtx, resp.Header("Location").Raw(), OperationExpectations{
											Category:          types.UPDATE,
											State:             types.SUCCEEDED,
											ResourceType:      types.ServiceInstanceType,
											Reschedulable:     false,
											DeletionScheduled: false,
										})

										objAfterUpdate := VerifyResourceExists(testCtx.SMWithOAuthForTenant, ResourceExpectations{
											ID:    instance2ID,
											Type:  types.ServiceInstanceType,
											Ready: true,
										})

										objAfterUpdate.
											ValueEqual("name", "instance1")
									})
								})
							})

							Context("broker scenarios", func() {
								When("dashboard_url is changed from broker", func() {
									const updatedDashboardURL = "http://new_dashboard_url"

									BeforeEach(func() {
										brokerServer.ServiceInstanceHandlerFunc(http.MethodPatch, http.MethodPatch+"1", ParameterizedHandler(http.StatusAccepted, Object{
											"async":         true,
											"dashboard_url": updatedDashboardURL,
										}))
										brokerServer.ServiceInstanceLastOpHandlerFunc(http.MethodPatch+"1", ParameterizedHandler(http.StatusOK, Object{
											"state": "succeeded",
										}))
									})

									It("should update it", func() {
										resp := testCtx.SMWithOAuthForTenant.PATCH(web.ServiceInstancesURL+"/"+instanceID).
											WithQuery("async", testCase.async == "true").
											WithJSON(Object{}).
											Expect().
											Status(testCase.expectedUpdateSuccessStatusCode)

										instanceID, _ = VerifyOperationExists(testCtx, resp.Header("Location").Raw(), OperationExpectations{
											Category:          types.UPDATE,
											State:             types.SUCCEEDED,
											ResourceType:      types.ServiceInstanceType,
											Reschedulable:     false,
											DeletionScheduled: false,
										})

										objAfterUpdate := VerifyResourceExists(testCtx.SMWithOAuthForTenant, ResourceExpectations{
											ID:    instanceID,
											Type:  types.ServiceInstanceType,
											Ready: true,
										})

										objAfterUpdate.
											ContainsKey("dashboard_url").
											ValueEqual("dashboard_url", updatedDashboardURL)
									})
								})

								When("service plan id is updated", func() {
									It("propagates the update to the broker", func() {
										brokerServer.ServiceInstanceHandlerFunc(http.MethodPatch, http.MethodPatch+"1",
											verificationHandler(map[string]string{
												"plan_id":          anotherServicePlanCatalogID,
												"context.platform": types.SMPlatform,
											}, http.StatusOK))

										EnsurePlanVisibility(testCtx.SMRepository, TenantIdentifier, types.SMPlatform, anotherServicePlanID, TenantIDValue)

										patchInstanceRequest["service_plan_id"] = anotherServicePlanID
										patchInstance(testCtx.SMWithOAuthForTenant, testCase.async, instanceID, testCase.expectedUpdateSuccessStatusCode)
									})
								})

								When("parameters are updated", func() {
									It("propagates the update to the broker", func() {
										patchInstanceRequest["parameters"] = map[string]string{
											"newParamKey": "newParamValue",
										}
										brokerServer.ServiceInstanceHandlerFunc(http.MethodPatch, http.MethodPatch+"1",
											verificationHandler(map[string]string{
												"parameters":       `{"newParamKey":"newParamValue"}`,
												"context.platform": types.SMPlatform,
											}, http.StatusOK))

										patchInstance(testCtx.SMWithOAuthForTenant, testCase.async, instanceID, testCase.expectedUpdateSuccessStatusCode)
									})
								})

								When("an update operation is already in progress", func() {
									var doneChannel chan interface{}

									JustBeforeEach(func() {
										doneChannel = make(chan interface{})

										brokerServer.ServiceInstanceHandlerFunc(http.MethodPatch, http.MethodPatch+"1", ParameterizedHandler(http.StatusAccepted, Object{"async": true}))
										brokerServer.ServiceInstanceLastOpHandlerFunc(http.MethodPatch+"1", DelayingHandler(doneChannel))

										resp := patchInstance(testCtx.SMWithOAuthForTenant, "true", instanceID, http.StatusAccepted)

										instanceID, _ = VerifyOperationExists(testCtx, resp.Header("Location").Raw(), OperationExpectations{
											Category:          types.UPDATE,
											State:             types.IN_PROGRESS,
											ResourceType:      types.ServiceInstanceType,
											Reschedulable:     true,
											DeletionScheduled: false,
										})

										VerifyResourceExists(testCtx.SMWithOAuthForTenant, ResourceExpectations{
											ID:    instanceID,
											Type:  types.ServiceInstanceType,
											Ready: true,
										})
									})

									AfterEach(func() {
										close(doneChannel)
									})

									It("updates fail with operation in progress", func() {
										patchInstance(testCtx.SMWithOAuthForTenant, testCase.async, instanceID, http.StatusUnprocessableEntity)
									})

									It("deletes succeed", func() {
										resp := testCtx.SMWithOAuthForTenant.DELETE(web.ServiceInstancesURL+"/"+instanceID).WithQuery("async", testCase.async == "true").
											Expect().StatusRange(httpexpect.Status2xx)

										instanceID, _ = VerifyOperationExists(testCtx, resp.Header("Location").Raw(), OperationExpectations{
											Category:          types.DELETE,
											State:             types.SUCCEEDED,
											ResourceType:      types.ServiceInstanceType,
											Reschedulable:     false,
											DeletionScheduled: false,
										})

										VerifyResourceDoesNotExist(testCtx.SMWithOAuthForTenant, ResourceExpectations{
											ID:   instanceID,
											Type: types.ServiceInstanceType,
										})
									})
								})

								When("plan does not exist", func() {
									BeforeEach(func() {
										patchInstanceRequest["service_plan_id"] = "non-existing-id"
									})

									It("update fails", func() {
										patchInstance(testCtx.SMWithOAuthForTenant, testCase.async, instanceID, http.StatusNotFound)
									})
								})

								When("broker responds with synchronous success", func() {
									BeforeEach(func() {
										brokerServer.ServiceInstanceHandlerFunc(http.MethodPatch, http.MethodPatch+"1", ParameterizedHandler(http.StatusOK, Object{"async": false}))
									})

									It("stores instance as ready=true and the operation as success, non rescheduable with no deletion scheduled", func() {
										resp := patchInstance(testCtx.SMWithOAuthForTenant, testCase.async, instanceID, testCase.expectedUpdateSuccessStatusCode)

										instanceID, _ = VerifyOperationExists(testCtx, resp.Header("Location").Raw(), OperationExpectations{
											Category:          types.UPDATE,
											State:             types.SUCCEEDED,
											ResourceType:      types.ServiceInstanceType,
											Reschedulable:     false,
											DeletionScheduled: false,
										})

										VerifyResourceExists(testCtx.SMWithOAuthForTenant, ResourceExpectations{
											ID:    instanceID,
											Type:  types.ServiceInstanceType,
											Ready: true,
										})
									})
								})

								When("broker responds with asynchronous success", func() {
									BeforeEach(func() {
										brokerServer.ServiceInstanceHandlerFunc(http.MethodPatch, http.MethodPatch+"1", ParameterizedHandler(http.StatusAccepted, Object{"async": true}))
										brokerServer.ServiceInstanceLastOpHandlerFunc(http.MethodPatch+"1", MultiplePollsRequiredHandler("in progress", "succeeded"))
									})

									It("polling broker last operation until operation succeeds and eventually marks operation as success", func() {
										resp := patchInstance(testCtx.SMWithOAuthForTenant, testCase.async, instanceID, testCase.responseByBrokerOrClientMode(testCase.expectedUpdateSuccessStatusCode, http.StatusAccepted))

										instanceID, _ = VerifyOperationExists(testCtx, resp.Header("Location").Raw(), OperationExpectations{
											Category:          types.UPDATE,
											State:             types.SUCCEEDED,
											ResourceType:      types.ServiceInstanceType,
											Reschedulable:     false,
											DeletionScheduled: false,
										})

										VerifyResourceExists(testCtx.SMWithOAuthForTenant, ResourceExpectations{
											ID:    instanceID,
											Type:  types.ServiceInstanceType,
											Ready: true,
										})
									})

									When("maximum polling duration is reached while polling", func() {
										JustBeforeEach(func() {
											preparePrerequisitesWithMaxPollingDuration(MaximumPollingDuration, false)

											EnsurePlanVisibility(testCtx.SMRepository, TenantIdentifier, types.SMPlatform, postInstanceRequest["service_plan_id"].(string), TenantIDValue)
											resp := createInstance(testCtx.SMWithOAuthForTenant, testCase.async, testCase.expectedCreateSuccessStatusCode)

											instanceID, _ = VerifyOperationExists(testCtx, resp.Header("Location").Raw(), OperationExpectations{
												Category:          types.CREATE,
												State:             types.SUCCEEDED,
												ResourceType:      types.ServiceInstanceType,
												Reschedulable:     false,
												DeletionScheduled: false,
											})

											VerifyResourceExists(testCtx.SMWithOAuthForTenant, ResourceExpectations{
												ID:    instanceID,
												Type:  types.ServiceInstanceType,
												Ready: true,
											})

											testCtx = t.ContextBuilder.WithEnvPreExtensions(func(set *pflag.FlagSet) {
												Expect(set.Set("operations.action_timeout", ((MaximumPollingDuration + 5) * time.Second).String())).ToNot(HaveOccurred())
												Expect(set.Set("api.enable_instance_transfer", "true")).ToNot(HaveOccurred())
											}).BuildWithoutCleanup()

											brokerServer.ServiceInstanceHandlerFunc(http.MethodPatch, http.MethodPatch+"1", ParameterizedHandler(http.StatusAccepted, Object{"async": true}))
											brokerServer.ServiceInstanceLastOpHandlerFunc(http.MethodPatch+"1", ParameterizedHandler(http.StatusOK, Object{"state": "in progress"}))
										})

										AfterEach(func() {
											testCtx.CleanupAll(false)
										})

										It("keeps instance as ready true and stores the operation as failed", func() {
											resp := patchInstance(testCtx.SMWithOAuthForTenant, "true", instanceID, http.StatusAccepted)

											instanceID, _ = VerifyOperationExists(testCtx, resp.Header("Location").Raw(), OperationExpectations{
												Category:          types.UPDATE,
												State:             types.FAILED,
												ResourceType:      types.ServiceInstanceType,
												Reschedulable:     false,
												DeletionScheduled: false,
											})

											VerifyResourceExists(testCtx.SMWithOAuthForTenant, ResourceExpectations{
												ID:    instanceID,
												Type:  types.ServiceInstanceType,
												Ready: true,
											})
										})
									})

									if testCase.async == "true" {
										When("action timeout is reached while polling", func() {
											var newtestCtx *TestContext

											BeforeEach(func() {
												newtestCtx = t.ContextBuilder.WithEnvPreExtensions(func(set *pflag.FlagSet) {
													Expect(set.Set("operations.action_timeout", (2 * time.Second).String())).ToNot(HaveOccurred())
												}).BuildWithoutCleanup()

												brokerServer.ServiceInstanceHandlerFunc(http.MethodPatch, http.MethodPatch+"1", ParameterizedHandler(http.StatusAccepted, Object{"async": true}))
												brokerServer.ServiceInstanceLastOpHandlerFunc(http.MethodPatch+"1", ParameterizedHandler(http.StatusOK, Object{"state": "in progress"}))
											})

											AfterEach(func() {
												newtestCtx.CleanupAll(false)
											})

											It("stores instance as ready true and the operation as reschedulable in progress", func() {
												resp := patchInstance(newtestCtx.SMWithOAuthForTenant, "true", instanceID, http.StatusAccepted)

												instanceID, _ = VerifyOperationExists(newtestCtx, resp.Header("Location").Raw(), OperationExpectations{
													Category:          types.UPDATE,
													State:             types.IN_PROGRESS,
													ResourceType:      types.ServiceInstanceType,
													Reschedulable:     true,
													DeletionScheduled: false,
												})

												VerifyResourceExists(newtestCtx.SMWithOAuthForTenant, ResourceExpectations{
													ID:    instanceID,
													Type:  types.ServiceInstanceType,
													Ready: true,
												})
											})
										})
									}

									When("polling responds with unexpected state and eventually with success state", func() {
										BeforeEach(func() {
											brokerServer.ServiceInstanceHandlerFunc(http.MethodPatch, http.MethodPatch+"1", ParameterizedHandler(http.StatusAccepted, Object{"async": true}))
											brokerServer.ServiceInstanceLastOpHandlerFunc(http.MethodPatch+"1", MultiplePollsRequiredHandler("unknown", "succeeded"))
										})

										It("keeps polling and eventually updates the instance to ready true and operation to success", func() {
											resp := patchInstance(testCtx.SMWithOAuthForTenant, testCase.async, instanceID, testCase.responseByBrokerOrClientMode(testCase.expectedUpdateSuccessStatusCode, http.StatusAccepted))

											instanceID, _ = VerifyOperationExists(testCtx, resp.Header("Location").Raw(), OperationExpectations{
												Category:          types.UPDATE,
												State:             types.SUCCEEDED,
												ResourceType:      types.ServiceInstanceType,
												Reschedulable:     false,
												DeletionScheduled: false,
											})

											VerifyResourceExists(testCtx.SMWithOAuthForTenant, ResourceExpectations{
												ID:    instanceID,
												Type:  types.ServiceInstanceType,
												Ready: true,
											})
										})
									})

									When("polling responds with unexpected state and eventually with failed state", func() {
										BeforeEach(func() {
											brokerServer.ServiceInstanceHandlerFunc(http.MethodPatch, http.MethodPatch+"2", ParameterizedHandler(http.StatusAccepted, Object{"async": true}))
											brokerServer.ServiceInstanceLastOpHandlerFunc(http.MethodPatch+"2", MultiplePollsRequiredHandler("unknown", "failed"))
										})

										It("keeps the instance and marks the operation as failed with no deletion scheduled and not reschedulable", func() {
											resp := patchInstance(testCtx.SMWithOAuthForTenant, testCase.async, instanceID, testCase.responseByBrokerOrClientMode(testCase.expectedBrokerFailureStatusCode, http.StatusAccepted))

											instanceID, _ = VerifyOperationExists(testCtx, resp.Header("Location").Raw(), OperationExpectations{
												Category:          types.UPDATE,
												State:             types.FAILED,
												ResourceType:      types.ServiceInstanceType,
												Reschedulable:     false,
												DeletionScheduled: false,
											})

											VerifyResourceExists(testCtx.SMWithOAuthForTenant, ResourceExpectations{
												ID:    instanceID,
												Type:  types.ServiceInstanceType,
												Ready: true,
											})
										})

										When("polling returns an unexpected status code", func() {
											BeforeEach(func() {
												brokerServer.ServiceInstanceHandlerFunc(http.MethodPatch, http.MethodPatch+"3", ParameterizedHandler(http.StatusAccepted, Object{"async": true}))
												brokerServer.ServiceInstanceLastOpHandlerFunc(http.MethodPatch+"3", ParameterizedHandler(http.StatusInternalServerError, Object{"error": "error"}))
											})

											It("stores the instance as ready true and marks the operation as reschedulable", func() {
												resp := patchInstance(testCtx.SMWithOAuthForTenant, testCase.async, instanceID, testCase.responseByBrokerOrClientMode(testCase.expectedBrokerFailureStatusCode, http.StatusAccepted))

												instanceID, _ = VerifyOperationExists(testCtx, resp.Header("Location").Raw(), OperationExpectations{
													Category:          types.UPDATE,
													State:             types.FAILED,
													ResourceType:      types.ServiceInstanceType,
													Reschedulable:     true,
													DeletionScheduled: false,
												})

												VerifyResourceExists(testCtx.SMWithOAuthForTenant, ResourceExpectations{
													ID:    instanceID,
													Type:  types.ServiceInstanceType,
													Ready: true,
												})
											})
										})
									})

									When("broker responds with error due to stopped broker", func() {
										It("keeps the instance and marks operation with failed", func() {
											brokerServer.Close()
											delete(testCtx.Servers, BrokerServerPrefix+brokerID)

											resp := patchInstance(testCtx.SMWithOAuthForTenant, testCase.async, instanceID, testCase.expectedBrokerFailureStatusCode)

											instanceID, _ = VerifyOperationExists(testCtx, resp.Header("Location").Raw(), OperationExpectations{
												Category:          types.UPDATE,
												State:             types.FAILED,
												ResourceType:      types.ServiceInstanceType,
												Reschedulable:     false,
												DeletionScheduled: false,
											})

											VerifyResourceExists(testCtx.SMWithOAuthForTenant, ResourceExpectations{
												ID:    instanceID,
												Type:  types.ServiceInstanceType,
												Ready: true,
											})
										})
									})

									When("broker responds with error", func() {
										BeforeEach(func() {
											brokerServer.ServiceInstanceHandlerFunc(http.MethodPatch, http.MethodPatch+"3", ParameterizedHandler(http.StatusInternalServerError, Object{"error": "error"}))
										})

										It("keeps the instance as ready true and marks the operation as failed", func() {
											resp := patchInstance(testCtx.SMWithOAuthForTenant, testCase.async, instanceID, testCase.expectedBrokerFailureStatusCode)

											instanceID, _ = VerifyOperationExists(testCtx, resp.Header("Location").Raw(), OperationExpectations{
												Category:          types.UPDATE,
												State:             types.FAILED,
												ResourceType:      types.ServiceInstanceType,
												Reschedulable:     false,
												DeletionScheduled: false,
											})

											VerifyResourceExists(testCtx.SMWithOAuthForTenant, ResourceExpectations{
												ID:    instanceID,
												Type:  types.ServiceInstanceType,
												Ready: true,
											})
										})

									})
								})
							})
						})
						if testCase.async == "true" {
							When("instance that has failed to create exists in the service manager platform", func() {
								BeforeEach(func() {
									EnsurePlanVisibility(ctx.SMRepository, TenantIdentifier, types.SMPlatform, servicePlanID, TenantIDValue)
									brokerServer.ServiceInstanceHandlerFunc(http.MethodPut, http.MethodPut+"1", ParameterizedHandler(http.StatusAccepted, Object{"async": true}))
									brokerServer.ServiceInstanceLastOpHandlerFunc(http.MethodPut+"1", ParameterizedHandler(
										http.StatusOK, Object{"state": "failed"},
									))

									resp := createInstance(ctx.SMWithOAuthForTenant, testCase.async, testCase.expectedCreateSuccessStatusCode)

									instanceID, _ = VerifyOperationExists(ctx, resp.Header("Location").Raw(), OperationExpectations{
										Category:          types.CREATE,
										State:             types.FAILED,
										ResourceType:      types.ServiceInstanceType,
										Reschedulable:     false,
										DeletionScheduled: false,
									})

									VerifyResourceExists(ctx.SMWithOAuthForTenant, ResourceExpectations{
										ID:   instanceID,
										Type: types.ServiceInstanceType,
									})
								})

								It("patch should fail", func() {
									ctx.SMWithOAuthForTenant.PATCH(web.ServiceInstancesURL+"/"+instanceID).
										WithQuery("async", testCase.async == "true").
										WithJSON(Object{"name": "instance2"}).
										Expect().Status(http.StatusForbidden)
								})
							})
						}
					})
				}
			})

			Describe("DELETE", func() {
				It("returns 405 for bulk delete", func() {
					ctx.SMWithOAuthForTenant.DELETE(web.ServiceInstancesURL).
						Expect().Status(http.StatusMethodNotAllowed)
				})

				for _, testCase := range testCases {
					testCase := testCase

					Context(fmt.Sprintf("async = %s", testCase.async), func() {
						BeforeEach(func() {
							brokerServer.ShouldRecordRequests(true)
						})

						AfterEach(func() {
							brokerServer.ResetHandlers()
							ctx.SMWithOAuth.DELETE(web.ServiceInstancesURL + "/" + instanceID).Expect()
							ctx.SMWithOAuthForTenant.DELETE(web.ServiceInstancesURL + "/" + instanceID).Expect()
						})

						When("instance exists in a platform different from service manager", func() {
							const (
								brokerAPIVersionHeaderKey   = "X-Broker-API-Version"
								brokerAPIVersionHeaderValue = "2.14"
								SID                         = "abc1234"
							)

							BeforeEach(func() {
								brokerServer.ServiceInstanceHandlerFunc(http.MethodPut, http.MethodPut, verificationHandler(map[string]string{
									"context." + TenantIdentifier: TenantIDValue,
								}, http.StatusCreated))

								EnsurePlanVisibility(ctx.SMRepository, TenantIdentifier, ctx.TestPlatform.ID, findPlanIDForCatalogID(ctx, brokerID, service1CatalogID, plan1CatalogID), TenantIDValue)
								instanceID = SID
								ctx.SMWithBasic.PUT("/v1/osb/"+brokerID+"/v2/service_instances/"+SID).
									WithHeader(brokerAPIVersionHeaderKey, brokerAPIVersionHeaderValue).
									WithJSON(Object{
										"service_id": service1CatalogID,
										"plan_id":    plan1CatalogID,
										"context": Object{
											TenantIdentifier: TenantIDValue,
										},
									}).
									Expect().Status(http.StatusCreated)

								ctx.SMWithOAuth.GET(web.ServiceInstancesURL + "/" + SID).
									Expect().
									Status(http.StatusOK).
									JSON().Object().Value("platform_id").Equal(ctx.TestPlatform.ID)
							})

							It("is successfully deleted", func() {
								requestsBeforeDeletion := len(brokerServer.ServiceInstanceEndpointRequests)
								resp := deleteInstance(ctx.SMWithOAuthForTenant, testCase.async, testCase.expectedDeleteSuccessStatusCode)
								instanceID, _ = VerifyOperationExists(ctx, resp.Header("Location").Raw(), OperationExpectations{
									Category:          types.DELETE,
									State:             types.SUCCEEDED,
									ResourceType:      types.ServiceInstanceType,
									Reschedulable:     false,
									DeletionScheduled: false,
								})
								VerifyResourceDoesNotExist(ctx.SMWithOAuthForTenant, ResourceExpectations{
									ID:   instanceID,
									Type: types.ServiceInstanceType,
								})
								requestsAfterDeletion := len(brokerServer.ServiceInstanceEndpointRequests)

								Expect(requestsAfterDeletion - requestsBeforeDeletion).To(Equal(1))
							})

						})

						When("instance exists in service manager platform", func() {
							Context("instance ownership", func() {
								When("tenant doesn't have ownership of instance", func() {
									It("returns 404", func() {
										EnsurePlanVisibility(ctx.SMRepository, TenantIdentifier, types.SMPlatform, postInstanceRequest["service_plan_id"].(string), TenantIDValue)
										resp := createInstance(ctx.SMWithOAuthForTenant, testCase.async, testCase.expectedCreateSuccessStatusCode)
										instanceID, _ = VerifyOperationExists(ctx, resp.Header("Location").Raw(), OperationExpectations{
											Category:          types.CREATE,
											State:             types.SUCCEEDED,
											ResourceType:      types.ServiceInstanceType,
											Reschedulable:     false,
											DeletionScheduled: false,
										})
										expectedCode := http.StatusNotFound
										if testCase.async == "true" {
											expectedCode = http.StatusAccepted
										}
										otherTenantExpect := ctx.NewTenantExpect("tenancyClient", "other-tenant")
										deleteInstance(otherTenantExpect, testCase.async, expectedCode)
									})
								})

								When("tenant has ownership of instance", func() {
									It("returns 200", func() {
										EnsurePlanVisibility(ctx.SMRepository, TenantIdentifier, types.SMPlatform, servicePlanID, TenantIDValue)
										resp := createInstance(ctx.SMWithOAuthForTenant, testCase.async, testCase.expectedCreateSuccessStatusCode)
										instanceID, _ = VerifyOperationExists(ctx, resp.Header("Location").Raw(), OperationExpectations{
											Category:          types.CREATE,
											State:             types.SUCCEEDED,
											ResourceType:      types.ServiceInstanceType,
											Reschedulable:     false,
											DeletionScheduled: false,
										})

										resp = deleteInstance(ctx.SMWithOAuthForTenant, testCase.async, testCase.expectedDeleteSuccessStatusCode)
										instanceID, _ = VerifyOperationExists(ctx, resp.Header("Location").Raw(), OperationExpectations{
											Category:          types.DELETE,
											State:             types.SUCCEEDED,
											ResourceType:      types.ServiceInstanceType,
											Reschedulable:     false,
											DeletionScheduled: false,
										})
										VerifyResourceDoesNotExist(ctx.SMWithOAuthForTenant, ResourceExpectations{
											ID:   instanceID,
											Type: types.ServiceInstanceType,
										})
									})
								})
							})

							Context("broker scenarios", func() {
								BeforeEach(func() {
									EnsurePlanVisibility(ctx.SMRepository, TenantIdentifier, types.SMPlatform, servicePlanID, TenantIDValue)
									resp := createInstance(ctx.SMWithOAuthForTenant, testCase.async, testCase.expectedCreateSuccessStatusCode)

									instanceID, _ = VerifyOperationExists(ctx, resp.Header("Location").Raw(), OperationExpectations{
										Category:          types.CREATE,
										State:             types.SUCCEEDED,
										ResourceType:      types.ServiceInstanceType,
										Reschedulable:     false,
										DeletionScheduled: false,
									})

									VerifyResourceExists(ctx.SMWithOAuthForTenant, ResourceExpectations{
										ID:    instanceID,
										Type:  types.ServiceInstanceType,
										Ready: true,
									})
								})

								When("broker expects originating identity", func() {
									It("should be sent", func() {
										resp := deleteInstance(ctx.SMWithOAuthForTenant, testCase.async, testCase.expectedDeleteSuccessStatusCode)

										instanceID, _ = VerifyOperationExists(ctx, resp.Header("Location").Raw(), OperationExpectations{
											Category:          types.DELETE,
											State:             types.SUCCEEDED,
											ResourceType:      types.ServiceInstanceType,
											Reschedulable:     false,
											DeletionScheduled: false,
										})

										reqLen := len(brokerServer.ServiceInstanceEndpointRequests)
										identity := brokerServer.ServiceInstanceEndpointRequests[reqLen-1].Header.Get("X-Broker-API-Originating-Identity")
										Expect(identity).To(Equal("service-manager eyJ1c2VybmFtZSI6ICJ0ZXN0LXVzZXIifQ=="))
									})
								})

								When("a delete operation is already in progress", func() {
									var doneChannel chan interface{}

									BeforeEach(func() {
										doneChannel = make(chan interface{})
										brokerServer.ServiceInstanceHandlerFunc(http.MethodDelete, http.MethodDelete+"1", ParameterizedHandler(http.StatusAccepted, Object{"async": true}))
										brokerServer.ServiceInstanceLastOpHandlerFunc(http.MethodDelete+"1", DelayingHandler(doneChannel))

										resp := deleteInstance(ctx.SMWithOAuthForTenant, "true", http.StatusAccepted)

										instanceID, _ = VerifyOperationExists(ctx, resp.Header("Location").Raw(), OperationExpectations{
											Category:          types.DELETE,
											State:             types.IN_PROGRESS,
											ResourceType:      types.ServiceInstanceType,
											Reschedulable:     true,
											DeletionScheduled: false,
										})

										VerifyResourceExists(ctx.SMWithOAuthForTenant, ResourceExpectations{
											ID:    instanceID,
											Type:  types.ServiceInstanceType,
											Ready: true,
										})
									})

									AfterEach(func() {
										close(doneChannel)
									})

									It("updates fail with operation in progress", func() {
										ctx.SMWithOAuthForTenant.PATCH(web.ServiceInstancesURL+"/"+instanceID).WithQuery("async", testCase.async).WithJSON(Object{}).
											Expect().Status(http.StatusUnprocessableEntity)
									})

									It("deletes fail with operation in progress", func() {
										ctx.SMWithOAuthForTenant.DELETE(web.ServiceInstancesURL+"/"+instanceID).WithQuery("async", testCase.async).
											Expect().Status(http.StatusUnprocessableEntity)
									})
								})

								When("maximum polling duration is reached while polling", func() {
									var newCtx *TestContext

									BeforeEach(func() {
										preparePrerequisitesWithMaxPollingDuration(MaximumPollingDuration, false)

										EnsurePlanVisibility(ctx.SMRepository, TenantIdentifier, types.SMPlatform, servicePlanID, TenantIDValue)
										resp := createInstance(ctx.SMWithOAuthForTenant, testCase.async, testCase.expectedCreateSuccessStatusCode)

										instanceID, _ = VerifyOperationExists(ctx, resp.Header("Location").Raw(), OperationExpectations{
											Category:          types.CREATE,
											State:             types.SUCCEEDED,
											ResourceType:      types.ServiceInstanceType,
											Reschedulable:     false,
											DeletionScheduled: false,
										})

										VerifyResourceExists(ctx.SMWithOAuthForTenant, ResourceExpectations{
											ID:    instanceID,
											Type:  types.ServiceInstanceType,
											Ready: true,
										})

										newCtx = t.ContextBuilder.WithEnvPreExtensions(func(set *pflag.FlagSet) {
											Expect(set.Set("operations.action_timeout", ((MaximumPollingDuration + 1) * time.Second).String())).ToNot(HaveOccurred())
										}).BuildWithoutCleanup()

										brokerServer.ServiceInstanceHandlerFunc(http.MethodDelete, http.MethodDelete+"1", ParameterizedHandler(http.StatusAccepted, Object{"async": true}))
										brokerServer.ServiceInstanceLastOpHandlerFunc(http.MethodDelete+"1", ParameterizedHandler(http.StatusOK, Object{"state": "in progress"}))
									})

									AfterEach(func() {
										newCtx.CleanupAll(false)
									})

									When("orphan mitigation deprovision synchronously succeeds", func() {
										It("deletes the instance and marks the operation as success", func() {
											resp := deleteInstance(newCtx.SMWithOAuthForTenant, testCase.async, testCase.responseByBrokerOrClientMode(testCase.expectedBrokerFailureStatusCode, http.StatusAccepted))

											instanceID, _ = VerifyOperationExists(newCtx, resp.Header("Location").Raw(), OperationExpectations{
												Category:          types.DELETE,
												State:             types.FAILED,
												ResourceType:      types.ServiceInstanceType,
												Reschedulable:     false,
												DeletionScheduled: true,
											})

											brokerServer.ServiceInstanceHandlerFunc(http.MethodDelete, http.MethodDelete+"2", ParameterizedHandler(http.StatusOK, Object{"async": false}))

											instanceID, _ = VerifyOperationExists(newCtx, resp.Header("Location").Raw(), OperationExpectations{
												Category:          types.DELETE,
												State:             types.SUCCEEDED,
												ResourceType:      types.ServiceInstanceType,
												Reschedulable:     false,
												DeletionScheduled: false,
											})

											VerifyResourceDoesNotExist(newCtx.SMWithOAuthForTenant, ResourceExpectations{
												ID:   instanceID,
												Type: types.ServiceInstanceType,
											})
										})
									})

									When("broker orphan mitigation deprovision synchronously fails with an unexpected error", func() {
										It("keeps in the instance and marks the operation with deletion scheduled", func() {
											resp := deleteInstance(newCtx.SMWithOAuthForTenant, testCase.async, testCase.responseByBrokerOrClientMode(testCase.expectedBrokerFailureStatusCode, http.StatusAccepted))

											instanceID, _ = VerifyOperationExists(newCtx, resp.Header("Location").Raw(), OperationExpectations{
												Category:          types.DELETE,
												State:             types.FAILED,
												ResourceType:      types.ServiceInstanceType,
												Reschedulable:     false,
												DeletionScheduled: true,
											})

											brokerServer.ServiceInstanceHandlerFunc(http.MethodDelete, http.MethodDelete+"2", ParameterizedHandler(http.StatusBadRequest, Object{"error": "error"}))

											instanceID, _ = VerifyOperationExists(newCtx, resp.Header("Location").Raw(), OperationExpectations{
												Category:          types.DELETE,
												State:             types.FAILED,
												ResourceType:      types.ServiceInstanceType,
												Reschedulable:     false,
												DeletionScheduled: true,
											})

											VerifyResourceExists(newCtx.SMWithOAuthForTenant, ResourceExpectations{
												ID:    instanceID,
												Type:  types.ServiceInstanceType,
												Ready: true,
											})
										})
									})

									When("broker orphan mitigation deprovision synchronously fails with an error that will continue further orphan mitigation and eventually succeed", func() {
										It("deletes the instance and marks the operation that triggered the orphan mitigation as failed with no deletion scheduled and not reschedulable", func() {
											resp := deleteInstance(newCtx.SMWithOAuthForTenant, testCase.async, testCase.responseByBrokerOrClientMode(testCase.expectedBrokerFailureStatusCode, http.StatusAccepted))

											instanceID, _ = VerifyOperationExists(newCtx, resp.Header("Location").Raw(), OperationExpectations{
												Category:          types.DELETE,
												State:             types.FAILED,
												ResourceType:      types.ServiceInstanceType,
												Reschedulable:     false,
												DeletionScheduled: true,
											})

											brokerServer.ServiceInstanceHandlerFunc(http.MethodDelete, http.MethodDelete+"2", MultipleErrorsBeforeSuccessHandler(
												http.StatusInternalServerError, http.StatusOK,
												Object{"error": "error"}, Object{"async": false},
											))

											instanceID, _ = VerifyOperationExists(newCtx, resp.Header("Location").Raw(), OperationExpectations{
												Category:          types.DELETE,
												State:             types.SUCCEEDED,
												ResourceType:      types.ServiceInstanceType,
												Reschedulable:     false,
												DeletionScheduled: false,
											})

											VerifyResourceDoesNotExist(newCtx.SMWithOAuthForTenant, ResourceExpectations{
												ID:   instanceID,
												Type: types.ServiceInstanceType,
											})
										})
									})
								})

								When("binding exists for the instance", func() {
									var bindingID string

									AfterEach(func() {
										ctx.SMWithOAuthForTenant.DELETE(web.ServiceBindingsURL + "/" + bindingID).
											Expect().StatusRange(httpexpect.Status2xx)
									})

									It("fails to delete it and marks the operation as failed", func() {
										bindingID = ctx.SMWithOAuthForTenant.POST(web.ServiceBindingsURL).
											WithQuery("async", false).
											WithJSON(Object{
												"name":                "test-service-binding",
												"service_instance_id": instanceID,
											}).
											Expect().
											Status(http.StatusCreated).JSON().Object().Value("id").String().Raw()

										expectedStatus := http.StatusBadRequest
										if testCase.async == "true" {
											expectedStatus = http.StatusAccepted
										}
										resp := deleteInstance(ctx.SMWithOAuthForTenant, testCase.async, expectedStatus)

										instanceID, _ = VerifyOperationExists(ctx, resp.Header("Location").Raw(), OperationExpectations{
											Category:          types.DELETE,
											State:             types.FAILED,
											ResourceType:      types.ServiceInstanceType,
											Reschedulable:     false,
											DeletionScheduled: false,
										})

										VerifyResourceExists(ctx.SMWithOAuthForTenant, ResourceExpectations{
											ID:    instanceID,
											Type:  types.ServiceInstanceType,
											Ready: true,
										})
									})
								})

								When("broker responds with synchronous success", func() {
									BeforeEach(func() {
										brokerServer.ServiceInstanceHandlerFunc(http.MethodDelete, http.MethodDelete+"1", ParameterizedHandler(http.StatusOK, Object{"async": false}))
									})

									It("deletes the instance and stores a delete succeeded operation", func() {
										resp := deleteInstance(ctx.SMWithOAuthForTenant, testCase.async, testCase.expectedDeleteSuccessStatusCode)

										instanceID, _ = VerifyOperationExists(ctx, resp.Header("Location").Raw(), OperationExpectations{
											Category:          types.DELETE,
											State:             types.SUCCEEDED,
											ResourceType:      types.ServiceInstanceType,
											Reschedulable:     false,
											DeletionScheduled: false,
										})

										VerifyResourceDoesNotExist(ctx.SMWithOAuthForTenant, ResourceExpectations{
											ID:   instanceID,
											Type: types.ServiceInstanceType,
										})
									})
								})

								When("broker responds with 410 GONE", func() {
									BeforeEach(func() {
										brokerServer.ServiceInstanceHandlerFunc(http.MethodDelete, http.MethodDelete+"1", ParameterizedHandler(http.StatusGone, Object{}))
									})

									It("deletes the instance and stores a delete succeeded operation", func() {
										resp := deleteInstance(ctx.SMWithOAuthForTenant, testCase.async, testCase.expectedDeleteSuccessStatusCode)

										instanceID, _ = VerifyOperationExists(ctx, resp.Header("Location").Raw(), OperationExpectations{
											Category:          types.DELETE,
											State:             types.SUCCEEDED,
											ResourceType:      types.ServiceInstanceType,
											Reschedulable:     false,
											DeletionScheduled: false,
										})

										VerifyResourceDoesNotExist(ctx.SMWithOAuthForTenant, ResourceExpectations{
											ID:   instanceID,
											Type: types.ServiceInstanceType,
										})
									})
								})

								When("broker responds with asynchronous success", func() {
									BeforeEach(func() {
										brokerServer.ServiceInstanceHandlerFunc(http.MethodDelete, http.MethodDelete+"1", ParameterizedHandler(http.StatusAccepted, Object{"async": true}))
										brokerServer.ServiceInstanceLastOpHandlerFunc(http.MethodDelete+"1", MultiplePollsRequiredHandler("in progress", "succeeded"))
									})

									It("polling broker last operation until operation succeeds and eventually marks operation as success", func() {
										resp := deleteInstance(ctx.SMWithOAuthForTenant, testCase.async, testCase.responseByBrokerOrClientMode(testCase.expectedDeleteSuccessStatusCode, http.StatusAccepted))

										instanceID, _ = VerifyOperationExists(ctx, resp.Header("Location").Raw(), OperationExpectations{
											Category:          types.DELETE,
											State:             types.SUCCEEDED,
											ResourceType:      types.ServiceInstanceType,
											Reschedulable:     false,
											DeletionScheduled: false,
										})

										VerifyResourceDoesNotExist(ctx.SMWithOAuthForTenant, ResourceExpectations{
											ID:   instanceID,
											Type: types.ServiceInstanceType,
										})
									})

									if testCase.async == "true" {
										When("SM crashes while polling", func() {
											var newSMCtx *TestContext
											var isDeprovisioned atomic.Value

											BeforeEach(func() {
												newSMCtx = t.ContextBuilder.WithEnvPostExtensions(func(e env.Environment, servers map[string]FakeServer) {
													e.Set("server.shutdown_timeout", 1*time.Second)
													e.Set("operations.maintainer_retry_interval", 1*time.Second)
												}).BuildWithoutCleanup()

												brokerServer.ServiceInstanceLastOpHandlerFunc(http.MethodDelete+"1", func(_ *http.Request) (int, map[string]interface{}) {
													if isDeprovisioned.Load() != nil {
														return http.StatusOK, Object{"state": "succeeded"}
													} else {
														return http.StatusOK, Object{"state": "in progress"}
													}
												})
											})

											AfterEach(func() {
												newSMCtx.CleanupAll(false)
											})

											It("should restart polling through maintainer and eventually deletes the instance", func() {
												resp := deleteInstance(newSMCtx.SMWithOAuthForTenant, "true", http.StatusAccepted)

												operationExpectations := OperationExpectations{
													Category:          types.DELETE,
													State:             types.IN_PROGRESS,
													ResourceType:      types.ServiceInstanceType,
													Reschedulable:     true,
													DeletionScheduled: false,
												}

												instanceID, _ = VerifyOperationExists(newSMCtx, resp.Header("Location").Raw(), operationExpectations)
												VerifyResourceExists(newSMCtx.SMWithOAuthForTenant, ResourceExpectations{
													ID:    instanceID,
													Type:  types.ServiceInstanceType,
													Ready: true,
												})

												newSMCtx.CleanupAll(false)
												isDeprovisioned.Store(true)

												newSMCtx = t.ContextBuilder.WithEnvPostExtensions(func(e env.Environment, servers map[string]FakeServer) {
													e.Set("operations.action_timeout", 2*time.Second)
												}).BuildWithoutCleanup()

												operationExpectations.State = types.SUCCEEDED
												operationExpectations.Reschedulable = false

												instanceID, _ = VerifyOperationExists(ctx, resp.Header("Location").Raw(), operationExpectations)
												VerifyResourceDoesNotExist(ctx.SMWithOAuthForTenant, ResourceExpectations{
													ID:   instanceID,
													Type: types.ServiceInstanceType,
												})

											})
										})
									}

									When("polling responds 410 GONE", func() {
										BeforeEach(func() {
											brokerServer.ServiceInstanceHandlerFunc(http.MethodDelete, http.MethodDelete+"1", ParameterizedHandler(http.StatusAccepted, Object{"async": true}))
											brokerServer.ServiceInstanceLastOpHandlerFunc(http.MethodDelete+"1", ParameterizedHandler(http.StatusGone, Object{}))
										})

										It("keeps polling and eventually deletes the instance and marks the operation as success", func() {
											resp := deleteInstance(ctx.SMWithOAuthForTenant, testCase.async, testCase.responseByBrokerOrClientMode(testCase.expectedDeleteSuccessStatusCode, http.StatusAccepted))

											instanceID, _ = VerifyOperationExists(ctx, resp.Header("Location").Raw(), OperationExpectations{
												Category:          types.DELETE,
												State:             types.SUCCEEDED,
												ResourceType:      types.ServiceInstanceType,
												Reschedulable:     false,
												DeletionScheduled: false,
											})

											VerifyResourceDoesNotExist(ctx.SMWithOAuthForTenant, ResourceExpectations{
												ID:   instanceID,
												Type: types.ServiceInstanceType,
											})
										})
									})

									When("polling responds with unexpected state and eventually with success state", func() {
										BeforeEach(func() {
											brokerServer.ServiceInstanceHandlerFunc(http.MethodDelete, http.MethodDelete+"1", ParameterizedHandler(http.StatusAccepted, Object{"async": true}))
											brokerServer.ServiceInstanceLastOpHandlerFunc(http.MethodDelete+"1", MultiplePollsRequiredHandler("unknown", "succeeded"))
										})

										It("keeps polling and eventually deletes the instance and marks the operation as success", func() {
											resp := deleteInstance(ctx.SMWithOAuthForTenant, testCase.async, testCase.responseByBrokerOrClientMode(testCase.expectedDeleteSuccessStatusCode, http.StatusAccepted))

											instanceID, _ = VerifyOperationExists(ctx, resp.Header("Location").Raw(), OperationExpectations{
												Category:          types.DELETE,
												State:             types.SUCCEEDED,
												ResourceType:      types.ServiceInstanceType,
												Reschedulable:     false,
												DeletionScheduled: false,
											})

											VerifyResourceDoesNotExist(ctx.SMWithOAuthForTenant, ResourceExpectations{
												ID:   instanceID,
												Type: types.ServiceInstanceType,
											})
										})
									})

									When("polling responds with unexpected state and eventually with failed state", func() {
										BeforeEach(func() {
											brokerServer.ServiceInstanceHandlerFunc(http.MethodDelete, http.MethodDelete+"2", ParameterizedHandler(http.StatusAccepted, Object{"async": true}))
											brokerServer.ServiceInstanceLastOpHandlerFunc(http.MethodDelete+"2", MultiplePollsRequiredHandler("unknown", "failed"))
										})

										When("orphan mitigation deprovision synchronously succeeds", func() {
											It("deletes the instance and marks the operation as success", func() {
												resp := deleteInstance(ctx.SMWithOAuthForTenant, testCase.async, testCase.responseByBrokerOrClientMode(testCase.expectedBrokerFailureStatusCode, http.StatusAccepted))

												instanceID, _ = VerifyOperationExists(ctx, resp.Header("Location").Raw(), OperationExpectations{
													Category:          types.DELETE,
													State:             types.FAILED,
													ResourceType:      types.ServiceInstanceType,
													Reschedulable:     false,
													DeletionScheduled: true,
												})

												brokerServer.ServiceInstanceHandlerFunc(http.MethodDelete, http.MethodDelete+"2", ParameterizedHandler(http.StatusOK, Object{"async": false}))

												instanceID, _ = VerifyOperationExists(ctx, resp.Header("Location").Raw(), OperationExpectations{
													Category:          types.DELETE,
													State:             types.SUCCEEDED,
													ResourceType:      types.ServiceInstanceType,
													Reschedulable:     false,
													DeletionScheduled: false,
												})

												VerifyResourceDoesNotExist(ctx.SMWithOAuthForTenant, ResourceExpectations{
													ID:   instanceID,
													Type: types.ServiceInstanceType,
												})
											})
										})

										When("broker orphan mitigation deprovision synchronously fails with an unexpected error", func() {
											It("keeps in the instance and marks the operation with deletion scheduled", func() {
												resp := deleteInstance(ctx.SMWithOAuthForTenant, testCase.async, testCase.responseByBrokerOrClientMode(testCase.expectedBrokerFailureStatusCode, http.StatusAccepted))

												instanceID, _ = VerifyOperationExists(ctx, resp.Header("Location").Raw(), OperationExpectations{
													Category:          types.DELETE,
													State:             types.FAILED,
													ResourceType:      types.ServiceInstanceType,
													Reschedulable:     false,
													DeletionScheduled: true,
												})

												brokerServer.ServiceInstanceHandlerFunc(http.MethodDelete, http.MethodDelete+"2", ParameterizedHandler(http.StatusBadRequest, Object{"error": "error"}))

												instanceID, _ = VerifyOperationExists(ctx, resp.Header("Location").Raw(), OperationExpectations{
													Category:          types.DELETE,
													State:             types.FAILED,
													ResourceType:      types.ServiceInstanceType,
													Reschedulable:     false,
													DeletionScheduled: true,
												})

												VerifyResourceExists(ctx.SMWithOAuthForTenant, ResourceExpectations{
													ID:    instanceID,
													Type:  types.ServiceInstanceType,
													Ready: true,
												})
											})
										})

										When("broker orphan mitigation deprovision synchronously fails with an error that will continue further orphan mitigation and eventually succeed", func() {
											It("deletes the instance and marks the operation that triggered the orphan mitigation as failed with no deletion scheduled and not reschedulable", func() {
												resp := deleteInstance(ctx.SMWithOAuthForTenant, testCase.async, testCase.responseByBrokerOrClientMode(testCase.expectedBrokerFailureStatusCode, http.StatusAccepted))

												instanceID, _ = VerifyOperationExists(ctx, resp.Header("Location").Raw(), OperationExpectations{
													Category:          types.DELETE,
													State:             types.FAILED,
													ResourceType:      types.ServiceInstanceType,
													Reschedulable:     false,
													DeletionScheduled: true,
												})

												brokerServer.ServiceInstanceHandlerFunc(http.MethodDelete, http.MethodDelete+"2", MultipleErrorsBeforeSuccessHandler(
													http.StatusInternalServerError, http.StatusOK,
													Object{"error": "error"}, Object{"async": false},
												))

												instanceID, _ = VerifyOperationExists(ctx, resp.Header("Location").Raw(), OperationExpectations{
													Category:          types.DELETE,
													State:             types.SUCCEEDED,
													ResourceType:      types.ServiceInstanceType,
													Reschedulable:     false,
													DeletionScheduled: false,
												})

												VerifyResourceDoesNotExist(ctx.SMWithOAuthForTenant, ResourceExpectations{
													ID:   instanceID,
													Type: types.ServiceInstanceType,
												})
											})
										})

										When("maximum deletion timout has been reached", func() {
											var newCtx *TestContext

											BeforeEach(func() {
												newCtx = t.ContextBuilder.WithEnvPreExtensions(func(set *pflag.FlagSet) {
													Expect(set.Set("operations.reconciliation_operation_timeout", (2 * time.Second).String())).ToNot(HaveOccurred())
												}).BuildWithoutCleanup()
											})

											AfterEach(func() {
												newCtx.CleanupAll(false)
											})

											It("keeps the instance as ready false and marks the operation as deletion scheduled", func() {
												resp := deleteInstance(newCtx.SMWithOAuthForTenant, testCase.async, testCase.responseByBrokerOrClientMode(testCase.expectedBrokerFailureStatusCode, http.StatusAccepted))

												instanceID, _ = VerifyOperationExists(newCtx, resp.Header("Location").Raw(), OperationExpectations{
													Category:          types.DELETE,
													State:             types.FAILED,
													ResourceType:      types.ServiceInstanceType,
													Reschedulable:     false,
													DeletionScheduled: true,
												})

												VerifyResourceExists(newCtx.SMWithOAuthForTenant, ResourceExpectations{
													ID:    instanceID,
													Type:  types.ServiceInstanceType,
													Ready: true,
												})
											})
										})
									})

									When("polling returns an unexpected status code", func() {
										BeforeEach(func() {
											brokerServer.ServiceInstanceHandlerFunc(http.MethodDelete, http.MethodDelete+"3", ParameterizedHandler(http.StatusAccepted, Object{"async": true}))
											brokerServer.ServiceInstanceLastOpHandlerFunc(http.MethodDelete+"3", ParameterizedHandler(http.StatusInternalServerError, Object{"error": "error"}))
										})

										It("keeps the instance and stores the operation as reschedulable", func() {
											resp := deleteInstance(ctx.SMWithOAuthForTenant, testCase.async, testCase.responseByBrokerOrClientMode(testCase.expectedBrokerFailureStatusCode, http.StatusAccepted))

											instanceID, _ = VerifyOperationExists(ctx, resp.Header("Location").Raw(), OperationExpectations{
												Category:          types.DELETE,
												State:             types.FAILED,
												ResourceType:      types.ServiceInstanceType,
												Reschedulable:     true,
												DeletionScheduled: false,
											})

											VerifyResourceExists(ctx.SMWithOAuthForTenant, ResourceExpectations{
												ID:    instanceID,
												Type:  types.ServiceInstanceType,
												Ready: true,
											})
										})
									})
								})

								When("deprovision responds with error due to stopped broker", func() {
									JustBeforeEach(func() {
										brokerServer.Close()
										delete(ctx.Servers, BrokerServerPrefix+brokerID)
									})

									It("keeps the instance and marks operation with failed", func() {
										resp := deleteInstance(ctx.SMWithOAuthForTenant, testCase.async, testCase.expectedBrokerFailureStatusCode)

										instanceID, _ = VerifyOperationExists(ctx, resp.Header("Location").Raw(), OperationExpectations{
											Category:          types.DELETE,
											State:             types.FAILED,
											ResourceType:      types.ServiceInstanceType,
											Reschedulable:     false,
											DeletionScheduled: false,
										})

										VerifyResourceExists(ctx.SMWithOAuthForTenant, ResourceExpectations{
											ID:    instanceID,
											Type:  types.ServiceInstanceType,
											Ready: true,
										})
									})

									When("cascade=true and force=true are passed", func() {
										var bindingID string
										BeforeEach(func() {
											resp := ctx.SMWithOAuthForTenant.POST(web.ServiceBindingsURL).
												WithJSON(Object{"name": "test-binding", "service_instance_id": instanceID}).
												Expect().
												Status(http.StatusCreated)
											bindingID = resp.JSON().Object().Value("id").String().Raw()
										})

										It("deletes the instance and its bindings and marks operation with success", func() {
											resp := ctx.SMWithOAuthForTenant.DELETE(web.ServiceInstancesURL+"/"+instanceID).
												WithQuery("async", testCase.async).
												WithQuery("force", true).
												WithQuery("cascade", true).
												Expect().
												Status(http.StatusAccepted)

											By("validating instance delete operation exists with status pending")
											instanceID, _ = VerifyOperationExists(ctx, resp.Header("Location").Raw(), OperationExpectations{
												Category:          types.DELETE,
												State:             types.PENDING,
												ResourceType:      types.ServiceInstanceType,
												Reschedulable:     false,
												DeletionScheduled: false,
											})

											By("validating binding does not exist")
											VerifyResourceDoesNotExist(ctx.SMWithOAuthForTenant, ResourceExpectations{
												ID:   bindingID,
												Type: types.ServiceBindingType,
											})

											By("validating instance does not exist")
											VerifyResourceDoesNotExist(ctx.SMWithOAuthForTenant, ResourceExpectations{
												ID:   instanceID,
												Type: types.ServiceInstanceType,
											})
										})
									})

								})

								When("deprovision responds with error that does not require orphan mitigation", func() {
									JustBeforeEach(func() {
										brokerServer.ServiceInstanceHandlerFunc(http.MethodDelete, http.MethodDelete+"3", ParameterizedHandler(http.StatusBadRequest, Object{"error": "error"}))
									})

									It("keeps the instance and marks the operation as failed", func() {
										resp := deleteInstance(ctx.SMWithOAuthForTenant, testCase.async, testCase.expectedBrokerFailureStatusCode)
										instanceID, _ = VerifyOperationExists(ctx, resp.Header("Location").Raw(), OperationExpectations{
											Category:          types.DELETE,
											State:             types.FAILED,
											ResourceType:      types.ServiceInstanceType,
											Reschedulable:     false,
											DeletionScheduled: false,
										})

										VerifyResourceExists(ctx.SMWithOAuthForTenant, ResourceExpectations{
											ID:    instanceID,
											Type:  types.ServiceInstanceType,
											Ready: true,
										})
									})

									When("cascade=true and force=true are passed", func() {
										var bindingID string
										BeforeEach(func() {
											resp := ctx.SMWithOAuthForTenant.POST(web.ServiceBindingsURL).
												WithJSON(Object{"name": "test-binding", "service_instance_id": instanceID}).
												Expect().
												Status(http.StatusCreated)

											bindingID = resp.JSON().Object().Value("id").String().Raw()
										})

										It("deletes the instance and its bindings and marks operation with success", func() {
											resp := ctx.SMWithOAuthForTenant.DELETE(web.ServiceInstancesURL+"/"+instanceID).
												WithQuery("async", testCase.async).
												WithQuery("force", true).
												WithQuery("cascade", true).
												Expect().
												Status(http.StatusAccepted)

											By("validating instance delete operation exists with status pending")
											instanceID, _ = VerifyOperationExists(ctx, resp.Header("Location").Raw(), OperationExpectations{
												Category:          types.DELETE,
												State:             types.PENDING,
												ResourceType:      types.ServiceInstanceType,
												Reschedulable:     false,
												DeletionScheduled: false,
											})

											By("validating binding does not exist")
											VerifyResourceDoesNotExist(ctx.SMWithOAuthForTenant, ResourceExpectations{
												ID:   bindingID,
												Type: types.ServiceBindingType,
											})

											By("validating instance does not exist")
											VerifyResourceDoesNotExist(ctx.SMWithOAuthForTenant, ResourceExpectations{
												ID:   instanceID,
												Type: types.ServiceInstanceType,
											})
										})
									})
								})

								When("deprovision responds with error that requires orphan mitigation", func() {
									BeforeEach(func() {
										brokerServer.ServiceInstanceHandlerFunc(http.MethodDelete, http.MethodDelete+"3", ParameterizedHandler(http.StatusInternalServerError, Object{"error": "error"}))
									})

									When("orphan mitigation deprovision asynchronously succeeds", func() {
										It("deletes the instance and marks the operation as success", func() {
											resp := deleteInstance(ctx.SMWithOAuthForTenant, testCase.async, testCase.expectedBrokerFailureStatusCode)

											instanceID, _ = VerifyOperationExists(ctx, resp.Header("Location").Raw(), OperationExpectations{
												Category:          types.DELETE,
												State:             types.FAILED,
												ResourceType:      types.ServiceInstanceType,
												Reschedulable:     false,
												DeletionScheduled: true,
											})

											brokerServer.ServiceInstanceHandlerFunc(http.MethodDelete, http.MethodDelete+"3", ParameterizedHandler(http.StatusAccepted, Object{"async": true}))
											brokerServer.ServiceInstanceLastOpHandlerFunc(http.MethodDelete+"3", ParameterizedHandler(http.StatusOK, Object{"state": "succeeded"}))

											instanceID, _ = VerifyOperationExists(ctx, resp.Header("Location").Raw(), OperationExpectations{
												Category:          types.DELETE,
												State:             types.SUCCEEDED,
												ResourceType:      types.ServiceInstanceType,
												Reschedulable:     false,
												DeletionScheduled: false,
											})

											VerifyResourceDoesNotExist(ctx.SMWithOAuthForTenant, ResourceExpectations{
												ID:   instanceID,
												Type: types.ServiceInstanceType,
											})
										})
									})

									if testCase.async == "true" {
										When("broker orphan mitigation deprovision asynchronously keeps failing with an error while polling", func() {
											It("keeps the instance and marks the operation as failed reschedulable with deletion scheduled", func() {
												resp := deleteInstance(ctx.SMWithOAuthForTenant, "true", http.StatusAccepted)

												instanceID, _ = VerifyOperationExists(ctx, resp.Header("Location").Raw(), OperationExpectations{
													Category:          types.DELETE,
													State:             types.FAILED,
													ResourceType:      types.ServiceInstanceType,
													Reschedulable:     false,
													DeletionScheduled: true,
												})

												brokerServer.ServiceInstanceHandlerFunc(http.MethodDelete, http.MethodDelete+"3", ParameterizedHandler(http.StatusAccepted, Object{"async": true}))
												brokerServer.ServiceInstanceLastOpHandlerFunc(http.MethodDelete+"3", ParameterizedHandler(http.StatusBadRequest, Object{"error": "error"}))

												instanceID, _ = VerifyOperationExists(ctx, resp.Header("Location").Raw(), OperationExpectations{
													Category:          types.DELETE,
													State:             types.FAILED,
													ResourceType:      types.ServiceInstanceType,
													Reschedulable:     true,
													DeletionScheduled: true,
												})

												VerifyResourceExists(ctx.SMWithOAuthForTenant, ResourceExpectations{
													ID:    instanceID,
													Type:  types.ServiceInstanceType,
													Ready: true,
												})
											})
										})
									}

									When("broker orphan mitigation deprovision asynchronously fails with an error that will continue further orphan mitigation and eventually succeed", func() {
										It("deletes the instance and marks the operation as success", func() {
											resp := deleteInstance(ctx.SMWithOAuthForTenant, testCase.async, testCase.expectedBrokerFailureStatusCode)

											instanceID, _ = VerifyOperationExists(ctx, resp.Header("Location").Raw(), OperationExpectations{
												Category:          types.DELETE,
												State:             types.FAILED,
												ResourceType:      types.ServiceInstanceType,
												Reschedulable:     false,
												DeletionScheduled: true,
											})

											brokerServer.ServiceInstanceHandlerFunc(http.MethodDelete, http.MethodDelete+"3", ParameterizedHandler(http.StatusAccepted, Object{"async": true}))
											brokerServer.ServiceInstanceLastOpHandlerFunc(http.MethodDelete+"3", MultipleErrorsBeforeSuccessHandler(
												http.StatusOK, http.StatusOK,
												Object{"state": "failed"}, Object{"state": "succeeded"},
											))

											instanceID, _ = VerifyOperationExists(ctx, resp.Header("Location").Raw(), OperationExpectations{
												Category:          types.DELETE,
												State:             types.SUCCEEDED,
												ResourceType:      types.ServiceInstanceType,
												Reschedulable:     false,
												DeletionScheduled: false,
											})

											VerifyResourceDoesNotExist(ctx.SMWithOAuthForTenant, ResourceExpectations{
												ID:   instanceID,
												Type: types.ServiceInstanceType,
											})
										})
									})
								})

								When("deprovision responds with error due to times out", func() {
									var newSMCtx *TestContext
									var doneChannel chan interface{}

									BeforeEach(func() {
										doneChannel = make(chan interface{})

										newSMCtx = t.ContextBuilder.WithEnvPreExtensions(func(set *pflag.FlagSet) {
											Expect(set.Set("httpclient.timeout", (1 * time.Second).String())).ToNot(HaveOccurred())
										}).BuildWithoutCleanup()

										brokerServer.ServiceInstanceHandlerFunc(http.MethodDelete, http.MethodDelete+"1", DelayingHandler(doneChannel))
									})

									AfterEach(func() {
										newSMCtx.CleanupAll(false)
									})

									It("orphan mitigates the instance", func() {
										resp := deleteInstance(newSMCtx.SMWithOAuthForTenant, testCase.async, testCase.expectedBrokerFailureStatusCode)
										<-time.After(1100 * time.Millisecond)
										close(doneChannel)

										instanceID, _ = VerifyOperationExists(newSMCtx, resp.Header("Location").Raw(), OperationExpectations{
											Category:          types.DELETE,
											State:             types.FAILED,
											ResourceType:      types.ServiceInstanceType,
											Reschedulable:     false,
											DeletionScheduled: true,
										})

										brokerServer.ServiceInstanceHandlerFunc(http.MethodDelete, http.MethodDelete+"1", ParameterizedHandler(http.StatusOK, Object{"async": false}))

										instanceID, _ = VerifyOperationExists(newSMCtx, resp.Header("Location").Raw(), OperationExpectations{
											Category:          types.DELETE,
											State:             types.SUCCEEDED,
											ResourceType:      types.ServiceInstanceType,
											Reschedulable:     false,
											DeletionScheduled: false,
										})

										VerifyResourceDoesNotExist(ctx.SMWithOAuthForTenant, ResourceExpectations{
											ID:   instanceID,
											Type: types.ServiceInstanceType,
										})
									})
								})
							})
						})
					})
				}
			})

			Context("Instance Sharing", func() {
				var sharedInstanceID = ""
				var referenceInstanceID = ""
				var referencePlan *types.ServicePlan
				BeforeEach(func() {
					preparePrerequisitesWithMaxPollingDuration(MaximumPollingDuration, true)
					brokerServer.ShouldRecordRequests(true)
					EnsurePlanVisibility(ctx.SMRepository, TenantIdentifier, types.SMPlatform, servicePlanID, TenantIDValue)
				})
				AfterEach(func() {
					ctx.CleanupAdditionalResources()
				})
				Describe("POST", func() {
					Context("shared instance", func() {
						When("creating an instance with 'shared' property in body request", func() {
							BeforeEach(func() {
								postInstanceRequest["shared"] = true
							})
							AfterEach(func() {
								delete(postInstanceRequest, "shared")
							})
							It("should failed to provision the instance", func() {
								resp := createInstance(ctx.SMWithOAuthForTenant, "false", http.StatusBadRequest)
								resp.JSON().Object().Equal(util.HandleInstanceSharingError(util.ErrInvalidProvisionRequestWithSharedProperty, ""))
							})
						})
					})
					Context("reference instance", func() {
						BeforeEach(func() {
							sharedInstanceID, _, referencePlan = prepareInstanceSharingPrerequisites(ctx.SMWithOAuthForTenant, true, false)
						})
						When("reference request is valid", func() {
							AfterEach(func() {
								cleanupInstances(referenceInstanceID, sharedInstanceID)
							})
							for _, testConfig := range []testConfigStruct{
								{async: "true", status: http.StatusAccepted},
								{async: "false", status: http.StatusCreated},
							} {
								It(fmt.Sprintf("returns %d", testConfig.status), func() {
									resp := CreateReferenceInstance(ctx.SMWithOAuthForTenant, testConfig.async, testConfig.status, sharedInstanceID, referencePlan.ID)
									referenceInstanceID, _ = VerifyOperationExists(ctx, resp.Header("Location").Raw(), OperationExpectations{
										Category:          types.CREATE,
										State:             types.SUCCEEDED,
										ResourceType:      types.ServiceInstanceType,
										Reschedulable:     false,
										DeletionScheduled: false,
									})
									VerifyResourceExists(ctx.SMWithOAuthForTenant, ResourceExpectations{
										ID:    referenceInstanceID,
										Type:  types.ServiceInstanceType,
										Ready: true,
									})
								})
							}
						})
						When("reference request is invalid", func() {
							BeforeEach(func() {
								postInstanceRequest[instance_sharing.ReferencedInstanceIDKey] = sharedInstanceID
								ID, _ := uuid.NewV4()
								postInstanceRequest["name"] = fmt.Sprintf("instance-%s", ID.String())
							})
							AfterEach(func() {
								delete(postInstanceRequest, instance_sharing.ReferencedInstanceIDKey)
							})
							It(fmt.Sprintf("should fail creating a reference type instance with %s in the body request", instance_sharing.ReferencedInstanceIDKey), func() {
								postInstanceRequest["service_plan_id"] = referencePlan.ID
								resp := createInstance(ctx.SMWithOAuthForTenant, "false", http.StatusBadRequest)
								resp.JSON().Object().Equal(util.HandleInstanceSharingError(util.ErrRequestBodyContainsReferencedInstanceID, instance_sharing.ReferencedInstanceIDKey))
							})
							It(fmt.Sprintf("should fail creating an instance with %s in the body request", instance_sharing.ReferencedInstanceIDKey), func() {
								postInstanceRequest["service_plan_id"] = servicePlanID
								resp := createInstance(ctx.SMWithOAuthForTenant, "false", http.StatusBadRequest)
								resp.JSON().Object().Equal(util.HandleInstanceSharingError(util.ErrRequestBodyContainsReferencedInstanceID, instance_sharing.ReferencedInstanceIDKey))
							})
						})
<<<<<<< HEAD
						Context("selectors", func() {
							var sharedInstance *types.ServiceInstance
							BeforeEach(func() {
								sharedInstance, _ = GetInstanceObjectByID(ctx, sharedInstanceID)
							})
							When("tenant has single shared instance", func() {
								var resp *httpexpect.Response
								AfterEach(func() {
									instanceID, _ = VerifyOperationExists(ctx, resp.Header("Location").Raw(), OperationExpectations{
										Category:          types.CREATE,
										State:             types.SUCCEEDED,
										ResourceType:      types.ServiceInstanceType,
										Reschedulable:     false,
										DeletionScheduled: false,
									})
									VerifyResourceExists(ctx.SMWithOAuthForTenant, ResourceExpectations{
										ID:    instanceID,
										Type:  types.ServiceInstanceType,
										Ready: true,
									})
									cleanupInstances(instanceID)
								})
								It("creates reference instance by global (*) pointer to a shared instance", func() {
									randomUUID, _ := uuid.NewV4()
									requestBody := Object{
										"name":             "reference-instance-" + randomUUID.String(),
										"service_plan_id":  referencePlan.ID,
										"maintenance_info": "{}",
										"parameters": map[string]string{
											instance_sharing.ReferencedInstanceIDKey: "*",
										},
									}
									resp = ctx.SMWithOAuthForTenant.POST(web.ServiceInstancesURL).
										WithQuery("async", false).
										WithJSON(requestBody).
										Expect().
										Status(http.StatusCreated)
								})
								It("creates reference instance with empty parameters", func() {
									randomUUID, _ := uuid.NewV4()
									requestBody := Object{
										"name":             "reference-instance-" + randomUUID.String(),
										"service_plan_id":  referencePlan.ID,
										"maintenance_info": "{}",
									}
									resp = ctx.SMWithOAuthForTenant.POST(web.ServiceInstancesURL).
										WithQuery("async", false).
										WithJSON(requestBody).
										Expect().
										Status(http.StatusCreated)
								})
							})
							When("tenant has many shared instances", func() {
								var sharedGuids []string
								BeforeEach(func() {
									sharedGuids = nil
									EnsurePublicPlanVisibility(ctx.SMRepository, anotherServicePlanID)
									for i := 0; i < 5; i++ {
										ID, _ := uuid.NewV4()
										postInstanceRequest["name"] = fmt.Sprintf("shared-%s", ID.String())
										postInstanceRequest["service_plan_id"] = anotherServicePlanID
										postInstanceRequest["labels"] = map[string][]string{
											"origin": {"eu", fmt.Sprint(i)},
										}
										sharedGuid, _, _ := prepareInstanceSharingPrerequisites(ctx.SMWithOAuthForTenant, true, false)
										sharedGuids = append(sharedGuids, sharedGuid)
									}
								})
								var resp *httpexpect.Response
								AfterEach(func() {
									instanceID, _ = VerifyOperationExists(ctx, resp.Header("Location").Raw(), OperationExpectations{
										Category:          types.CREATE,
										State:             types.SUCCEEDED,
										ResourceType:      types.ServiceInstanceType,
										Reschedulable:     false,
										DeletionScheduled: false,
									})
									VerifyResourceExists(ctx.SMWithOAuthForTenant, ResourceExpectations{
										ID:    instanceID,
										Type:  types.ServiceInstanceType,
										Ready: true,
									})
									cleanupInstances(instanceID)
									cleanupInstances(sharedGuids...)
								})
								It("creates reference instance by plan selector", func() {
									randomUUID, _ := uuid.NewV4()
									sharedPlan := GetPlanByKey(ctx, "id", sharedInstance.ServicePlanID)
									requestBody := Object{
										"name":             "reference-instance-" + randomUUID.String(),
										"service_plan_id":  referencePlan.ID,
										"maintenance_info": "{}",
										"parameters": map[string]string{
											instance_sharing.ReferencePlanNameSelector: sharedPlan.Name,
										},
									}
									resp = ctx.SMWithOAuthForTenant.POST(web.ServiceInstancesURL).
										WithQuery("async", false).
										WithJSON(requestBody).
										Expect().
										Status(http.StatusCreated)
								})
								It("creates reference instance by name selector", func() {
									randomUUID, _ := uuid.NewV4()
									requestBody := Object{
										"name":             "reference-instance-" + randomUUID.String(),
										"service_plan_id":  referencePlan.ID,
										"maintenance_info": "{}",
										"parameters": map[string]string{
											instance_sharing.ReferenceInstanceNameSelector: sharedInstance.Name,
										},
									}
									resp = ctx.SMWithOAuthForTenant.POST(web.ServiceInstancesURL).
										WithQuery("async", false).
										WithJSON(requestBody).
										Expect().
										Status(http.StatusCreated)
								})
								It("creates reference instance by label selector", func() {
									randomUUID, _ := uuid.NewV4()
									requestBody := Object{
										"name":             "reference-instance-" + randomUUID.String(),
										"service_plan_id":  referencePlan.ID,
										"maintenance_info": "{}",
										"parameters": map[string]map[string][]string{
											instance_sharing.ReferenceLabelSelector: {
												TenantIdentifier: {TenantIDValue},
												"origin":         {"1"},
											},
										},
									}
									resp = ctx.SMWithOAuthForTenant.POST(web.ServiceInstancesURL).
										WithQuery("async", false).
										WithJSON(requestBody).
										Expect().
										Status(http.StatusCreated)
								})
							})
							When("the selectors have more than one result", func() {
								var anotherSharedInstance *types.ServiceInstance
								BeforeEach(func() {
									resp := ctx.SMWithOAuthForTenant.POST(web.ServiceInstancesURL).
										WithQuery("async", false).
										WithJSON(Object{
											"name":             "anotherSharedInstance",
											"service_plan_id":  servicePlanID,
											"maintenance_info": "{}",
										}).Expect().Status(http.StatusCreated)
									anotherSharedInstanceID, _ := VerifyOperationExists(ctx, resp.Header("Location").Raw(), OperationExpectations{
										Category:          types.CREATE,
										State:             types.SUCCEEDED,
										ResourceType:      types.ServiceInstanceType,
										Reschedulable:     false,
										DeletionScheduled: false,
									})
									ShareInstance(ctx.SMWithOAuthForTenant, false, http.StatusOK, anotherSharedInstanceID)
									anotherSharedInstance, _ = GetInstanceObjectByID(ctx, anotherSharedInstanceID)
								})
								AfterEach(func() {
									cleanupInstances(anotherSharedInstance.ID)
								})
								It("fails to provision due to multiple results with plan selector", func() {
									ID, _ := uuid.NewV4()
									anotherSharedPlan := GetPlanByKey(ctx, "id", anotherSharedInstance.ServicePlanID)
									requestBody := Object{
										"name":             "reference-instance-" + ID.String(),
										"service_plan_id":  referencePlan.ID,
										"maintenance_info": "{}",
										"parameters": map[string]string{
											instance_sharing.ReferencePlanNameSelector: anotherSharedPlan.Name,
										},
									}
									resp := ctx.SMWithOAuthForTenant.POST(web.ServiceInstancesURL).
										WithQuery("async", false).
										WithJSON(requestBody).
										Expect().
										Status(http.StatusBadRequest)
									resp.JSON().Object().Equal(util.HandleInstanceSharingError(util.ErrMultipleReferenceSelectorResults, ""))
								})
								It("fails to provision due to multiple results with instance name selector ", func() {
									// rename base instance and change platform to avoid conflicts:
									anotherPlatform := ctx.RegisterPlatform()
									anotherPlatformID := anotherPlatform.ID
									anotherSharedInstance.Name = sharedInstance.Name
									anotherSharedInstance.PlatformID = anotherPlatformID
									_, err := ctx.SMRepository.Update(context.Background(), anotherSharedInstance, types.LabelChanges{})
									Expect(err).ShouldNot(HaveOccurred())

									ID, _ := uuid.NewV4()
									requestBody := Object{
										"name":             "reference-instance-" + ID.String(),
										"service_plan_id":  referencePlan.ID,
										"maintenance_info": "{}",
										"parameters": map[string]string{
											instance_sharing.ReferenceInstanceNameSelector: anotherSharedInstance.Name,
										},
									}
									resp := ctx.SMWithOAuthForTenant.POST(web.ServiceInstancesURL).
										WithQuery("async", false).
										WithJSON(requestBody).
										Expect().
										Status(http.StatusBadRequest)
									resp.JSON().Object().Equal(util.HandleInstanceSharingError(util.ErrMultipleReferenceSelectorResults, ""))
								})
								It("fails to provision due to multiple results with label selector", func() {
									// rename base instance and change platform to avoid conflicts:
									anotherPlatform := ctx.RegisterPlatform()
									anotherPlatformID := anotherPlatform.ID
									anotherSharedInstance.Name = sharedInstance.Name
									anotherSharedInstance.PlatformID = anotherPlatformID
									_, err := ctx.SMRepository.Update(context.Background(), anotherSharedInstance, types.LabelChanges{})
									Expect(err).ShouldNot(HaveOccurred())

									randomUUID, _ := uuid.NewV4()
									requestBody := Object{
										"name":             "reference-instance-" + randomUUID.String(),
										"service_plan_id":  referencePlan.ID,
										"maintenance_info": "{}",
										"parameters": map[string]Object{
											instance_sharing.ReferenceLabelSelector: {
												TenantIdentifier: Array{TenantIDValue},
											},
										},
									}
									resp := ctx.SMWithOAuthForTenant.POST(web.ServiceInstancesURL).
										WithQuery("async", false).
										WithJSON(requestBody).
										Expect().
										Status(http.StatusBadRequest)
									resp.JSON().Object().Equal(util.HandleInstanceSharingError(util.ErrMultipleReferenceSelectorResults, ""))
								})
								It("fail to provision using global (*) pointer due to multiple shared instances owned by the same sub-account", func() {
									ID, _ := uuid.NewV4()
									requestBody := Object{
										"name":             "reference-instance-" + ID.String(),
										"service_plan_id":  referencePlan.ID,
										"maintenance_info": "{}",
										"parameters": map[string]string{
											instance_sharing.ReferencedInstanceIDKey: "*",
										},
									}
									resp := ctx.SMWithOAuthForTenant.POST(web.ServiceInstancesURL).
										WithQuery("async", false).
										WithJSON(requestBody).
										Expect().
										Status(http.StatusBadRequest)
									resp.JSON().Object().Equal(util.HandleInstanceSharingError(util.ErrMultipleReferenceSelectorResults, ""))
								})
							})
							When("the selectors does not provide any result", func() {
								It("fails to provision", func() {
									randomUUID, _ := uuid.NewV4()
									requestBody := Object{
										"name":             "reference-instance-" + randomUUID.String(),
										"service_plan_id":  referencePlan.ID,
										"maintenance_info": "{}",
										"parameters": map[string]Object{
											instance_sharing.ReferenceLabelSelector: {
												TenantIdentifier: Array{randomUUID.String()},
											},
										},
									}
									resp := ctx.SMWithOAuthForTenant.POST(web.ServiceInstancesURL).
										WithQuery("async", false).
										WithJSON(requestBody).
										Expect().
										Status(http.StatusNotFound)
									resp.JSON().Object().Equal(util.HandleInstanceSharingError(util.ErrNoResultsForReferenceSelector, ""))
								})
							})
							When("selectors are invalid", func() {
								It("fails to provision", func() {
									randomUUID, _ := uuid.NewV4()
									requestBody := Object{
										"name":             "reference-instance-" + randomUUID.String(),
										"service_plan_id":  referencePlan.ID,
										"maintenance_info": "{}",
										"parameters": map[string]Object{
											instance_sharing.ReferenceLabelSelector: {
												TenantIdentifier: Array{randomUUID.String()},
											},
											"some-selector": {},
										},
									}
									resp := ctx.SMWithOAuthForTenant.POST(web.ServiceInstancesURL).
										WithQuery("async", false).
										WithJSON(requestBody).
										Expect().
										Status(http.StatusNotFound)
									resp.JSON().Object().Equal(util.HandleInstanceSharingError(util.ErrNoResultsForReferenceSelector, ""))
								})
							})
						})
=======
>>>>>>> 3af99c67
					})
					Context("instance ownership", func() {
						When("shared instance owned by different tenant", func() {
							var otherTenantExpect *SMExpect
							BeforeEach(func() {
								// create instance by other tenant
								EnsurePublicPlanVisibility(ctx.SMRepository, servicePlanID)
								otherTenantExpect = ctx.NewTenantExpect("tenancyClient", "other-tenant")
								sharedInstanceID, _, referencePlan = prepareInstanceSharingPrerequisites(otherTenantExpect, true, false)
							})
							AfterEach(func() {
								otherTenantExpect.DELETE(web.ServiceInstancesURL+"/"+sharedInstanceID).WithQuery("async", false).
									Expect().StatusRange(httpexpect.Status2xx)
							})
							It("should fail to provision the reference instance on ownership validation", func() {
								resp := CreateReferenceInstance(ctx.SMWithOAuthForTenant, "false", http.StatusNotFound, sharedInstanceID, referencePlan.ID)
								resp.JSON().Object().Equal(util.HandleInstanceSharingError(util.ErrReferencedInstanceNotFound, sharedInstanceID))
							})
						})
					})
				})
				Describe("GET", func() {
					BeforeEach(func() {
						sharedInstanceID, referenceInstanceID, referencePlan = prepareInstanceSharingPrerequisites(ctx.SMWithOAuthForTenant, true, true)
					})
					AfterEach(func() {
						cleanupInstances(referenceInstanceID, sharedInstanceID)
					})
					When("service instance is shared", func() {
						It("returns the instance object with shared property", func() {
							object := ctx.SMWithOAuthForTenant.GET(web.ServiceInstancesURL + "/" + sharedInstanceID).
								Expect().Status(http.StatusOK).
								JSON().Object()
							// should contain shared property
							object.ContainsKey("shared").
								ValueEqual("shared", true)
						})
					})
					When("service instance is a reference type", func() {
						It("returns the instance object without communicating the service broker", func() {
							object := ctx.SMWithOAuthForTenant.GET(web.ServiceInstancesURL + "/" + referenceInstanceID).Expect().
								Status(http.StatusOK).
								JSON().
								Object()
							object.ContainsKey(instance_sharing.ReferencedInstanceIDKey).
								ValueEqual(instance_sharing.ReferencedInstanceIDKey, sharedInstanceID)
							// should return context of reference binding:
							referenceInstance, _ := GetInstanceObjectByID(ctx, referenceInstanceID)
							object.ContainsKey("context").
								ValueEqual("context", Object{
									"instance_name":  referenceInstance.Name,
									"platform":       referenceInstance.PlatformID,
									TenantIdentifier: TenantIDValue,
								})
							// Expect to retrieve the data from the broker of the shared instance and not of the reference instance
							uri := brokerServer.LastRequest.RequestURI
							Expect(uri).To(ContainSubstring(sharedInstanceID))
						})
					})
				})
				Describe("PATCH", func() {
					Context("reference instance", func() {
						BeforeEach(func() {
							sharedInstanceID, referenceInstanceID, referencePlan = prepareInstanceSharingPrerequisites(ctx.SMWithOAuthForTenant, true, true)
						})
						AfterEach(func() {
							cleanupInstances(referenceInstanceID, sharedInstanceID)
						})

						It("succeeds patching with labels", func() {
							labels := []*types.LabelChange{
								{
									Operation: types.AddLabelOperation,
									Key:       "labelKey1",
									Values:    []string{"labelValue1"},
								},
								{
									Operation: types.AddLabelOperation,
									Key:       "labelKey2",
									Values:    []string{"labelValue2"},
								},
							}
							patchLabelsBody := make(map[string]interface{})
							patchLabelsBody["labels"] = labels
							patchLabelsBody["service_plan_id"] = referencePlan.ID
							resp := ctx.SMWithOAuthForTenant.PATCH(web.ServiceInstancesURL+"/"+referenceInstanceID).
								WithQuery("async", "false").
								WithJSON(patchLabelsBody).
								Expect().
								Status(http.StatusOK)
							referenceInstanceID, _ = VerifyOperationExists(ctx, resp.Header("Location").Raw(), OperationExpectations{
								Category:          types.UPDATE,
								State:             types.SUCCEEDED,
								ResourceType:      types.ServiceInstanceType,
								Reschedulable:     false,
								DeletionScheduled: false,
							})

							expectedLabels := types.Labels{
								"labelKey1": {
									"labelValue1",
								},
								"labelKey2": {
									"labelValue2",
								},
								TenantIdentifier: {
									TenantIDValue,
								},
							}
							object := resp.JSON().Object()
							object.ValueEqual("labels", expectedLabels)

						})
						for _, testConfig := range []testConfigStruct{
							{async: "true", status: http.StatusAccepted},
							{async: "false", status: http.StatusOK},
						} {
							It(fmt.Sprintf("returns %d when async=%s", testConfig.status, testConfig.async), func() {
								resp := ctx.SMWithOAuthForTenant.PATCH(web.ServiceInstancesURL+"/"+referenceInstanceID).
									WithQuery("async", testConfig.async).
									WithJSON(Object{
										"name":             "renamed",
										"service_plan_id":  referencePlan.ID,
										"maintenance_info": "{}",
									}).
									Expect().
									Status(testConfig.status)
								resp.JSON().Object().ValueEqual("name", "renamed")
								VerifyOperationExists(ctx, resp.Header("Location").Raw(), OperationExpectations{
									Category:          types.UPDATE,
									State:             types.SUCCEEDED,
									ResourceType:      types.ServiceInstanceType,
									Reschedulable:     false,
									DeletionScheduled: false,
								})
							})
						}
						It("it fails updating the referenced_instance_id parameter", func() {
							newName := "renamed"
							ctx.SMWithOAuthForTenant.PATCH(web.ServiceInstancesURL+"/"+referenceInstanceID).
								WithQuery("async", "false").
								WithJSON(Object{
									"name":             newName,
									"service_plan_id":  referencePlan.ID,
									"maintenance_info": "{}",
									"parameters": Object{
										instance_sharing.ReferencedInstanceIDKey: "new_instance_id",
									},
								}).
								Expect().
								Status(http.StatusBadRequest)
							objAfterOp := VerifyResourceExists(ctx.SMWithOAuthForTenant, ResourceExpectations{
								ID:    referenceInstanceID,
								Type:  types.ServiceInstanceType,
								Ready: true,
							})

							By("verify reference-instance plan has not changed")
							objAfterOp.Value("service_plan_id").Equal(referencePlan.ID)

						})
						for _, async := range []string{"true", "false"} {
							It(fmt.Sprintf("returns 400 when updating the service_plan_id when async=%s", async), func() {
								newName := "renamed"
								ctx.SMWithOAuthForTenant.PATCH(web.ServiceInstancesURL+"/"+referenceInstanceID).
									WithQuery("async", async).
									WithJSON(Object{
										"name":             newName,
										"service_plan_id":  servicePlanID,
										"maintenance_info": "{}",
									}).
									Expect().
									Status(http.StatusBadRequest)
								objAfterOp := VerifyResourceExists(ctx.SMWithOAuthForTenant, ResourceExpectations{
									ID:    referenceInstanceID,
									Type:  types.ServiceInstanceType,
									Ready: true,
								})

								By("verify reference-instance plan has not changed")
								objAfterOp.Value("service_plan_id").Equal(referencePlan.ID)

							})
						}
					})
					Context("shared instance with references", func() {
						BeforeEach(func() {
							sharedInstanceID, referenceInstanceID, referencePlan = prepareInstanceSharingPrerequisites(ctx.SMWithOAuthForTenant, true, true)
							postInstanceRequestTLS["service_plan_id"] = servicePlanID
						})
						AfterEach(func() {
							cleanupInstances(referenceInstanceID, sharedInstanceID)
						})
						It("fails un-sharing an instance with references", func() {
							resp := ctx.SMWithOAuthForTenant.PATCH(web.ServiceInstancesURL+"/"+sharedInstanceID).
								WithQuery("async", "false").
								WithJSON(Object{
									"shared": false,
								}).
								Expect().
								Status(http.StatusBadRequest)
							VerifyResourceExists(ctx.SMWithOAuthForTenant, ResourceExpectations{
								ID:    referenceInstanceID,
								Type:  types.ServiceInstanceType,
								Ready: true,
							})

							var guidsArray []string
							guidsArray = append(guidsArray, referenceInstanceID)
							resp.JSON().Object().Equal(util.HandleReferencesError(util.ErrUnsharingInstanceWithReferences, guidsArray))
						})
						It("returns 200 setting shared=true on a shared instance", func() {
							instance, _ := GetInstanceObjectByID(ctx, sharedInstanceID)
							resp := ctx.SMWithOAuthForTenant.PATCH(web.ServiceInstancesURL+"/"+sharedInstanceID).
								WithQuery("async", "false").
								WithJSON(Object{
									"shared": true,
								}).
								Expect().
								Status(http.StatusOK)

							resp.JSON().Object().Equal(instance)
						})
						It("fails sharing an instance with invalid share request", func() {
							resp := ctx.SMWithOAuthForTenant.PATCH(web.ServiceInstancesURL+"/"+sharedInstanceID).
								WithQuery("async", "false").
								WithJSON(Object{
									"shared": true,
									"name":   "new-name",
								}).
								Expect().
								Status(http.StatusBadRequest)

							expectedError := util.HandleInstanceSharingError(util.ErrInvalidShareRequest, sharedInstanceID)
							resp.JSON().Object().Equal(expectedError)

						})
						It("should succeed renaming instance name", func() {
							delete(postInstanceRequestTLS, "shared")
							postInstanceRequestTLS["name"] = "renamed"
							ctx.SMWithOAuthForTenant.PATCH(web.ServiceInstancesURL+"/"+sharedInstanceID).
								WithQuery("async", "false").
								WithJSON(postInstanceRequestTLS).
								Expect().
								Status(http.StatusOK).
								JSON().Object().
								ValueEqual("shared", true).
								ValueEqual("name", "renamed")
						})
						for _, testConfig := range []testConfigStruct{
							{async: "true", status: http.StatusBadRequest},
							{async: "false", status: http.StatusBadRequest},
						} {
							It(fmt.Sprintf("returns %d when updating the service_plan_id to a non shareable plan when async=%s", testConfig.status, testConfig.async), func() {
								newName := "renamed"
								resp := ctx.SMWithOAuthForTenant.PATCH(web.ServiceInstancesURL+"/"+sharedInstanceID).
									WithQuery("async", testConfig.async).
									WithJSON(Object{
										"name":             newName,
										"service_plan_id":  referencePlan.ID,
										"maintenance_info": "{}",
									}).
									Expect().
									Status(testConfig.status)
								VerifyResourceExists(ctx.SMWithOAuthForTenant, ResourceExpectations{
									ID:    sharedInstanceID,
									Type:  types.ServiceInstanceType,
									Ready: true,
								})
								resp.JSON().Object().Equal(util.HandleInstanceSharingError(util.ErrNewPlanDoesNotSupportInstanceSharing, sharedInstanceID))
							})
						}
						It("succeeds updating the shared instance plan to a new shareable plan", func() {
							newName := "renamed"
							EnsurePlanVisibility(ctx.SMRepository, TenantIdentifier, types.SMPlatform, anotherServicePlanID, TenantIDValue)
							resp := ctx.SMWithOAuthForTenant.PATCH(web.ServiceInstancesURL+"/"+sharedInstanceID).
								WithQuery("async", "false").
								WithJSON(Object{
									"name":             newName,
									"service_plan_id":  anotherServicePlanID,
									"maintenance_info": "{}",
								}).
								Expect().
								Status(http.StatusOK)
							VerifyResourceExists(ctx.SMWithOAuthForTenant, ResourceExpectations{
								ID:    sharedInstanceID,
								Type:  types.ServiceInstanceType,
								Ready: true,
							})
							resp.JSON().Object().
								ContainsKey("service_plan_id").
								ValueEqual("service_plan_id", anotherServicePlanID)
						})
					})
					Context("shared instance without references", func() {
						BeforeEach(func() {
							// Create instance and share it
							sharedInstanceID, _, _ = prepareInstanceSharingPrerequisites(ctx.SMWithOAuthForTenant, true, false)

							postInstanceRequestTLS["service_plan_id"] = servicePlanID
						})
						AfterEach(func() {
							cleanupInstances(sharedInstanceID)
						})
						When("updating a shared service instance", func() {
							It("un-shares the instance successfully", func() {
								ctx.SMWithOAuthForTenant.PATCH(web.ServiceInstancesURL+"/"+sharedInstanceID).
									WithQuery("async", "false").
									WithJSON(Object{
										"shared": false,
									}).
									Expect().
									Status(http.StatusOK).
									JSON().Object().ValueEqual("shared", false)
							})
							It("should succeed renaming instance name", func() {
								delete(postInstanceRequestTLS, "shared")
								postInstanceRequestTLS["name"] = "renamed"
								ctx.SMWithOAuthForTenant.PATCH(web.ServiceInstancesURL+"/"+sharedInstanceID).
									WithQuery("async", "false").
									WithJSON(postInstanceRequestTLS).
									Expect().
									Status(http.StatusOK).
									JSON().Object().
									ValueEqual("shared", true).
									ValueEqual("name", "renamed")
							})
							It("async unsharing should fail", func() {
								resp := ctx.SMWithOAuthForTenant.PATCH(web.ServiceInstancesURL+"/"+sharedInstanceID).
									WithQuery("async", "true").
									WithJSON(Object{
										"shared": false,
									}).
									Expect().
									Status(http.StatusBadRequest)
								resp.JSON().Object().Equal(util.HandleInstanceSharingError(util.ErrAsyncNotSupportedForSharing, sharedInstanceID))
							})
							It("returns 200 setting shared=false on a non shared instance", func() {
								resp := ctx.SMWithOAuthForTenant.PATCH(web.ServiceInstancesURL+"/"+sharedInstanceID).
									WithQuery("async", "false").
									WithJSON(Object{
										"shared": false,
									}).
									Expect().
									Status(http.StatusOK)
								// retrieve at start to verify no change
								instance, _ := GetInstanceObjectByID(ctx, sharedInstanceID)
								resp = ctx.SMWithOAuthForTenant.PATCH(web.ServiceInstancesURL+"/"+sharedInstanceID).
									WithQuery("async", "false").
									WithJSON(Object{
										"shared": false,
									}).
									Expect().
									Status(http.StatusOK)
								resp.JSON().Object().Equal(instance)
							})
							It("fails sharing an instance with invalid share request", func() {
								resp := ctx.SMWithOAuthForTenant.PATCH(web.ServiceInstancesURL+"/"+sharedInstanceID).
									WithQuery("async", "false").
									WithJSON(Object{
										"shared": false,
										"name":   "new-name",
									}).
									Expect().
									Status(http.StatusBadRequest)

								expectedError := util.HandleInstanceSharingError(util.ErrInvalidShareRequest, sharedInstanceID)
								resp.JSON().Object().Equal(expectedError)

							})
						})
					})
					When("plan is non shareable", func() {
						var instanceGUID string
						var plan *types.ServicePlan
						BeforeEach(func() {
							plan = GetPlanByKey(ctx, "id", anotherServicePlanID)
							plan.Metadata = nil
							ctx.SMRepository.Update(context.TODO(), plan, types.LabelChanges{})
							EnsurePlanVisibility(ctx.SMRepository, TenantIdentifier, types.SMPlatform, anotherServicePlanID, TenantIDValue)
							provisionBody := Object{
								"service_plan_id": anotherServicePlanID,
								"name":            "instance-name-non-shareable",
							}
							resp := ctx.SMWithOAuthForTenant.POST(web.ServiceInstancesURL).
								WithQuery("async", false).
								WithJSON(provisionBody).
								Expect().Status(http.StatusCreated)
							instanceGUID, _ = VerifyOperationExists(ctx, resp.Header("Location").Raw(), OperationExpectations{
								Category:          types.CREATE,
								State:             types.SUCCEEDED,
								ResourceType:      types.ServiceInstanceType,
								Reschedulable:     false,
								DeletionScheduled: false,
							})
						})
						AfterEach(func() {
							plan = GetPlanByKey(ctx, "id", anotherServicePlanID)
							plan.Metadata = []byte("{\"supportInstanceSharing\": true}")
							ctx.SMRepository.Update(context.TODO(), plan, types.LabelChanges{})
						})
						It("should fail to share the instance", func() {
							shareInstanceBody := Object{
								"shared": true,
							}

							resp := ctx.SMWithOAuthForTenant.PATCH(web.ServiceInstancesURL+"/"+instanceGUID).
								WithQuery("async", false).
								WithJSON(shareInstanceBody).
								Expect().
								Status(http.StatusBadRequest)

							resp.JSON().Object().Equal(util.HandleInstanceSharingError(util.ErrPlanDoesNotSupportInstanceSharing, plan.ID))
						})
					})
					Context("instance ownership", func() {
						When("tenant without ownership of instance is trying to share the instance", func() {
							var otherTenantExpect *SMExpect
							BeforeEach(func() {
								// create instance by other tenant
								EnsurePublicPlanVisibility(ctx.SMRepository, servicePlanID)
								otherTenantExpect = ctx.NewTenantExpect("tenancyClient", "other-tenant")
								sharedInstanceID, _, _ = prepareInstanceSharingPrerequisites(otherTenantExpect, true, false)
							})
							AfterEach(func() {
								otherTenantExpect.DELETE(web.ServiceInstancesURL+"/"+sharedInstanceID).WithQuery("async", false).
									Expect().StatusRange(httpexpect.Status2xx)
							})
							It("should fail to share the instance", func() {
								ctx.SMWithOAuthForTenant.PATCH(web.ServiceInstancesURL+"/"+instanceID).
									WithQuery("async", "false").
									WithJSON(Object{
										"shared": true,
									}).
									Expect().
									Status(http.StatusNotFound)
							})
						})
						When("tenant with ownership of instance is trying to share the instance", func() {
							BeforeEach(func() {
								sharedInstanceID, _, _ = prepareInstanceSharingPrerequisites(ctx.SMWithOAuthForTenant, true, false)
							})
							AfterEach(func() {
								cleanupInstances(sharedInstanceID)
							})
							It("should succeed to share the instance", func() {
								ctx.SMWithOAuthForTenant.PATCH(web.ServiceInstancesURL+"/"+sharedInstanceID).
									WithQuery("async", "false").
									WithJSON(Object{
										"shared": true,
									}).
									Expect().
									Status(http.StatusOK)
							})
						})
					})
				})
				Describe("DELETE", func() {
					BeforeEach(func() {
						sharedInstanceID, referenceInstanceID, _ = prepareInstanceSharingPrerequisites(ctx.SMWithOAuthForTenant, true, true)
					})
					Context("reference instance", func() {
						Context("without bindings", func() {
							AfterEach(func() {
								cleanupInstances(sharedInstanceID)
							})
							It("returns 200", func() {
								// delete the reference instance
								resp := ctx.SMWithOAuthForTenant.DELETE(web.ServiceInstancesURL+"/"+referenceInstanceID).WithQuery("async", false).
									Expect().StatusRange(http.StatusOK)
								VerifyOperationExists(ctx, resp.Header("Location").Raw(), OperationExpectations{
									Category:          types.DELETE,
									State:             types.SUCCEEDED,
									ResourceType:      types.ServiceInstanceType,
									Reschedulable:     false,
									DeletionScheduled: false,
								})
								VerifyResourceDoesNotExist(ctx.SMWithOAuthForTenant, ResourceExpectations{
									ID:   referenceInstanceID,
									Type: types.ServiceInstanceType,
								})
							})
							It("returns 202", func() {
								// delete the reference instance
								resp := ctx.SMWithOAuthForTenant.DELETE(web.ServiceInstancesURL+"/"+referenceInstanceID).WithQuery("async", true).
									Expect().StatusRange(http.StatusAccepted)
								VerifyOperationExists(ctx, resp.Header("Location").Raw(), OperationExpectations{
									Category:          types.DELETE,
									State:             types.SUCCEEDED,
									ResourceType:      types.ServiceInstanceType,
									Reschedulable:     false,
									DeletionScheduled: false,
								})
								VerifyResourceDoesNotExist(ctx.SMWithOAuthForTenant, ResourceExpectations{
									ID:   referenceInstanceID,
									Type: types.ServiceInstanceType,
								})

							})
						})
						Context("with bindings", func() {
							bindingID := ""
							BeforeEach(func() {
								// Create binding
								resp := ctx.SMWithOAuthForTenant.POST(web.ServiceBindingsURL).
									WithJSON(Object{"name": "test-binding", "service_instance_id": referenceInstanceID}).
									Expect().
									Status(http.StatusCreated)
								bindingID = resp.JSON().Object().Value("id").String().Raw()
							})
							AfterEach(func() {
								deleteBinding(ctx, false, http.StatusOK, types.SUCCEEDED, bindingID)
								cleanupInstances(referenceInstanceID, sharedInstanceID)
							})
							It("returns 400 when async=false", func() {
								// delete the reference instance
								expectedError := fmt.Sprintf("could not delete instance due to %d existing bindings", 1)
								resp := ctx.SMWithOAuthForTenant.DELETE(web.ServiceInstancesURL+"/"+referenceInstanceID).WithQuery("async", false).
									Expect().Status(http.StatusBadRequest)
								VerifyOperationExists(ctx, resp.Header("Location").Raw(), OperationExpectations{
									Category:          types.DELETE,
									State:             types.FAILED,
									ResourceType:      types.ServiceInstanceType,
									Reschedulable:     false,
									DeletionScheduled: false,
								})
								VerifyResourceExists(ctx.SMWithOAuthForTenant, ResourceExpectations{
									ID:    referenceInstanceID,
									Type:  types.ServiceInstanceType,
									Ready: true,
								})
								resp.JSON().Object().ValueEqual("description", expectedError)
							})
						})
					})
					Context("shared instance", func() {
						It("should fail deleting shared instance due to existing references", func() {
							// delete the reference instance
							expectedError := fmt.Sprintf("Couldn't delete the service instance. Before you can delete it, you first need to delete these %d references: [%s]", 1, referenceInstanceID)
							resp := ctx.SMWithOAuthForTenant.DELETE(web.ServiceInstancesURL+"/"+sharedInstanceID).WithQuery("async", false).
								Expect().Status(http.StatusBadRequest)
							VerifyOperationExists(ctx, resp.Header("Location").Raw(), OperationExpectations{
								Category:          types.DELETE,
								State:             types.FAILED,
								ResourceType:      types.ServiceInstanceType,
								Reschedulable:     false,
								DeletionScheduled: false,
							})
							VerifyResourceExists(ctx.SMWithOAuthForTenant, ResourceExpectations{
								ID:    sharedInstanceID,
								Type:  types.ServiceInstanceType,
								Ready: true,
							})
							resp.JSON().Object().ValueEqual("description", expectedError)
						})
					})
				})
				Describe("PARAMETERS", func() {
					BeforeEach(func() {
						sharedInstanceID, referenceInstanceID, referencePlan = prepareInstanceSharingPrerequisites(ctx.SMWithOAuthForTenant, true, true)
					})
					AfterEach(func() {
						cleanupInstances(referenceInstanceID, sharedInstanceID)
					})
					When("instance is shared", func() {
						BeforeEach(func() {
							brokerServer.ServiceInstanceHandlerFunc(http.MethodGet, http.MethodGet+"1", ParameterizedHandler(http.StatusOK, Object{
								"parameters": map[string]string{
									"cat": "Freddy",
									"dog": "Lucy",
								},
								"dashboard_url": "http://dashboard.com",
							}))
						})
						AfterEach(func() {
							brokerServer.ResetHandlers()
						})
						It("should return parameters", func() {
							response := ctx.SMWithOAuthForTenant.GET(web.ServiceInstancesURL + "/" + sharedInstanceID + web.ParametersURL).Expect()
							response.Status(http.StatusOK)
							jsonObject := response.JSON().Object()
							jsonObject.Value("cat").String().Equal("Freddy")
							jsonObject.Value("dog").String().Equal("Lucy")

						})
					})
					When("instance is reference type", func() {
						It("returns the parameters of the reference instance", func() {
							path := fmt.Sprintf("%s/%s%s", web.ServiceInstancesURL, referenceInstanceID, web.ParametersURL)
							resp := ctx.SMWithOAuthForTenant.GET(path).Expect().
								Status(http.StatusOK)
							resp.JSON().Object().Value(instance_sharing.ReferencedInstanceIDKey).String().Equal(sharedInstanceID)
						})
					})
				})
			})
		})
	},
})

func blueprint(ctx *TestContext, auth *SMExpect, async bool) Object {
	ID, err := uuid.NewV4()
	if err != nil {
		panic(err)
	}

	instanceReqBody := make(Object)
	instanceReqBody["name"] = "test-service-instance-" + ID.String()
	_, _, array := prepareBrokerWithCatalog(ctx, auth)
	instanceReqBody["service_plan_id"] = array.First().Object().Value("id").String().Raw()

	EnsurePlanVisibility(ctx.SMRepository, TenantIdentifier, types.SMPlatform, instanceReqBody["service_plan_id"].(string), TenantIDValue)
	resp := ctx.SMWithOAuthForTenant.POST(web.ServiceInstancesURL).WithQuery("async", strconv.FormatBool(async)).WithJSON(instanceReqBody).Expect()

	var instance map[string]interface{}
	if async {
		resp.Status(http.StatusAccepted)
	} else {
		resp.Status(http.StatusCreated)
	}

	id, _ := VerifyOperationExists(ctx, resp.Header("Location").Raw(), OperationExpectations{
		Category:          types.CREATE,
		State:             types.SUCCEEDED,
		ResourceType:      types.ServiceInstanceType,
		Reschedulable:     false,
		DeletionScheduled: false,
	})

	instance = VerifyResourceExists(ctx.SMWithOAuthForTenant, ResourceExpectations{
		ID:    id,
		Type:  types.ServiceInstanceType,
		Ready: true,
	}).Raw()

	return instance
}

func subResourcesBlueprint() func(ctx *TestContext, auth *SMExpect, async bool, platformID string, resourceType types.ObjectType, instance Object) {
	return func(ctx *TestContext, auth *SMExpect, async bool, platformID string, resourceType types.ObjectType, instance Object) {

		resp := ctx.SMWithOAuthForTenant.POST(web.ServiceBindingsURL).
			WithQuery("async", strconv.FormatBool(async)).
			WithJSON(Object{
				"name":                "test-service-binding",
				"service_instance_id": instance["id"],
			}).Expect()

		if async {
			resp.Status(http.StatusAccepted)
		} else {
			resp.Status(http.StatusCreated)
		}

		id, _ := VerifyOperationExists(ctx, resp.Header("Location").Raw(), OperationExpectations{
			Category:          types.CREATE,
			State:             types.SUCCEEDED,
			ResourceType:      types.ServiceBindingType,
			Reschedulable:     false,
			DeletionScheduled: false,
		})

		VerifyResourceExists(ctx.SMWithOAuthForTenant, ResourceExpectations{
			ID:    id,
			Type:  types.ServiceBindingType,
			Ready: true,
		}).Raw()

	}
}

func prepareBrokerWithCatalog(ctx *TestContext, auth *SMExpect) (*BrokerUtils, *httpexpect.Value, *httpexpect.Array) {
	return prepareBrokerWithCatalogAndPollingDuration(ctx, auth, 0)
}

func prepareBrokerWithCatalogAndPollingDuration(ctx *TestContext, auth *SMExpect, maxPollingDuration int) (*BrokerUtils, *httpexpect.Value, *httpexpect.Array) {
	cPaidPlan1 := GenerateTestPlanWithID(plan1CatalogID)
	cPaidPlan1, err := sjson.Set(cPaidPlan1, "maximum_polling_duration", maxPollingDuration)
	if err != nil {
		panic(err)
	}
	cPaidPlan2 := GeneratePaidTestPlan()
	cPaidPlan2, err = sjson.Set(cPaidPlan2, "maximum_polling_duration", maxPollingDuration)
	if err != nil {
		panic(err)
	}
	planNotSupportingSM := GenerateTestPlanWithID(planNotSupportingSMPlatform)
	planNotSupportingSM, err = sjson.Set(planNotSupportingSM, "metadata.supportedPlatforms.-1", "kubernetes")
	if err != nil {
		panic(err)
	}

	cService := GenerateTestServiceWithPlansWithID(service1CatalogID, cPaidPlan1, cPaidPlan2, planNotSupportingSM)
	cPaidPlan3 := GenerateTestPlanWithID(plan1CatalogID)
	cService2 := GenerateTestServiceWithPlansWithID(serviceNotSupportingContextUpdates, cPaidPlan3)
	cService2, err = sjson.Set(cService2, "allow_context_updates", false)
	if err != nil {
		panic(err)
	}
	cPaidPlan4 := GenerateTestPlanWithID(plan1CatalogID)
	cService3 := GenerateTestServiceWithPlansWithID(notRetrievableService, cPaidPlan4)
	cService3, err = sjson.Set(cService3, "instances_retrievable", false)
	if err != nil {
		panic(err)
	}
	catalog := NewEmptySBCatalog()
	catalog.AddService(cService)
	catalog.AddService(cService2)
	catalog.AddService(cService3)
	brokerUtils := ctx.RegisterBrokerWithCatalog(catalog)
	brokerID := brokerUtils.Broker.ID
	server := brokerUtils.Broker.BrokerServer

	ctx.Servers[BrokerServerPrefix+brokerID] = server
	so := auth.ListWithQuery(web.ServiceOfferingsURL, fmt.Sprintf("fieldQuery=broker_id eq '%s'", brokerID)).First()

	return brokerUtils, so, auth.ListWithQuery(web.ServicePlansURL, "fieldQuery="+fmt.Sprintf("service_offering_id eq '%s'", so.Object().Value("id").String().Raw()))
}

func prepareBrokerWithShareableCatalogAndPollingDuration(ctx *TestContext, auth *SMExpect, maxPollingDuration int) (*BrokerUtils, *httpexpect.Value, *httpexpect.Array) {
	cPaidPlan1 := GenerateShareableTestPlanWithID(plan1CatalogID)
	cPaidPlan1, err := sjson.Set(cPaidPlan1, "maximum_polling_duration", maxPollingDuration)
	if err != nil {
		panic(err)
	}
	cPaidPlan2, _ := GenerateShareablePaidTestPlan()
	cPaidPlan2, err = sjson.Set(cPaidPlan2, "maximum_polling_duration", maxPollingDuration)
	if err != nil {
		panic(err)
	}
	planNotSupportingSM := GenerateShareableTestPlanWithID(planNotSupportingSMPlatform)
	planNotSupportingSM, err = sjson.Set(planNotSupportingSM, "metadata.supportedPlatforms.-1", "kubernetes")
	if err != nil {
		panic(err)
	}

	cService := GenerateTestServiceWithPlansWithID(service1CatalogID, cPaidPlan1, cPaidPlan2, planNotSupportingSM)
	cPaidPlan3 := GenerateShareableTestPlanWithID(plan1CatalogID)
	cService2 := GenerateTestServiceWithPlansWithID(serviceNotSupportingContextUpdates, cPaidPlan3)
	cService2, err = sjson.Set(cService2, "allow_context_updates", false)
	if err != nil {
		panic(err)
	}
	cPaidPlan4 := GenerateShareableTestPlanWithID(plan1CatalogID)
	cService3 := GenerateTestServiceWithPlansWithID(notRetrievableService, cPaidPlan4)
	cService3, err = sjson.Set(cService3, "instances_retrievable", false)
	if err != nil {
		panic(err)
	}
	catalog := NewEmptySBCatalog()
	catalog.AddService(cService)
	catalog.AddService(cService2)
	catalog.AddService(cService3)
	brokerUtils := ctx.RegisterBrokerWithCatalog(catalog)
	brokerID := brokerUtils.Broker.ID
	server := brokerUtils.Broker.BrokerServer

	ctx.Servers[BrokerServerPrefix+brokerID] = server
	so := auth.ListWithQuery(web.ServiceOfferingsURL, fmt.Sprintf("fieldQuery=broker_id eq '%s'", brokerID)).First()

	return brokerUtils, so, auth.ListWithQuery(web.ServicePlansURL, "fieldQuery="+fmt.Sprintf("service_offering_id eq '%s'", so.Object().Value("id").String().Raw()))
}

func findPlanIDForCatalogID(ctx *TestContext, brokerID, catalogServiceID, catalogPlanID string) string {
	resp := ctx.SMWithOAuth.ListWithQuery(web.ServiceOfferingsURL, fmt.Sprintf("fieldQuery=broker_id eq '%s' and catalog_id eq '%s'", brokerID, catalogServiceID))
	soIDs := make([]string, 0)
	for _, item := range resp.Iter() {
		soID := item.Object().Value("id").String().Raw()
		Expect(soID).ToNot(BeEmpty())
		soIDs = append(soIDs, soID)
	}

	return ctx.SMWithOAuth.ListWithQuery(web.ServicePlansURL, fmt.Sprintf("fieldQuery=catalog_id eq '%s' and service_offering_id in ('%s')", catalogPlanID, strings.Join(soIDs, "','"))).
		First().Object().Value("id").String().Raw()
}<|MERGE_RESOLUTION|>--- conflicted
+++ resolved
@@ -3968,302 +3968,6 @@
 								resp.JSON().Object().Equal(util.HandleInstanceSharingError(util.ErrRequestBodyContainsReferencedInstanceID, instance_sharing.ReferencedInstanceIDKey))
 							})
 						})
-<<<<<<< HEAD
-						Context("selectors", func() {
-							var sharedInstance *types.ServiceInstance
-							BeforeEach(func() {
-								sharedInstance, _ = GetInstanceObjectByID(ctx, sharedInstanceID)
-							})
-							When("tenant has single shared instance", func() {
-								var resp *httpexpect.Response
-								AfterEach(func() {
-									instanceID, _ = VerifyOperationExists(ctx, resp.Header("Location").Raw(), OperationExpectations{
-										Category:          types.CREATE,
-										State:             types.SUCCEEDED,
-										ResourceType:      types.ServiceInstanceType,
-										Reschedulable:     false,
-										DeletionScheduled: false,
-									})
-									VerifyResourceExists(ctx.SMWithOAuthForTenant, ResourceExpectations{
-										ID:    instanceID,
-										Type:  types.ServiceInstanceType,
-										Ready: true,
-									})
-									cleanupInstances(instanceID)
-								})
-								It("creates reference instance by global (*) pointer to a shared instance", func() {
-									randomUUID, _ := uuid.NewV4()
-									requestBody := Object{
-										"name":             "reference-instance-" + randomUUID.String(),
-										"service_plan_id":  referencePlan.ID,
-										"maintenance_info": "{}",
-										"parameters": map[string]string{
-											instance_sharing.ReferencedInstanceIDKey: "*",
-										},
-									}
-									resp = ctx.SMWithOAuthForTenant.POST(web.ServiceInstancesURL).
-										WithQuery("async", false).
-										WithJSON(requestBody).
-										Expect().
-										Status(http.StatusCreated)
-								})
-								It("creates reference instance with empty parameters", func() {
-									randomUUID, _ := uuid.NewV4()
-									requestBody := Object{
-										"name":             "reference-instance-" + randomUUID.String(),
-										"service_plan_id":  referencePlan.ID,
-										"maintenance_info": "{}",
-									}
-									resp = ctx.SMWithOAuthForTenant.POST(web.ServiceInstancesURL).
-										WithQuery("async", false).
-										WithJSON(requestBody).
-										Expect().
-										Status(http.StatusCreated)
-								})
-							})
-							When("tenant has many shared instances", func() {
-								var sharedGuids []string
-								BeforeEach(func() {
-									sharedGuids = nil
-									EnsurePublicPlanVisibility(ctx.SMRepository, anotherServicePlanID)
-									for i := 0; i < 5; i++ {
-										ID, _ := uuid.NewV4()
-										postInstanceRequest["name"] = fmt.Sprintf("shared-%s", ID.String())
-										postInstanceRequest["service_plan_id"] = anotherServicePlanID
-										postInstanceRequest["labels"] = map[string][]string{
-											"origin": {"eu", fmt.Sprint(i)},
-										}
-										sharedGuid, _, _ := prepareInstanceSharingPrerequisites(ctx.SMWithOAuthForTenant, true, false)
-										sharedGuids = append(sharedGuids, sharedGuid)
-									}
-								})
-								var resp *httpexpect.Response
-								AfterEach(func() {
-									instanceID, _ = VerifyOperationExists(ctx, resp.Header("Location").Raw(), OperationExpectations{
-										Category:          types.CREATE,
-										State:             types.SUCCEEDED,
-										ResourceType:      types.ServiceInstanceType,
-										Reschedulable:     false,
-										DeletionScheduled: false,
-									})
-									VerifyResourceExists(ctx.SMWithOAuthForTenant, ResourceExpectations{
-										ID:    instanceID,
-										Type:  types.ServiceInstanceType,
-										Ready: true,
-									})
-									cleanupInstances(instanceID)
-									cleanupInstances(sharedGuids...)
-								})
-								It("creates reference instance by plan selector", func() {
-									randomUUID, _ := uuid.NewV4()
-									sharedPlan := GetPlanByKey(ctx, "id", sharedInstance.ServicePlanID)
-									requestBody := Object{
-										"name":             "reference-instance-" + randomUUID.String(),
-										"service_plan_id":  referencePlan.ID,
-										"maintenance_info": "{}",
-										"parameters": map[string]string{
-											instance_sharing.ReferencePlanNameSelector: sharedPlan.Name,
-										},
-									}
-									resp = ctx.SMWithOAuthForTenant.POST(web.ServiceInstancesURL).
-										WithQuery("async", false).
-										WithJSON(requestBody).
-										Expect().
-										Status(http.StatusCreated)
-								})
-								It("creates reference instance by name selector", func() {
-									randomUUID, _ := uuid.NewV4()
-									requestBody := Object{
-										"name":             "reference-instance-" + randomUUID.String(),
-										"service_plan_id":  referencePlan.ID,
-										"maintenance_info": "{}",
-										"parameters": map[string]string{
-											instance_sharing.ReferenceInstanceNameSelector: sharedInstance.Name,
-										},
-									}
-									resp = ctx.SMWithOAuthForTenant.POST(web.ServiceInstancesURL).
-										WithQuery("async", false).
-										WithJSON(requestBody).
-										Expect().
-										Status(http.StatusCreated)
-								})
-								It("creates reference instance by label selector", func() {
-									randomUUID, _ := uuid.NewV4()
-									requestBody := Object{
-										"name":             "reference-instance-" + randomUUID.String(),
-										"service_plan_id":  referencePlan.ID,
-										"maintenance_info": "{}",
-										"parameters": map[string]map[string][]string{
-											instance_sharing.ReferenceLabelSelector: {
-												TenantIdentifier: {TenantIDValue},
-												"origin":         {"1"},
-											},
-										},
-									}
-									resp = ctx.SMWithOAuthForTenant.POST(web.ServiceInstancesURL).
-										WithQuery("async", false).
-										WithJSON(requestBody).
-										Expect().
-										Status(http.StatusCreated)
-								})
-							})
-							When("the selectors have more than one result", func() {
-								var anotherSharedInstance *types.ServiceInstance
-								BeforeEach(func() {
-									resp := ctx.SMWithOAuthForTenant.POST(web.ServiceInstancesURL).
-										WithQuery("async", false).
-										WithJSON(Object{
-											"name":             "anotherSharedInstance",
-											"service_plan_id":  servicePlanID,
-											"maintenance_info": "{}",
-										}).Expect().Status(http.StatusCreated)
-									anotherSharedInstanceID, _ := VerifyOperationExists(ctx, resp.Header("Location").Raw(), OperationExpectations{
-										Category:          types.CREATE,
-										State:             types.SUCCEEDED,
-										ResourceType:      types.ServiceInstanceType,
-										Reschedulable:     false,
-										DeletionScheduled: false,
-									})
-									ShareInstance(ctx.SMWithOAuthForTenant, false, http.StatusOK, anotherSharedInstanceID)
-									anotherSharedInstance, _ = GetInstanceObjectByID(ctx, anotherSharedInstanceID)
-								})
-								AfterEach(func() {
-									cleanupInstances(anotherSharedInstance.ID)
-								})
-								It("fails to provision due to multiple results with plan selector", func() {
-									ID, _ := uuid.NewV4()
-									anotherSharedPlan := GetPlanByKey(ctx, "id", anotherSharedInstance.ServicePlanID)
-									requestBody := Object{
-										"name":             "reference-instance-" + ID.String(),
-										"service_plan_id":  referencePlan.ID,
-										"maintenance_info": "{}",
-										"parameters": map[string]string{
-											instance_sharing.ReferencePlanNameSelector: anotherSharedPlan.Name,
-										},
-									}
-									resp := ctx.SMWithOAuthForTenant.POST(web.ServiceInstancesURL).
-										WithQuery("async", false).
-										WithJSON(requestBody).
-										Expect().
-										Status(http.StatusBadRequest)
-									resp.JSON().Object().Equal(util.HandleInstanceSharingError(util.ErrMultipleReferenceSelectorResults, ""))
-								})
-								It("fails to provision due to multiple results with instance name selector ", func() {
-									// rename base instance and change platform to avoid conflicts:
-									anotherPlatform := ctx.RegisterPlatform()
-									anotherPlatformID := anotherPlatform.ID
-									anotherSharedInstance.Name = sharedInstance.Name
-									anotherSharedInstance.PlatformID = anotherPlatformID
-									_, err := ctx.SMRepository.Update(context.Background(), anotherSharedInstance, types.LabelChanges{})
-									Expect(err).ShouldNot(HaveOccurred())
-
-									ID, _ := uuid.NewV4()
-									requestBody := Object{
-										"name":             "reference-instance-" + ID.String(),
-										"service_plan_id":  referencePlan.ID,
-										"maintenance_info": "{}",
-										"parameters": map[string]string{
-											instance_sharing.ReferenceInstanceNameSelector: anotherSharedInstance.Name,
-										},
-									}
-									resp := ctx.SMWithOAuthForTenant.POST(web.ServiceInstancesURL).
-										WithQuery("async", false).
-										WithJSON(requestBody).
-										Expect().
-										Status(http.StatusBadRequest)
-									resp.JSON().Object().Equal(util.HandleInstanceSharingError(util.ErrMultipleReferenceSelectorResults, ""))
-								})
-								It("fails to provision due to multiple results with label selector", func() {
-									// rename base instance and change platform to avoid conflicts:
-									anotherPlatform := ctx.RegisterPlatform()
-									anotherPlatformID := anotherPlatform.ID
-									anotherSharedInstance.Name = sharedInstance.Name
-									anotherSharedInstance.PlatformID = anotherPlatformID
-									_, err := ctx.SMRepository.Update(context.Background(), anotherSharedInstance, types.LabelChanges{})
-									Expect(err).ShouldNot(HaveOccurred())
-
-									randomUUID, _ := uuid.NewV4()
-									requestBody := Object{
-										"name":             "reference-instance-" + randomUUID.String(),
-										"service_plan_id":  referencePlan.ID,
-										"maintenance_info": "{}",
-										"parameters": map[string]Object{
-											instance_sharing.ReferenceLabelSelector: {
-												TenantIdentifier: Array{TenantIDValue},
-											},
-										},
-									}
-									resp := ctx.SMWithOAuthForTenant.POST(web.ServiceInstancesURL).
-										WithQuery("async", false).
-										WithJSON(requestBody).
-										Expect().
-										Status(http.StatusBadRequest)
-									resp.JSON().Object().Equal(util.HandleInstanceSharingError(util.ErrMultipleReferenceSelectorResults, ""))
-								})
-								It("fail to provision using global (*) pointer due to multiple shared instances owned by the same sub-account", func() {
-									ID, _ := uuid.NewV4()
-									requestBody := Object{
-										"name":             "reference-instance-" + ID.String(),
-										"service_plan_id":  referencePlan.ID,
-										"maintenance_info": "{}",
-										"parameters": map[string]string{
-											instance_sharing.ReferencedInstanceIDKey: "*",
-										},
-									}
-									resp := ctx.SMWithOAuthForTenant.POST(web.ServiceInstancesURL).
-										WithQuery("async", false).
-										WithJSON(requestBody).
-										Expect().
-										Status(http.StatusBadRequest)
-									resp.JSON().Object().Equal(util.HandleInstanceSharingError(util.ErrMultipleReferenceSelectorResults, ""))
-								})
-							})
-							When("the selectors does not provide any result", func() {
-								It("fails to provision", func() {
-									randomUUID, _ := uuid.NewV4()
-									requestBody := Object{
-										"name":             "reference-instance-" + randomUUID.String(),
-										"service_plan_id":  referencePlan.ID,
-										"maintenance_info": "{}",
-										"parameters": map[string]Object{
-											instance_sharing.ReferenceLabelSelector: {
-												TenantIdentifier: Array{randomUUID.String()},
-											},
-										},
-									}
-									resp := ctx.SMWithOAuthForTenant.POST(web.ServiceInstancesURL).
-										WithQuery("async", false).
-										WithJSON(requestBody).
-										Expect().
-										Status(http.StatusNotFound)
-									resp.JSON().Object().Equal(util.HandleInstanceSharingError(util.ErrNoResultsForReferenceSelector, ""))
-								})
-							})
-							When("selectors are invalid", func() {
-								It("fails to provision", func() {
-									randomUUID, _ := uuid.NewV4()
-									requestBody := Object{
-										"name":             "reference-instance-" + randomUUID.String(),
-										"service_plan_id":  referencePlan.ID,
-										"maintenance_info": "{}",
-										"parameters": map[string]Object{
-											instance_sharing.ReferenceLabelSelector: {
-												TenantIdentifier: Array{randomUUID.String()},
-											},
-											"some-selector": {},
-										},
-									}
-									resp := ctx.SMWithOAuthForTenant.POST(web.ServiceInstancesURL).
-										WithQuery("async", false).
-										WithJSON(requestBody).
-										Expect().
-										Status(http.StatusNotFound)
-									resp.JSON().Object().Equal(util.HandleInstanceSharingError(util.ErrNoResultsForReferenceSelector, ""))
-								})
-							})
-						})
-=======
->>>>>>> 3af99c67
 					})
 					Context("instance ownership", func() {
 						When("shared instance owned by different tenant", func() {
@@ -4860,6 +4564,972 @@
 					})
 				})
 			})
+
+			Context("Instance Sharing", func() {
+				var sharedInstanceID = ""
+				var referenceInstanceID = ""
+				var referencePlan *types.ServicePlan
+				BeforeEach(func() {
+					preparePrerequisitesWithMaxPollingDuration(MaximumPollingDuration, true)
+					brokerServer.ShouldRecordRequests(true)
+					EnsurePlanVisibility(ctx.SMRepository, TenantIdentifier, types.SMPlatform, servicePlanID, TenantIDValue)
+				})
+				AfterEach(func() {
+					ctx.CleanupAdditionalResources()
+				})
+				Describe("POST", func() {
+					Context("shared instance", func() {
+						When("creating an instance with 'shared' property in body request", func() {
+							BeforeEach(func() {
+								postInstanceRequest["shared"] = true
+							})
+							AfterEach(func() {
+								delete(postInstanceRequest, "shared")
+							})
+							It("should failed to provision the instance", func() {
+								resp := createInstance(ctx.SMWithOAuthForTenant, "false", http.StatusBadRequest)
+								resp.JSON().Object().Equal(util.HandleInstanceSharingError(util.ErrInvalidProvisionRequestWithSharedProperty, ""))
+							})
+						})
+					})
+					Context("reference instance", func() {
+						BeforeEach(func() {
+							sharedInstanceID, _, referencePlan = prepareInstanceSharingPrerequisites(ctx.SMWithOAuthForTenant, true, false)
+						})
+						When("reference request is valid", func() {
+							AfterEach(func() {
+								cleanupInstances(referenceInstanceID, sharedInstanceID)
+							})
+							for _, testConfig := range []testConfigStruct{
+								{async: "true", status: http.StatusAccepted},
+								{async: "false", status: http.StatusCreated},
+							} {
+								It(fmt.Sprintf("returns %d", testConfig.status), func() {
+									resp := CreateReferenceInstance(ctx.SMWithOAuthForTenant, testConfig.async, testConfig.status, sharedInstanceID, referencePlan.ID)
+									referenceInstanceID, _ = VerifyOperationExists(ctx, resp.Header("Location").Raw(), OperationExpectations{
+										Category:          types.CREATE,
+										State:             types.SUCCEEDED,
+										ResourceType:      types.ServiceInstanceType,
+										Reschedulable:     false,
+										DeletionScheduled: false,
+									})
+									VerifyResourceExists(ctx.SMWithOAuthForTenant, ResourceExpectations{
+										ID:    referenceInstanceID,
+										Type:  types.ServiceInstanceType,
+										Ready: true,
+									})
+								})
+							}
+						})
+						When("reference request is invalid", func() {
+							BeforeEach(func() {
+								postInstanceRequest[instance_sharing.ReferencedInstanceIDKey] = sharedInstanceID
+								ID, _ := uuid.NewV4()
+								postInstanceRequest["name"] = fmt.Sprintf("instance-%s", ID.String())
+							})
+							AfterEach(func() {
+								delete(postInstanceRequest, instance_sharing.ReferencedInstanceIDKey)
+							})
+							It(fmt.Sprintf("should fail creating a reference type instance with %s in the body request", instance_sharing.ReferencedInstanceIDKey), func() {
+								postInstanceRequest["service_plan_id"] = referencePlan.ID
+								resp := createInstance(ctx.SMWithOAuthForTenant, "false", http.StatusBadRequest)
+								resp.JSON().Object().Equal(util.HandleInstanceSharingError(util.ErrRequestBodyContainsReferencedInstanceID, instance_sharing.ReferencedInstanceIDKey))
+							})
+							It(fmt.Sprintf("should fail creating an instance with %s in the body request", instance_sharing.ReferencedInstanceIDKey), func() {
+								postInstanceRequest["service_plan_id"] = servicePlanID
+								resp := createInstance(ctx.SMWithOAuthForTenant, "false", http.StatusBadRequest)
+								resp.JSON().Object().Equal(util.HandleInstanceSharingError(util.ErrRequestBodyContainsReferencedInstanceID, instance_sharing.ReferencedInstanceIDKey))
+							})
+						})
+						Context("selectors", func() {
+							var sharedInstance *types.ServiceInstance
+							BeforeEach(func() {
+								sharedInstance, _ = GetInstanceObjectByID(ctx, sharedInstanceID)
+							})
+							When("tenant has single shared instance", func() {
+								var resp *httpexpect.Response
+								AfterEach(func() {
+									instanceID, _ = VerifyOperationExists(ctx, resp.Header("Location").Raw(), OperationExpectations{
+										Category:          types.CREATE,
+										State:             types.SUCCEEDED,
+										ResourceType:      types.ServiceInstanceType,
+										Reschedulable:     false,
+										DeletionScheduled: false,
+									})
+									VerifyResourceExists(ctx.SMWithOAuthForTenant, ResourceExpectations{
+										ID:    instanceID,
+										Type:  types.ServiceInstanceType,
+										Ready: true,
+									})
+									cleanupInstances(instanceID)
+								})
+								It("creates reference instance by global (*) pointer to a shared instance", func() {
+									randomUUID, _ := uuid.NewV4()
+									requestBody := Object{
+										"name":             "reference-instance-" + randomUUID.String(),
+										"service_plan_id":  referencePlan.ID,
+										"maintenance_info": "{}",
+										"parameters": map[string]string{
+											instance_sharing.ReferencedInstanceIDKey: "*",
+										},
+									}
+									resp = ctx.SMWithOAuthForTenant.POST(web.ServiceInstancesURL).
+										WithQuery("async", false).
+										WithJSON(requestBody).
+										Expect().
+										Status(http.StatusCreated)
+								})
+								It("creates reference instance with empty parameters", func() {
+									randomUUID, _ := uuid.NewV4()
+									requestBody := Object{
+										"name":             "reference-instance-" + randomUUID.String(),
+										"service_plan_id":  referencePlan.ID,
+										"maintenance_info": "{}",
+									}
+									resp = ctx.SMWithOAuthForTenant.POST(web.ServiceInstancesURL).
+										WithQuery("async", false).
+										WithJSON(requestBody).
+										Expect().
+										Status(http.StatusCreated)
+								})
+							})
+							When("tenant has many shared instances", func() {
+								var sharedGuids []string
+								BeforeEach(func() {
+									sharedGuids = nil
+									EnsurePublicPlanVisibility(ctx.SMRepository, anotherServicePlanID)
+									for i := 0; i < 5; i++ {
+										ID, _ := uuid.NewV4()
+										postInstanceRequest["name"] = fmt.Sprintf("shared-%s", ID.String())
+										postInstanceRequest["service_plan_id"] = anotherServicePlanID
+										postInstanceRequest["labels"] = map[string][]string{
+											"origin": {"eu", fmt.Sprint(i)},
+										}
+										sharedGuid, _, _ := prepareInstanceSharingPrerequisites(ctx.SMWithOAuthForTenant, true, false)
+										sharedGuids = append(sharedGuids, sharedGuid)
+									}
+								})
+								var resp *httpexpect.Response
+								AfterEach(func() {
+									instanceID, _ = VerifyOperationExists(ctx, resp.Header("Location").Raw(), OperationExpectations{
+										Category:          types.CREATE,
+										State:             types.SUCCEEDED,
+										ResourceType:      types.ServiceInstanceType,
+										Reschedulable:     false,
+										DeletionScheduled: false,
+									})
+									VerifyResourceExists(ctx.SMWithOAuthForTenant, ResourceExpectations{
+										ID:    instanceID,
+										Type:  types.ServiceInstanceType,
+										Ready: true,
+									})
+									cleanupInstances(instanceID)
+									cleanupInstances(sharedGuids...)
+								})
+								It("creates reference instance by plan selector", func() {
+									randomUUID, _ := uuid.NewV4()
+									sharedPlan := GetPlanByKey(ctx, "id", sharedInstance.ServicePlanID)
+									requestBody := Object{
+										"name":             "reference-instance-" + randomUUID.String(),
+										"service_plan_id":  referencePlan.ID,
+										"maintenance_info": "{}",
+										"parameters": map[string]string{
+											instance_sharing.ReferencePlanNameSelector: sharedPlan.Name,
+										},
+									}
+									resp = ctx.SMWithOAuthForTenant.POST(web.ServiceInstancesURL).
+										WithQuery("async", false).
+										WithJSON(requestBody).
+										Expect().
+										Status(http.StatusCreated)
+								})
+								It("creates reference instance by name selector", func() {
+									randomUUID, _ := uuid.NewV4()
+									requestBody := Object{
+										"name":             "reference-instance-" + randomUUID.String(),
+										"service_plan_id":  referencePlan.ID,
+										"maintenance_info": "{}",
+										"parameters": map[string]string{
+											instance_sharing.ReferenceInstanceNameSelector: sharedInstance.Name,
+										},
+									}
+									resp = ctx.SMWithOAuthForTenant.POST(web.ServiceInstancesURL).
+										WithQuery("async", false).
+										WithJSON(requestBody).
+										Expect().
+										Status(http.StatusCreated)
+								})
+								It("creates reference instance by label selector", func() {
+									randomUUID, _ := uuid.NewV4()
+									requestBody := Object{
+										"name":             "reference-instance-" + randomUUID.String(),
+										"service_plan_id":  referencePlan.ID,
+										"maintenance_info": "{}",
+										"parameters": map[string]map[string][]string{
+											instance_sharing.ReferenceLabelSelector: {
+												TenantIdentifier: {TenantIDValue},
+												"origin":         {"1"},
+											},
+										},
+									}
+									resp = ctx.SMWithOAuthForTenant.POST(web.ServiceInstancesURL).
+										WithQuery("async", false).
+										WithJSON(requestBody).
+										Expect().
+										Status(http.StatusCreated)
+								})
+							})
+							When("the selectors have more than one result", func() {
+								var anotherSharedInstance *types.ServiceInstance
+								BeforeEach(func() {
+									resp := ctx.SMWithOAuthForTenant.POST(web.ServiceInstancesURL).
+										WithQuery("async", false).
+										WithJSON(Object{
+											"name":             "anotherSharedInstance",
+											"service_plan_id":  servicePlanID,
+											"maintenance_info": "{}",
+										}).Expect().Status(http.StatusCreated)
+									anotherSharedInstanceID, _ := VerifyOperationExists(ctx, resp.Header("Location").Raw(), OperationExpectations{
+										Category:          types.CREATE,
+										State:             types.SUCCEEDED,
+										ResourceType:      types.ServiceInstanceType,
+										Reschedulable:     false,
+										DeletionScheduled: false,
+									})
+									ShareInstance(ctx.SMWithOAuthForTenant, false, http.StatusOK, anotherSharedInstanceID)
+									anotherSharedInstance, _ = GetInstanceObjectByID(ctx, anotherSharedInstanceID)
+								})
+								AfterEach(func() {
+									cleanupInstances(anotherSharedInstance.ID)
+								})
+								It("fails to provision due to multiple results with plan selector", func() {
+									ID, _ := uuid.NewV4()
+									anotherSharedPlan := GetPlanByKey(ctx, "id", anotherSharedInstance.ServicePlanID)
+									requestBody := Object{
+										"name":             "reference-instance-" + ID.String(),
+										"service_plan_id":  referencePlan.ID,
+										"maintenance_info": "{}",
+										"parameters": map[string]string{
+											instance_sharing.ReferencePlanNameSelector: anotherSharedPlan.Name,
+										},
+									}
+									resp := ctx.SMWithOAuthForTenant.POST(web.ServiceInstancesURL).
+										WithQuery("async", false).
+										WithJSON(requestBody).
+										Expect().
+										Status(http.StatusBadRequest)
+									resp.JSON().Object().Equal(util.HandleInstanceSharingError(util.ErrMultipleReferenceSelectorResults, ""))
+								})
+								It("fails to provision due to multiple results with instance name selector ", func() {
+									// rename base instance and change platform to avoid conflicts:
+									anotherPlatform := ctx.RegisterPlatform()
+									anotherPlatformID := anotherPlatform.ID
+									anotherSharedInstance.Name = sharedInstance.Name
+									anotherSharedInstance.PlatformID = anotherPlatformID
+									_, err := ctx.SMRepository.Update(context.Background(), anotherSharedInstance, types.LabelChanges{})
+									Expect(err).ShouldNot(HaveOccurred())
+
+									ID, _ := uuid.NewV4()
+									requestBody := Object{
+										"name":             "reference-instance-" + ID.String(),
+										"service_plan_id":  referencePlan.ID,
+										"maintenance_info": "{}",
+										"parameters": map[string]string{
+											instance_sharing.ReferenceInstanceNameSelector: anotherSharedInstance.Name,
+										},
+									}
+									resp := ctx.SMWithOAuthForTenant.POST(web.ServiceInstancesURL).
+										WithQuery("async", false).
+										WithJSON(requestBody).
+										Expect().
+										Status(http.StatusBadRequest)
+									resp.JSON().Object().Equal(util.HandleInstanceSharingError(util.ErrMultipleReferenceSelectorResults, ""))
+								})
+								It("fails to provision due to multiple results with label selector", func() {
+									// rename base instance and change platform to avoid conflicts:
+									anotherPlatform := ctx.RegisterPlatform()
+									anotherPlatformID := anotherPlatform.ID
+									anotherSharedInstance.Name = sharedInstance.Name
+									anotherSharedInstance.PlatformID = anotherPlatformID
+									_, err := ctx.SMRepository.Update(context.Background(), anotherSharedInstance, types.LabelChanges{})
+									Expect(err).ShouldNot(HaveOccurred())
+
+									randomUUID, _ := uuid.NewV4()
+									requestBody := Object{
+										"name":             "reference-instance-" + randomUUID.String(),
+										"service_plan_id":  referencePlan.ID,
+										"maintenance_info": "{}",
+										"parameters": map[string]Object{
+											instance_sharing.ReferenceLabelSelector: {
+												TenantIdentifier: Array{TenantIDValue},
+											},
+										},
+									}
+									resp := ctx.SMWithOAuthForTenant.POST(web.ServiceInstancesURL).
+										WithQuery("async", false).
+										WithJSON(requestBody).
+										Expect().
+										Status(http.StatusBadRequest)
+									resp.JSON().Object().Equal(util.HandleInstanceSharingError(util.ErrMultipleReferenceSelectorResults, ""))
+								})
+								It("fail to provision using global (*) pointer due to multiple shared instances owned by the same sub-account", func() {
+									ID, _ := uuid.NewV4()
+									requestBody := Object{
+										"name":             "reference-instance-" + ID.String(),
+										"service_plan_id":  referencePlan.ID,
+										"maintenance_info": "{}",
+										"parameters": map[string]string{
+											instance_sharing.ReferencedInstanceIDKey: "*",
+										},
+									}
+									resp := ctx.SMWithOAuthForTenant.POST(web.ServiceInstancesURL).
+										WithQuery("async", false).
+										WithJSON(requestBody).
+										Expect().
+										Status(http.StatusBadRequest)
+									resp.JSON().Object().Equal(util.HandleInstanceSharingError(util.ErrMultipleReferenceSelectorResults, ""))
+								})
+							})
+							When("the selectors does not provide any result", func() {
+								It("fails to provision", func() {
+									randomUUID, _ := uuid.NewV4()
+									requestBody := Object{
+										"name":             "reference-instance-" + randomUUID.String(),
+										"service_plan_id":  referencePlan.ID,
+										"maintenance_info": "{}",
+										"parameters": map[string]Object{
+											instance_sharing.ReferenceLabelSelector: {
+												TenantIdentifier: Array{randomUUID.String()},
+											},
+										},
+									}
+									resp := ctx.SMWithOAuthForTenant.POST(web.ServiceInstancesURL).
+										WithQuery("async", false).
+										WithJSON(requestBody).
+										Expect().
+										Status(http.StatusNotFound)
+									resp.JSON().Object().Equal(util.HandleInstanceSharingError(util.ErrNoResultsForReferenceSelector, ""))
+								})
+							})
+							When("selectors are invalid", func() {
+								It("fails to provision", func() {
+									randomUUID, _ := uuid.NewV4()
+									requestBody := Object{
+										"name":             "reference-instance-" + randomUUID.String(),
+										"service_plan_id":  referencePlan.ID,
+										"maintenance_info": "{}",
+										"parameters": map[string]Object{
+											instance_sharing.ReferenceLabelSelector: {
+												TenantIdentifier: Array{randomUUID.String()},
+											},
+											"some-selector": {},
+										},
+									}
+									resp := ctx.SMWithOAuthForTenant.POST(web.ServiceInstancesURL).
+										WithQuery("async", false).
+										WithJSON(requestBody).
+										Expect().
+										Status(http.StatusNotFound)
+									resp.JSON().Object().Equal(util.HandleInstanceSharingError(util.ErrNoResultsForReferenceSelector, ""))
+								})
+							})
+						})
+					})
+					Context("instance ownership", func() {
+						When("shared instance owned by different tenant", func() {
+							var otherTenantExpect *SMExpect
+							BeforeEach(func() {
+								// create instance by other tenant
+								EnsurePublicPlanVisibility(ctx.SMRepository, servicePlanID)
+								otherTenantExpect = ctx.NewTenantExpect("tenancyClient", "other-tenant")
+								sharedInstanceID, _, referencePlan = prepareInstanceSharingPrerequisites(otherTenantExpect, true, false)
+							})
+							AfterEach(func() {
+								otherTenantExpect.DELETE(web.ServiceInstancesURL+"/"+sharedInstanceID).WithQuery("async", false).
+									Expect().StatusRange(httpexpect.Status2xx)
+							})
+							It("should fail to provision the reference instance on ownership validation", func() {
+								resp := CreateReferenceInstance(ctx.SMWithOAuthForTenant, "false", http.StatusNotFound, sharedInstanceID, referencePlan.ID)
+								resp.JSON().Object().Equal(util.HandleInstanceSharingError(util.ErrReferencedInstanceNotFound, sharedInstanceID))
+							})
+						})
+					})
+				})
+				Describe("GET", func() {
+					BeforeEach(func() {
+						sharedInstanceID, referenceInstanceID, referencePlan = prepareInstanceSharingPrerequisites(ctx.SMWithOAuthForTenant, true, true)
+					})
+					AfterEach(func() {
+						cleanupInstances(referenceInstanceID, sharedInstanceID)
+					})
+					When("service instance is shared", func() {
+						It("returns the instance object with shared property", func() {
+							object := ctx.SMWithOAuthForTenant.GET(web.ServiceInstancesURL + "/" + sharedInstanceID).
+								Expect().Status(http.StatusOK).
+								JSON().Object()
+							// should contain shared property
+							object.ContainsKey("shared").
+								ValueEqual("shared", true)
+						})
+					})
+					When("service instance is a reference type", func() {
+						It("returns the instance object without communicating the service broker", func() {
+							object := ctx.SMWithOAuthForTenant.GET(web.ServiceInstancesURL + "/" + referenceInstanceID).Expect().
+								Status(http.StatusOK).
+								JSON().
+								Object()
+							object.ContainsKey(instance_sharing.ReferencedInstanceIDKey).
+								ValueEqual(instance_sharing.ReferencedInstanceIDKey, sharedInstanceID)
+							// should return context of reference binding:
+							referenceInstance, _ := GetInstanceObjectByID(ctx, referenceInstanceID)
+							object.ContainsKey("context").
+								ValueEqual("context", Object{
+									"instance_name":  referenceInstance.Name,
+									"platform":       referenceInstance.PlatformID,
+									TenantIdentifier: TenantIDValue,
+								})
+							// Expect to retrieve the data from the broker of the shared instance and not of the reference instance
+							uri := brokerServer.LastRequest.RequestURI
+							Expect(uri).To(ContainSubstring(sharedInstanceID))
+						})
+					})
+				})
+				Describe("PATCH", func() {
+					Context("reference instance", func() {
+						BeforeEach(func() {
+							sharedInstanceID, referenceInstanceID, referencePlan = prepareInstanceSharingPrerequisites(ctx.SMWithOAuthForTenant, true, true)
+						})
+						AfterEach(func() {
+							cleanupInstances(referenceInstanceID, sharedInstanceID)
+						})
+
+						It("succeeds patching with labels", func() {
+							labels := []*types.LabelChange{
+								{
+									Operation: types.AddLabelOperation,
+									Key:       "labelKey1",
+									Values:    []string{"labelValue1"},
+								},
+								{
+									Operation: types.AddLabelOperation,
+									Key:       "labelKey2",
+									Values:    []string{"labelValue2"},
+								},
+							}
+							patchLabelsBody := make(map[string]interface{})
+							patchLabelsBody["labels"] = labels
+							patchLabelsBody["service_plan_id"] = referencePlan.ID
+							resp := ctx.SMWithOAuthForTenant.PATCH(web.ServiceInstancesURL+"/"+referenceInstanceID).
+								WithQuery("async", "false").
+								WithJSON(patchLabelsBody).
+								Expect().
+								Status(http.StatusOK)
+							referenceInstanceID, _ = VerifyOperationExists(ctx, resp.Header("Location").Raw(), OperationExpectations{
+								Category:          types.UPDATE,
+								State:             types.SUCCEEDED,
+								ResourceType:      types.ServiceInstanceType,
+								Reschedulable:     false,
+								DeletionScheduled: false,
+							})
+
+							expectedLabels := types.Labels{
+								"labelKey1": {
+									"labelValue1",
+								},
+								"labelKey2": {
+									"labelValue2",
+								},
+								TenantIdentifier: {
+									TenantIDValue,
+								},
+							}
+							object := resp.JSON().Object()
+							object.ValueEqual("labels", expectedLabels)
+
+						})
+						for _, testConfig := range []testConfigStruct{
+							{async: "true", status: http.StatusAccepted},
+							{async: "false", status: http.StatusOK},
+						} {
+							It(fmt.Sprintf("returns %d when async=%s", testConfig.status, testConfig.async), func() {
+								resp := ctx.SMWithOAuthForTenant.PATCH(web.ServiceInstancesURL+"/"+referenceInstanceID).
+									WithQuery("async", testConfig.async).
+									WithJSON(Object{
+										"name":             "renamed",
+										"service_plan_id":  referencePlan.ID,
+										"maintenance_info": "{}",
+									}).
+									Expect().
+									Status(testConfig.status)
+								resp.JSON().Object().ValueEqual("name", "renamed")
+								VerifyOperationExists(ctx, resp.Header("Location").Raw(), OperationExpectations{
+									Category:          types.UPDATE,
+									State:             types.SUCCEEDED,
+									ResourceType:      types.ServiceInstanceType,
+									Reschedulable:     false,
+									DeletionScheduled: false,
+								})
+							})
+						}
+						It("it fails updating the referenced_instance_id parameter", func() {
+							newName := "renamed"
+							ctx.SMWithOAuthForTenant.PATCH(web.ServiceInstancesURL+"/"+referenceInstanceID).
+								WithQuery("async", "false").
+								WithJSON(Object{
+									"name":             newName,
+									"service_plan_id":  referencePlan.ID,
+									"maintenance_info": "{}",
+									"parameters": Object{
+										instance_sharing.ReferencedInstanceIDKey: "new_instance_id",
+									},
+								}).
+								Expect().
+								Status(http.StatusBadRequest)
+							objAfterOp := VerifyResourceExists(ctx.SMWithOAuthForTenant, ResourceExpectations{
+								ID:    referenceInstanceID,
+								Type:  types.ServiceInstanceType,
+								Ready: true,
+							})
+
+							By("verify reference-instance plan has not changed")
+							objAfterOp.Value("service_plan_id").Equal(referencePlan.ID)
+
+						})
+						for _, async := range []string{"true", "false"} {
+							It(fmt.Sprintf("returns 400 when updating the service_plan_id when async=%s", async), func() {
+								newName := "renamed"
+								ctx.SMWithOAuthForTenant.PATCH(web.ServiceInstancesURL+"/"+referenceInstanceID).
+									WithQuery("async", async).
+									WithJSON(Object{
+										"name":             newName,
+										"service_plan_id":  servicePlanID,
+										"maintenance_info": "{}",
+									}).
+									Expect().
+									Status(http.StatusBadRequest)
+								objAfterOp := VerifyResourceExists(ctx.SMWithOAuthForTenant, ResourceExpectations{
+									ID:    referenceInstanceID,
+									Type:  types.ServiceInstanceType,
+									Ready: true,
+								})
+
+								By("verify reference-instance plan has not changed")
+								objAfterOp.Value("service_plan_id").Equal(referencePlan.ID)
+
+							})
+						}
+					})
+					Context("shared instance with references", func() {
+						BeforeEach(func() {
+							sharedInstanceID, referenceInstanceID, referencePlan = prepareInstanceSharingPrerequisites(ctx.SMWithOAuthForTenant, true, true)
+							postInstanceRequestTLS["service_plan_id"] = servicePlanID
+						})
+						AfterEach(func() {
+							cleanupInstances(referenceInstanceID, sharedInstanceID)
+						})
+						It("fails un-sharing an instance with references", func() {
+							resp := ctx.SMWithOAuthForTenant.PATCH(web.ServiceInstancesURL+"/"+sharedInstanceID).
+								WithQuery("async", "false").
+								WithJSON(Object{
+									"shared": false,
+								}).
+								Expect().
+								Status(http.StatusBadRequest)
+							VerifyResourceExists(ctx.SMWithOAuthForTenant, ResourceExpectations{
+								ID:    referenceInstanceID,
+								Type:  types.ServiceInstanceType,
+								Ready: true,
+							})
+
+							var guidsArray []string
+							guidsArray = append(guidsArray, referenceInstanceID)
+							resp.JSON().Object().Equal(util.HandleReferencesError(util.ErrUnsharingInstanceWithReferences, guidsArray))
+						})
+						It("returns 200 setting shared=true on a shared instance", func() {
+							instance, _ := GetInstanceObjectByID(ctx, sharedInstanceID)
+							resp := ctx.SMWithOAuthForTenant.PATCH(web.ServiceInstancesURL+"/"+sharedInstanceID).
+								WithQuery("async", "false").
+								WithJSON(Object{
+									"shared": true,
+								}).
+								Expect().
+								Status(http.StatusOK)
+
+							resp.JSON().Object().Equal(instance)
+						})
+						It("fails sharing an instance with invalid share request", func() {
+							resp := ctx.SMWithOAuthForTenant.PATCH(web.ServiceInstancesURL+"/"+sharedInstanceID).
+								WithQuery("async", "false").
+								WithJSON(Object{
+									"shared": true,
+									"name":   "new-name",
+								}).
+								Expect().
+								Status(http.StatusBadRequest)
+
+							expectedError := util.HandleInstanceSharingError(util.ErrInvalidShareRequest, sharedInstanceID)
+							resp.JSON().Object().Equal(expectedError)
+
+						})
+						It("should succeed renaming instance name", func() {
+							delete(postInstanceRequestTLS, "shared")
+							postInstanceRequestTLS["name"] = "renamed"
+							ctx.SMWithOAuthForTenant.PATCH(web.ServiceInstancesURL+"/"+sharedInstanceID).
+								WithQuery("async", "false").
+								WithJSON(postInstanceRequestTLS).
+								Expect().
+								Status(http.StatusOK).
+								JSON().Object().
+								ValueEqual("shared", true).
+								ValueEqual("name", "renamed")
+						})
+						for _, testConfig := range []testConfigStruct{
+							{async: "true", status: http.StatusBadRequest},
+							{async: "false", status: http.StatusBadRequest},
+						} {
+							It(fmt.Sprintf("returns %d when updating the service_plan_id to a non shareable plan when async=%s", testConfig.status, testConfig.async), func() {
+								newName := "renamed"
+								resp := ctx.SMWithOAuthForTenant.PATCH(web.ServiceInstancesURL+"/"+sharedInstanceID).
+									WithQuery("async", testConfig.async).
+									WithJSON(Object{
+										"name":             newName,
+										"service_plan_id":  referencePlan.ID,
+										"maintenance_info": "{}",
+									}).
+									Expect().
+									Status(testConfig.status)
+								VerifyResourceExists(ctx.SMWithOAuthForTenant, ResourceExpectations{
+									ID:    sharedInstanceID,
+									Type:  types.ServiceInstanceType,
+									Ready: true,
+								})
+								resp.JSON().Object().Equal(util.HandleInstanceSharingError(util.ErrNewPlanDoesNotSupportInstanceSharing, sharedInstanceID))
+							})
+						}
+						It("succeeds updating the shared instance plan to a new shareable plan", func() {
+							newName := "renamed"
+							EnsurePlanVisibility(ctx.SMRepository, TenantIdentifier, types.SMPlatform, anotherServicePlanID, TenantIDValue)
+							resp := ctx.SMWithOAuthForTenant.PATCH(web.ServiceInstancesURL+"/"+sharedInstanceID).
+								WithQuery("async", "false").
+								WithJSON(Object{
+									"name":             newName,
+									"service_plan_id":  anotherServicePlanID,
+									"maintenance_info": "{}",
+								}).
+								Expect().
+								Status(http.StatusOK)
+							VerifyResourceExists(ctx.SMWithOAuthForTenant, ResourceExpectations{
+								ID:    sharedInstanceID,
+								Type:  types.ServiceInstanceType,
+								Ready: true,
+							})
+							resp.JSON().Object().
+								ContainsKey("service_plan_id").
+								ValueEqual("service_plan_id", anotherServicePlanID)
+						})
+					})
+					Context("shared instance without references", func() {
+						BeforeEach(func() {
+							// Create instance and share it
+							sharedInstanceID, _, _ = prepareInstanceSharingPrerequisites(ctx.SMWithOAuthForTenant, true, false)
+
+							postInstanceRequestTLS["service_plan_id"] = servicePlanID
+						})
+						AfterEach(func() {
+							cleanupInstances(sharedInstanceID)
+						})
+						When("updating a shared service instance", func() {
+							It("un-shares the instance successfully", func() {
+								ctx.SMWithOAuthForTenant.PATCH(web.ServiceInstancesURL+"/"+sharedInstanceID).
+									WithQuery("async", "false").
+									WithJSON(Object{
+										"shared": false,
+									}).
+									Expect().
+									Status(http.StatusOK).
+									JSON().Object().ValueEqual("shared", false)
+							})
+							It("should succeed renaming instance name", func() {
+								delete(postInstanceRequestTLS, "shared")
+								postInstanceRequestTLS["name"] = "renamed"
+								ctx.SMWithOAuthForTenant.PATCH(web.ServiceInstancesURL+"/"+sharedInstanceID).
+									WithQuery("async", "false").
+									WithJSON(postInstanceRequestTLS).
+									Expect().
+									Status(http.StatusOK).
+									JSON().Object().
+									ValueEqual("shared", true).
+									ValueEqual("name", "renamed")
+							})
+							It("async unsharing should fail", func() {
+								resp := ctx.SMWithOAuthForTenant.PATCH(web.ServiceInstancesURL+"/"+sharedInstanceID).
+									WithQuery("async", "true").
+									WithJSON(Object{
+										"shared": false,
+									}).
+									Expect().
+									Status(http.StatusBadRequest)
+								resp.JSON().Object().Equal(util.HandleInstanceSharingError(util.ErrAsyncNotSupportedForSharing, sharedInstanceID))
+							})
+							It("returns 200 setting shared=false on a non shared instance", func() {
+								resp := ctx.SMWithOAuthForTenant.PATCH(web.ServiceInstancesURL+"/"+sharedInstanceID).
+									WithQuery("async", "false").
+									WithJSON(Object{
+										"shared": false,
+									}).
+									Expect().
+									Status(http.StatusOK)
+								// retrieve at start to verify no change
+								instance, _ := GetInstanceObjectByID(ctx, sharedInstanceID)
+								resp = ctx.SMWithOAuthForTenant.PATCH(web.ServiceInstancesURL+"/"+sharedInstanceID).
+									WithQuery("async", "false").
+									WithJSON(Object{
+										"shared": false,
+									}).
+									Expect().
+									Status(http.StatusOK)
+								resp.JSON().Object().Equal(instance)
+							})
+							It("fails sharing an instance with invalid share request", func() {
+								resp := ctx.SMWithOAuthForTenant.PATCH(web.ServiceInstancesURL+"/"+sharedInstanceID).
+									WithQuery("async", "false").
+									WithJSON(Object{
+										"shared": false,
+										"name":   "new-name",
+									}).
+									Expect().
+									Status(http.StatusBadRequest)
+
+								expectedError := util.HandleInstanceSharingError(util.ErrInvalidShareRequest, sharedInstanceID)
+								resp.JSON().Object().Equal(expectedError)
+
+							})
+						})
+					})
+					When("plan is non shareable", func() {
+						var instanceGUID string
+						var plan *types.ServicePlan
+						BeforeEach(func() {
+							plan = GetPlanByKey(ctx, "id", anotherServicePlanID)
+							plan.Metadata = nil
+							ctx.SMRepository.Update(context.TODO(), plan, types.LabelChanges{})
+							EnsurePlanVisibility(ctx.SMRepository, TenantIdentifier, types.SMPlatform, anotherServicePlanID, TenantIDValue)
+							provisionBody := Object{
+								"service_plan_id": anotherServicePlanID,
+								"name":            "instance-name-non-shareable",
+							}
+							resp := ctx.SMWithOAuthForTenant.POST(web.ServiceInstancesURL).
+								WithQuery("async", false).
+								WithJSON(provisionBody).
+								Expect().Status(http.StatusCreated)
+							instanceGUID, _ = VerifyOperationExists(ctx, resp.Header("Location").Raw(), OperationExpectations{
+								Category:          types.CREATE,
+								State:             types.SUCCEEDED,
+								ResourceType:      types.ServiceInstanceType,
+								Reschedulable:     false,
+								DeletionScheduled: false,
+							})
+						})
+						AfterEach(func() {
+							plan = GetPlanByKey(ctx, "id", anotherServicePlanID)
+							plan.Metadata = []byte("{\"supportInstanceSharing\": true}")
+							ctx.SMRepository.Update(context.TODO(), plan, types.LabelChanges{})
+						})
+						It("should fail to share the instance", func() {
+							shareInstanceBody := Object{
+								"shared": true,
+							}
+
+							resp := ctx.SMWithOAuthForTenant.PATCH(web.ServiceInstancesURL+"/"+instanceGUID).
+								WithQuery("async", false).
+								WithJSON(shareInstanceBody).
+								Expect().
+								Status(http.StatusBadRequest)
+
+							resp.JSON().Object().Equal(util.HandleInstanceSharingError(util.ErrPlanDoesNotSupportInstanceSharing, plan.ID))
+						})
+					})
+					Context("instance ownership", func() {
+						When("tenant without ownership of instance is trying to share the instance", func() {
+							var otherTenantExpect *SMExpect
+							BeforeEach(func() {
+								// create instance by other tenant
+								EnsurePublicPlanVisibility(ctx.SMRepository, servicePlanID)
+								otherTenantExpect = ctx.NewTenantExpect("tenancyClient", "other-tenant")
+								sharedInstanceID, _, _ = prepareInstanceSharingPrerequisites(otherTenantExpect, true, false)
+							})
+							AfterEach(func() {
+								otherTenantExpect.DELETE(web.ServiceInstancesURL+"/"+sharedInstanceID).WithQuery("async", false).
+									Expect().StatusRange(httpexpect.Status2xx)
+							})
+							It("should fail to share the instance", func() {
+								ctx.SMWithOAuthForTenant.PATCH(web.ServiceInstancesURL+"/"+instanceID).
+									WithQuery("async", "false").
+									WithJSON(Object{
+										"shared": true,
+									}).
+									Expect().
+									Status(http.StatusNotFound)
+							})
+						})
+						When("tenant with ownership of instance is trying to share the instance", func() {
+							BeforeEach(func() {
+								sharedInstanceID, _, _ = prepareInstanceSharingPrerequisites(ctx.SMWithOAuthForTenant, true, false)
+							})
+							AfterEach(func() {
+								cleanupInstances(sharedInstanceID)
+							})
+							It("should succeed to share the instance", func() {
+								ctx.SMWithOAuthForTenant.PATCH(web.ServiceInstancesURL+"/"+sharedInstanceID).
+									WithQuery("async", "false").
+									WithJSON(Object{
+										"shared": true,
+									}).
+									Expect().
+									Status(http.StatusOK)
+							})
+						})
+					})
+				})
+				Describe("DELETE", func() {
+					BeforeEach(func() {
+						sharedInstanceID, referenceInstanceID, _ = prepareInstanceSharingPrerequisites(ctx.SMWithOAuthForTenant, true, true)
+					})
+					Context("reference instance", func() {
+						Context("without bindings", func() {
+							AfterEach(func() {
+								cleanupInstances(sharedInstanceID)
+							})
+							It("returns 200", func() {
+								// delete the reference instance
+								resp := ctx.SMWithOAuthForTenant.DELETE(web.ServiceInstancesURL+"/"+referenceInstanceID).WithQuery("async", false).
+									Expect().StatusRange(http.StatusOK)
+								VerifyOperationExists(ctx, resp.Header("Location").Raw(), OperationExpectations{
+									Category:          types.DELETE,
+									State:             types.SUCCEEDED,
+									ResourceType:      types.ServiceInstanceType,
+									Reschedulable:     false,
+									DeletionScheduled: false,
+								})
+								VerifyResourceDoesNotExist(ctx.SMWithOAuthForTenant, ResourceExpectations{
+									ID:   referenceInstanceID,
+									Type: types.ServiceInstanceType,
+								})
+							})
+							It("returns 202", func() {
+								// delete the reference instance
+								resp := ctx.SMWithOAuthForTenant.DELETE(web.ServiceInstancesURL+"/"+referenceInstanceID).WithQuery("async", true).
+									Expect().StatusRange(http.StatusAccepted)
+								VerifyOperationExists(ctx, resp.Header("Location").Raw(), OperationExpectations{
+									Category:          types.DELETE,
+									State:             types.SUCCEEDED,
+									ResourceType:      types.ServiceInstanceType,
+									Reschedulable:     false,
+									DeletionScheduled: false,
+								})
+								VerifyResourceDoesNotExist(ctx.SMWithOAuthForTenant, ResourceExpectations{
+									ID:   referenceInstanceID,
+									Type: types.ServiceInstanceType,
+								})
+
+							})
+						})
+						Context("with bindings", func() {
+							bindingID := ""
+							BeforeEach(func() {
+								// Create binding
+								resp := ctx.SMWithOAuthForTenant.POST(web.ServiceBindingsURL).
+									WithJSON(Object{"name": "test-binding", "service_instance_id": referenceInstanceID}).
+									Expect().
+									Status(http.StatusCreated)
+								bindingID = resp.JSON().Object().Value("id").String().Raw()
+							})
+							AfterEach(func() {
+								deleteBinding(ctx, false, http.StatusOK, types.SUCCEEDED, bindingID)
+								cleanupInstances(referenceInstanceID, sharedInstanceID)
+							})
+							It("returns 400 when async=false", func() {
+								// delete the reference instance
+								expectedError := fmt.Sprintf("could not delete instance due to %d existing bindings", 1)
+								resp := ctx.SMWithOAuthForTenant.DELETE(web.ServiceInstancesURL+"/"+referenceInstanceID).WithQuery("async", false).
+									Expect().Status(http.StatusBadRequest)
+								VerifyOperationExists(ctx, resp.Header("Location").Raw(), OperationExpectations{
+									Category:          types.DELETE,
+									State:             types.FAILED,
+									ResourceType:      types.ServiceInstanceType,
+									Reschedulable:     false,
+									DeletionScheduled: false,
+								})
+								VerifyResourceExists(ctx.SMWithOAuthForTenant, ResourceExpectations{
+									ID:    referenceInstanceID,
+									Type:  types.ServiceInstanceType,
+									Ready: true,
+								})
+								resp.JSON().Object().ValueEqual("description", expectedError)
+							})
+						})
+					})
+					Context("shared instance", func() {
+						It("should fail deleting shared instance due to existing references", func() {
+							// delete the reference instance
+							expectedError := fmt.Sprintf("Couldn't delete the service instance. Before you can delete it, you first need to delete these %d references: [%s]", 1, referenceInstanceID)
+							resp := ctx.SMWithOAuthForTenant.DELETE(web.ServiceInstancesURL+"/"+sharedInstanceID).WithQuery("async", false).
+								Expect().Status(http.StatusBadRequest)
+							VerifyOperationExists(ctx, resp.Header("Location").Raw(), OperationExpectations{
+								Category:          types.DELETE,
+								State:             types.FAILED,
+								ResourceType:      types.ServiceInstanceType,
+								Reschedulable:     false,
+								DeletionScheduled: false,
+							})
+							VerifyResourceExists(ctx.SMWithOAuthForTenant, ResourceExpectations{
+								ID:    sharedInstanceID,
+								Type:  types.ServiceInstanceType,
+								Ready: true,
+							})
+							resp.JSON().Object().ValueEqual("description", expectedError)
+						})
+					})
+				})
+				Describe("PARAMETERS", func() {
+					BeforeEach(func() {
+						sharedInstanceID, referenceInstanceID, referencePlan = prepareInstanceSharingPrerequisites(ctx.SMWithOAuthForTenant, true, true)
+					})
+					AfterEach(func() {
+						cleanupInstances(referenceInstanceID, sharedInstanceID)
+					})
+					When("instance is shared", func() {
+						BeforeEach(func() {
+							brokerServer.ServiceInstanceHandlerFunc(http.MethodGet, http.MethodGet+"1", ParameterizedHandler(http.StatusOK, Object{
+								"parameters": map[string]string{
+									"cat": "Freddy",
+									"dog": "Lucy",
+								},
+								"dashboard_url": "http://dashboard.com",
+							}))
+						})
+						AfterEach(func() {
+							brokerServer.ResetHandlers()
+						})
+						It("should return parameters", func() {
+							response := ctx.SMWithOAuthForTenant.GET(web.ServiceInstancesURL + "/" + sharedInstanceID + web.ParametersURL).Expect()
+							response.Status(http.StatusOK)
+							jsonObject := response.JSON().Object()
+							jsonObject.Value("cat").String().Equal("Freddy")
+							jsonObject.Value("dog").String().Equal("Lucy")
+
+						})
+					})
+					When("instance is reference type", func() {
+						It("returns the parameters of the reference instance", func() {
+							path := fmt.Sprintf("%s/%s%s", web.ServiceInstancesURL, referenceInstanceID, web.ParametersURL)
+							resp := ctx.SMWithOAuthForTenant.GET(path).Expect().
+								Status(http.StatusOK)
+							resp.JSON().Object().Value(instance_sharing.ReferencedInstanceIDKey).String().Equal(sharedInstanceID)
+						})
+					})
+				})
+			})
 		})
 	},
 })
