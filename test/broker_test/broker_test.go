--- conflicted
+++ resolved
@@ -470,13 +470,8 @@
 					Context("When label key has new line", func() {
 						It("Should return 400", func() {
 							labels[`key with
-<<<<<<< HEAD
 	new line`] = common.Array{"label-value"}
 							ctx.SMWithOAuth.POST(web.ServiceBrokersURL).
-=======
-								new line`] = common.Array{"label-value"}
-							ctx.SMWithOAuth.POST("/v1/service_brokers").
->>>>>>> 7bce6469
 								WithJSON(postBrokerRequestWithLabels).
 								Expect().Status(http.StatusBadRequest).JSON().Object().Value("description").String().Contains("cannot contain whitespaces and special symbol")
 						})
@@ -485,17 +480,10 @@
 					Context("When label value has new line", func() {
 						It("Should return 400", func() {
 							labels["cluster_id"] = common.Array{`{
-<<<<<<< HEAD
 	"key": "k1",
 	"val": "val1"
 	}`}
 							ctx.SMWithOAuth.POST(web.ServiceBrokersURL).
-=======
-								"key": "k1",
-								"val": "val1"
-								}`}
-							ctx.SMWithOAuth.POST("/v1/service_brokers").
->>>>>>> 7bce6469
 								WithJSON(postBrokerRequestWithLabels).
 								Expect().Status(http.StatusBadRequest)
 						})
