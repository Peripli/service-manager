/*
 *    Copyright 2018 The Service Manager Authors
 *
 *    Licensed under the Apache License, Version 2.0 (the "License");
 *    you may not use this file except in compliance with the License.
 *    You may obtain a copy of the License at
 *
 *        http://www.apache.org/licenses/LICENSE-2.0
 *
 *    Unless required by applicable law or agreed to in writing, software
 *    distributed under the License is distributed on an "AS IS" BASIS,
 *    WITHOUT WARRANTIES OR CONDITIONS OF ANY KIND, either express or implied.
 *    See the License for the specific language governing permissions and
 *    limitations under the License.
 */
package broker_test

import (
	"net/http"
	"strings"
	"testing"

	"github.com/gavv/httpexpect"

	"github.com/tidwall/gjson"
	"github.com/tidwall/sjson"

	"github.com/Peripli/service-manager/test/common"
	. "github.com/onsi/ginkgo"
	. "github.com/onsi/gomega"
	"github.com/spf13/cast"
)

func TestBrokers(t *testing.T) {
	RegisterFailHandler(Fail)
	RunSpecs(t, "Broker API Tests Suite")
}

var _ = Describe("Service Manager Broker API", func() {

	var (
		ctx          *common.TestContext
		brokerServer *common.BrokerServer

		brokerServerJSON       common.Object
		expectedBrokerResponse common.Object
	)

	AfterEach(func() {
		ctx.Cleanup()
		if brokerServer != nil {
			brokerServer.Close()
		}
	})

	BeforeEach(func() {
		brokerServer = common.NewBrokerServer()
		ctx = common.NewTestContext(nil)
		brokerServer.Reset()
		brokerName := "brokerName"
		brokerDescription := "description"

		brokerServerJSON = common.Object{
			"name":        brokerName,
			"broker_url":  brokerServer.URL,
			"description": brokerDescription,
			"credentials": common.Object{
				"basic": common.Object{
					"username": brokerServer.Username,
					"password": brokerServer.Password,
				},
			},
		}
		expectedBrokerResponse = common.Object{
			"name":        brokerName,
			"broker_url":  brokerServer.URL,
			"description": brokerDescription,
		}
		common.RemoveAllBrokers(ctx.SMWithOAuth)
	})

	Describe("GET", func() {
		var id string

		AfterEach(func() {
			assertInvocationCount(brokerServer.CatalogEndpointRequests, 0)
		})

		Context("when the broker does not exist", func() {
			It("returns 404", func() {
				ctx.SMWithOAuth.GET("/v1/service_brokers/12345").
					Expect().
					Status(http.StatusNotFound).
					JSON().Object().
					Keys().Contains("error", "description")
			})
		})

		Context("when the broker exists", func() {
			BeforeEach(func() {
				reply := ctx.SMWithOAuth.POST("/v1/service_brokers").WithJSON(brokerServerJSON).
					Expect().
					Status(http.StatusCreated).
					JSON().Object().
					ContainsMap(expectedBrokerResponse)

				id = reply.Value("id").String().Raw()

				assertInvocationCount(brokerServer.CatalogEndpointRequests, 1)
				brokerServer.ResetCallHistory()
			})

			It("returns the broker with given id", func() {
				ctx.SMWithOAuth.GET("/v1/service_brokers/"+id).
					Expect().
					Status(http.StatusOK).
					JSON().Object().
					ContainsMap(expectedBrokerResponse).
					Keys().NotContains("credentials", "services")
			})
		})
	})

	Describe("List", func() {
		AfterEach(func() {
			assertInvocationCount(brokerServer.CatalogEndpointRequests, 0)
		})

		Context("when no brokers exist", func() {
			It("returns empty array", func() {
				ctx.SMWithOAuth.GET("/v1/service_brokers").
					Expect().
					Status(http.StatusOK).
					JSON().Object().Value("brokers").Array().
					Empty()
			})
		})

		Context("when brokers exist", func() {
			BeforeEach(func() {
				ctx.SMWithOAuth.POST("/v1/service_brokers").WithJSON(brokerServerJSON).
					Expect().
					Status(http.StatusCreated).
					JSON().Object().
					ContainsMap(expectedBrokerResponse).
					Keys().
					NotContains("credentials", "services")

				assertInvocationCount(brokerServer.CatalogEndpointRequests, 1)
				brokerServer.ResetCallHistory()
			})

			It("returns all without catalog if no query parameter is provided", func() {
				ctx.SMWithOAuth.GET("/v1/service_brokers").
					Expect().
					Status(http.StatusOK).
					JSON().Object().Value("brokers").Array().First().Object().
					ContainsMap(expectedBrokerResponse).
					Keys().
					NotContains("credentials", "services")
			})

			It("returns all with catalog if query parameter is provided", func() {
				ctx.SMWithOAuth.GET("/v1/service_brokers").WithQuery("catalog", true).
					Expect().
					Status(http.StatusOK).
					JSON().Object().Value("brokers").Array().First().Object().
					ContainsMap(expectedBrokerResponse).
					ContainsKey("services").
					NotContainsKey("credentials")
			})

			It("is accessible with basic authentication", func() {
				ctx.SMWithBasic.GET("/v1/service_brokers").WithQuery("catalog", true).
					Expect().
					Status(http.StatusOK).
					JSON().Object().Value("brokers").Array().First().Object().
					ContainsMap(expectedBrokerResponse).
					ContainsKey("services").
					NotContainsKey("credentials")
			})
		})
	})

	Describe("POST", func() {
		Context("when content type is not JSON", func() {
			It("returns 415", func() {
				ctx.SMWithOAuth.POST("/v1/service_brokers").WithText("text").
					Expect().
					Status(http.StatusUnsupportedMediaType).
					JSON().Object().
					Keys().Contains("error", "description")

				assertInvocationCount(brokerServer.CatalogEndpointRequests, 0)
			})
		})

		Context("when request body is not a valid JSON", func() {
			It("returns 400", func() {
				ctx.SMWithOAuth.POST("/v1/service_brokers").
					WithText("invalid json").
					WithHeader("content-type", "application/json").
					Expect().
					Status(http.StatusBadRequest).
					JSON().Object().
					Keys().Contains("error", "description")

				assertInvocationCount(brokerServer.CatalogEndpointRequests, 0)
			})
		})

		Context("when a request body field is missing", func() {
			assertPOSTReturns400WhenFieldIsMissing := func(field string) {
				BeforeEach(func() {
					delete(brokerServerJSON, field)
					delete(expectedBrokerResponse, field)
				})

				It("returns 400", func() {
					ctx.SMWithOAuth.POST("/v1/service_brokers").WithJSON(brokerServerJSON).
						Expect().
						Status(http.StatusBadRequest).
						JSON().Object().
						Keys().Contains("error", "description")

					assertInvocationCount(brokerServer.CatalogEndpointRequests, 0)
				})
			}

			assertPOSTReturns201WhenFieldIsMissing := func(field string) {
				BeforeEach(func() {
					delete(brokerServerJSON, field)
					delete(expectedBrokerResponse, field)
				})

				It("returns 201", func() {
					ctx.SMWithOAuth.POST("/v1/service_brokers").WithJSON(brokerServerJSON).
						Expect().
						Status(http.StatusCreated).
						JSON().Object().
						ContainsMap(expectedBrokerResponse).
						Keys().NotContains("services", "credentials")

					assertInvocationCount(brokerServer.CatalogEndpointRequests, 1)
				})
			}

			Context("when name field is missing", func() {
				assertPOSTReturns400WhenFieldIsMissing("name")
			})

			Context("when broker_url field is missing", func() {
				assertPOSTReturns400WhenFieldIsMissing("broker_url")
			})

			Context("when credentials field is missing", func() {
				assertPOSTReturns400WhenFieldIsMissing("credentials")
			})

			Context("when description field is missing", func() {
				assertPOSTReturns201WhenFieldIsMissing("description")
			})
		})

		Context("when obtaining the broker catalog fails because the broker is not reachable", func() {
			BeforeEach(func() {
				brokerServerJSON["broker_url"] = "http://localhost:12345"
			})

			It("returns 400", func() {
				ctx.SMWithOAuth.POST("/v1/service_brokers").WithJSON(brokerServerJSON).
					Expect().
					Status(http.StatusBadRequest).JSON().Object().Keys().Contains("error", "description")
			})
		})

		Context("when the broker catalog is incomplete", func() {
			verifyPOSTWhenCatalogFieldIsMissing := func(responseVerifier func(r *httpexpect.Response), fieldPath string) {
				BeforeEach(func() {
					catalog, err := sjson.Delete(common.Catalog, fieldPath)
					Expect(err).ToNot(HaveOccurred())

					brokerServer.Catalog = common.JSONToMap(catalog)
				})

				It("returns correct response", func() {
					responseVerifier(ctx.SMWithOAuth.POST("/v1/service_brokers").WithJSON(brokerServerJSON).Expect())

					assertInvocationCount(brokerServer.CatalogEndpointRequests, 1)

				})
			}

			verifyPOSTWhenCatalogFieldHasValue := func(responseVerifier func(r *httpexpect.Response), fieldPath string, fieldValue interface{}) {
				BeforeEach(func() {
					catalog, err := sjson.Set(common.Catalog, fieldPath, fieldValue)
					Expect(err).ToNot(HaveOccurred())

					brokerServer.Catalog = common.JSONToMap(catalog)
				})

				It("returns correct response", func() {
					responseVerifier(ctx.SMWithOAuth.POST("/v1/service_brokers").WithJSON(brokerServerJSON).Expect())

					assertInvocationCount(brokerServer.CatalogEndpointRequests, 1)

				})
			}

			Context("when the broker catalog contains an incomplete service", func() {
				Context("that has an empty catalog id", func() {
					verifyPOSTWhenCatalogFieldIsMissing(func(r *httpexpect.Response) {
						r.Status(http.StatusBadRequest).JSON().Object().Keys().Contains("error", "description")
					}, "services.0.id")
				})

				Context("that has an empty catalog name", func() {
					verifyPOSTWhenCatalogFieldIsMissing(func(r *httpexpect.Response) {
						r.Status(http.StatusBadRequest).JSON().Object().Keys().Contains("error", "description")
					}, "services.0.name")
				})

				Context("that has an empty description", func() {
					verifyPOSTWhenCatalogFieldIsMissing(func(r *httpexpect.Response) {
						r.Status(http.StatusCreated).JSON().Object().Keys().NotContains("services", "credentials")
					}, "services.0.description")
				})

				Context("that has invalid tags", func() {
					verifyPOSTWhenCatalogFieldHasValue(func(r *httpexpect.Response) {
						r.Status(http.StatusBadRequest).JSON().Object().Keys().NotContains("services", "credentials")
					}, "services.0.tags", "{invalid")
				})

				Context("that has invalid requires", func() {
					verifyPOSTWhenCatalogFieldHasValue(func(r *httpexpect.Response) {
						r.Status(http.StatusBadRequest).JSON().Object().Keys().NotContains("services", "credentials")
					}, "services.0.requires", "{invalid")
				})

				Context("that has invalid metadata", func() {
					verifyPOSTWhenCatalogFieldHasValue(func(r *httpexpect.Response) {
						r.Status(http.StatusBadRequest).JSON().Object().Keys().NotContains("services", "credentials")
					}, "services.0.metadata", "{invalid")
				})
			})

			Context("when broker catalog contains an incomplete plan", func() {
				Context("that has an empty catalog id", func() {
					verifyPOSTWhenCatalogFieldIsMissing(func(r *httpexpect.Response) {
						r.Status(http.StatusBadRequest).JSON().Object().Keys().Contains("error", "description")
					}, "services.0.plans.0.id")
				})

				Context("that has an empty catalog name", func() {
					verifyPOSTWhenCatalogFieldIsMissing(func(r *httpexpect.Response) {
						r.Status(http.StatusBadRequest).JSON().Object().Keys().Contains("error", "description")
					}, "services.0.plans.0.name")
				})

				Context("that has an empty description", func() {
					verifyPOSTWhenCatalogFieldIsMissing(func(r *httpexpect.Response) {
						r.Status(http.StatusCreated).JSON().Object().Keys().NotContains("services", "credentials")
					}, "services.0.plans.0.description")
				})

				Context("that has invalid metadata", func() {
					verifyPOSTWhenCatalogFieldHasValue(func(r *httpexpect.Response) {
						r.Status(http.StatusBadRequest).JSON().Object().Keys().NotContains("services", "credentials")
					}, "services.0.plans.0.metadata", "{invalid")
				})

				Context("that has invalid schemas", func() {
					verifyPOSTWhenCatalogFieldHasValue(func(r *httpexpect.Response) {
						r.Status(http.StatusBadRequest).JSON().Object().Keys().NotContains("services", "credentials")
					}, "services.0.plans.0.schemas", "{invalid")
				})
			})
		})

		Context("when fetching catalog fails", func() {
			BeforeEach(func() {
				brokerServer.CatalogHandler = func(w http.ResponseWriter, req *http.Request) {
					common.SetResponse(w, http.StatusInternalServerError, common.Object{})
				}
			})

			It("returns 400", func() {
				ctx.SMWithOAuth.POST("/v1/service_brokers").
					WithJSON(brokerServerJSON).
					Expect().Status(http.StatusBadRequest).
					JSON().Object().
					Keys().Contains("error", "description")

				assertInvocationCount(brokerServer.CatalogEndpointRequests, 1)
			})
		})

		Context("when request is successful", func() {
			assertPOSTReturns201 := func() {
				It("returns 201", func() {
					ctx.SMWithOAuth.POST("/v1/service_brokers").WithJSON(brokerServerJSON).
						Expect().
						Status(http.StatusCreated).
						JSON().Object().
						ContainsMap(expectedBrokerResponse).
						Keys().NotContains("services", "credentials")

					assertInvocationCount(brokerServer.CatalogEndpointRequests, 1)
				})
			}

			Context("when broker URL does not end with trailing slash", func() {
				BeforeEach(func() {
					brokerServerJSON["broker_url"] = strings.TrimRight(cast.ToString(brokerServerJSON["broker_url"]), "/")
					expectedBrokerResponse["broker_url"] = strings.TrimRight(cast.ToString(expectedBrokerResponse["broker_url"]), "/")
				})

				assertPOSTReturns201()
			})

			Context("when broker URL ends with trailing slash", func() {
				BeforeEach(func() {
					brokerServerJSON["broker_url"] = cast.ToString(brokerServerJSON["broker_url"]) + "/"
					expectedBrokerResponse["broker_url"] = cast.ToString(expectedBrokerResponse["broker_url"]) + "/"
				})

				assertPOSTReturns201()
			})
		})

		Context("when broker with name already exists", func() {
			It("returns 409", func() {
				ctx.SMWithOAuth.POST("/v1/service_brokers").WithJSON(brokerServerJSON).
					Expect().
					Status(http.StatusCreated)

				ctx.SMWithOAuth.POST("/v1/service_brokers").WithJSON(brokerServerJSON).
					Expect().
					Status(http.StatusConflict).
					JSON().Object().
					Keys().Contains("error", "description")

				assertInvocationCount(brokerServer.CatalogEndpointRequests, 2)
			})
		})
	})

	Describe("PATCH", func() {
		var brokerID string

		BeforeEach(func() {
			reply := ctx.SMWithOAuth.POST("/v1/service_brokers").WithJSON(brokerServerJSON).
				Expect().
				Status(http.StatusCreated).
				JSON().Object().
				ContainsMap(expectedBrokerResponse)

			brokerID = reply.Value("id").String().Raw()

			assertInvocationCount(brokerServer.CatalogEndpointRequests, 1)
			brokerServer.ResetCallHistory()
		})

		Context("when content type is not JSON", func() {
			It("returns 415", func() {
				ctx.SMWithOAuth.PATCH("/v1/service_brokers/"+brokerID).
					WithText("text").
					Expect().Status(http.StatusUnsupportedMediaType).
					JSON().Object().
					Keys().Contains("error", "description")

				assertInvocationCount(brokerServer.CatalogEndpointRequests, 0)
			})
		})

		Context("when broker is missing", func() {
			It("returns 404", func() {
				ctx.SMWithOAuth.PATCH("/v1/service_brokers/no_such_id").
					WithJSON(brokerServerJSON).
					Expect().Status(http.StatusNotFound).
					JSON().Object().
					Keys().Contains("error", "description")
			})
		})

		Context("when request body is not valid JSON", func() {
			It("returns 400", func() {
				ctx.SMWithOAuth.PATCH("/v1/service_brokers/"+brokerID).
					WithText("invalid json").
					WithHeader("content-type", "application/json").
					Expect().
					Status(http.StatusBadRequest).
					JSON().Object().
					Keys().Contains("error", "description")
			})
		})

		Context("when request body contains invalid credentials", func() {
			It("returns 400", func() {
				ctx.SMWithOAuth.PATCH("/v1/service_brokers/"+brokerID).
					WithJSON(common.Object{"credentials": "123"}).
					Expect().
					Status(http.StatusBadRequest).
					JSON().Object().
					Keys().Contains("error", "description")
			})
		})

		Context("when request body contains incomplete credentials", func() {
			It("returns 400", func() {
				ctx.SMWithOAuth.PATCH("/v1/service_brokers/"+brokerID).
					WithJSON(common.Object{"credentials": common.Object{"basic": common.Object{"password": ""}}}).
					Expect().
					Status(http.StatusBadRequest).
					JSON().Object().
					Keys().Contains("error", "description")
			})
		})

		Context("when broker with the name already exists", func() {
			var anotherTestBroker common.Object
			var anotherBrokerServer *common.BrokerServer

			BeforeEach(func() {
				anotherBrokerServer = common.NewBrokerServer()
				anotherBrokerServer.Username = "username"
				anotherBrokerServer.Password = "password"
				anotherTestBroker = common.Object{
					"name":        "another_name",
					"broker_url":  anotherBrokerServer.URL,
					"description": "another_description",
					"credentials": common.Object{
						"basic": common.Object{
							"username": anotherBrokerServer.Username,
							"password": anotherBrokerServer.Password,
						},
					},
				}
			})

			AfterEach(func() {
				if anotherBrokerServer != nil {
					anotherBrokerServer.Close()
				}
			})

			It("returns 409", func() {
				ctx.SMWithOAuth.POST("/v1/service_brokers").
					WithJSON(anotherTestBroker).
					Expect().
					Status(http.StatusCreated)

				assertInvocationCount(anotherBrokerServer.CatalogEndpointRequests, 1)

				ctx.SMWithOAuth.PATCH("/v1/service_brokers/"+brokerID).
					WithJSON(anotherTestBroker).
					Expect().Status(http.StatusConflict).
					JSON().Object().
					Keys().Contains("error", "description")

				assertInvocationCount(brokerServer.CatalogEndpointRequests, 0)
			})
		})

		Context("when credentials are updated", func() {
			It("returns 200", func() {
				brokerServer.Username = "updatedUsername"
				brokerServer.Password = "updatedPassword"
				updatedCredentials := common.Object{
					"credentials": common.Object{
						"basic": common.Object{
							"username": brokerServer.Username,
							"password": brokerServer.Password,
						},
					},
				}
				reply := ctx.SMWithOAuth.PATCH("/v1/service_brokers/" + brokerID).
					WithJSON(updatedCredentials).
					Expect().
					Status(http.StatusOK).
					JSON().Object()

				assertInvocationCount(brokerServer.CatalogEndpointRequests, 1)

				reply = ctx.SMWithOAuth.GET("/v1/service_brokers/" + brokerID).
					Expect().
					Status(http.StatusOK).
					JSON().Object()
				reply.ContainsMap(expectedBrokerResponse)
			})
		})

		Context("when created_at provided in body", func() {
			It("should not change created_at", func() {
				createdAt := "2015-01-01T00:00:00Z"

				ctx.SMWithOAuth.PATCH("/v1/service_brokers/"+brokerID).
					WithJSON(common.Object{"created_at": createdAt}).
					Expect().
					Status(http.StatusOK).JSON().Object().
					ContainsKey("created_at").
					ValueNotEqual("created_at", createdAt)

				assertInvocationCount(brokerServer.CatalogEndpointRequests, 1)

				ctx.SMWithOAuth.GET("/v1/service_brokers/"+brokerID).
					Expect().
					Status(http.StatusOK).JSON().Object().
					ContainsKey("created_at").
					ValueNotEqual("created_at", createdAt)
			})
		})

		Context("when new broker server is available", func() {
			var (
				updatedBrokerServer           *common.BrokerServer
				updatedBrokerJSON             common.Object
				expectedUpdatedBrokerResponse common.Object
			)

			BeforeEach(func() {
				updatedBrokerServer = common.NewBrokerServer()
				updatedBrokerServer.Username = "updated_user"
				updatedBrokerServer.Password = "updated_password"
				updatedBrokerJSON = common.Object{
					"name":        "updated_name",
					"description": "updated_description",
					"broker_url":  updatedBrokerServer.URL,
					"credentials": common.Object{
						"basic": common.Object{
							"username": updatedBrokerServer.Username,
							"password": updatedBrokerServer.Password,
						},
					},
				}

				expectedUpdatedBrokerResponse = common.Object{
					"name":        updatedBrokerJSON["name"],
					"description": updatedBrokerJSON["description"],
					"broker_url":  updatedBrokerJSON["broker_url"],
				}
			})

			AfterEach(func() {
				if updatedBrokerServer != nil {
					updatedBrokerServer.Close()
				}
			})

			Context("when all updatable fields are updated at once", func() {
				It("returns 200", func() {
					ctx.SMWithOAuth.PATCH("/v1/service_brokers/"+brokerID).
						WithJSON(updatedBrokerJSON).
						Expect().
						Status(http.StatusOK).
						JSON().Object().
						ContainsMap(expectedUpdatedBrokerResponse).
						Keys().NotContains("services", "credentials")

					assertInvocationCount(updatedBrokerServer.CatalogEndpointRequests, 1)

					ctx.SMWithOAuth.GET("/v1/service_brokers/"+brokerID).
						Expect().
						Status(http.StatusOK).
						JSON().Object().
						ContainsMap(expectedUpdatedBrokerResponse).
						Keys().NotContains("services", "credentials")
				})
			})

			Context("when broker_url is changed and the credentials are correct", func() {
				It("returns 200", func() {
					updatedBrokerJSON := common.Object{
						"broker_url": updatedBrokerServer.URL,
					}
					updatedBrokerServer.Username = brokerServer.Username
					updatedBrokerServer.Password = brokerServer.Password

					ctx.SMWithOAuth.PATCH("/v1/service_brokers/"+brokerID).
						WithJSON(updatedBrokerJSON).
						Expect().
						Status(http.StatusOK).
						JSON().Object().
						ContainsMap(updatedBrokerJSON).
						Keys().NotContains("services", "credentials")

					assertInvocationCount(brokerServer.CatalogEndpointRequests, 0)
					assertInvocationCount(updatedBrokerServer.CatalogEndpointRequests, 1)

					ctx.SMWithOAuth.GET("/v1/service_brokers/"+brokerID).
						Expect().
						Status(http.StatusOK).
						JSON().Object().
						ContainsMap(updatedBrokerJSON).
						Keys().NotContains("services", "credentials")
				})
			})

			Context("when broker_url is changed but the credentials are wrong", func() {
				It("returns 400", func() {
					updatedBrokerJSON := common.Object{
						"broker_url": updatedBrokerServer.URL,
					}
					ctx.SMWithOAuth.PATCH("/v1/service_brokers/"+brokerID).
						WithJSON(updatedBrokerJSON).
						Expect().
						Status(http.StatusBadRequest).JSON().Object().Keys().Contains("error", "description")

					assertInvocationCount(brokerServer.CatalogEndpointRequests, 0)

					ctx.SMWithOAuth.GET("/v1/service_brokers/"+brokerID).
						Expect().
						Status(http.StatusOK).
						JSON().Object().
						ContainsMap(expectedBrokerResponse).
						Keys().NotContains("services", "credentials")
				})
			})

		})

		for _, prop := range []string{"name", "description"} {
			Context("when only '"+prop+"' is updated", func() {
				It("returns 200", func() {
					updatedBrokerJSON := common.Object{}
					updatedBrokerJSON[prop] = "updated"
					ctx.SMWithOAuth.PATCH("/v1/service_brokers/"+brokerID).
						WithJSON(updatedBrokerJSON).
						Expect().
						Status(http.StatusOK).
						JSON().Object().
						ContainsMap(updatedBrokerJSON).
						Keys().NotContains("services", "credentials")

					ctx.SMWithOAuth.GET("/v1/service_brokers/"+brokerID).
						Expect().
						Status(http.StatusOK).
						JSON().Object().
						ContainsMap(updatedBrokerJSON).
						Keys().NotContains("services", "credentials")

					assertInvocationCount(brokerServer.CatalogEndpointRequests, 1)
				})
			})
		}

		Context("when not updatable fields are provided in the request body", func() {
			Context("when broker id is provided in request body", func() {
				It("should not create the broker", func() {
					brokerServerJSON = common.Object{"id": "123"}
					ctx.SMWithOAuth.PATCH("/v1/service_brokers/" + brokerID).
						WithJSON(brokerServerJSON).
						Expect().
						Status(http.StatusOK).
						JSON().Object().
						NotContainsMap(brokerServerJSON)

					ctx.SMWithOAuth.GET("/v1/service_brokers/123").
						Expect().
						Status(http.StatusNotFound)

					assertInvocationCount(brokerServer.CatalogEndpointRequests, 1)
				})
			})

			Context("when unmodifiable fields are provided in the request body", func() {
				BeforeEach(func() {
					brokerServerJSON = common.Object{
						"created_at": "2016-06-08T16:41:26Z",
						"updated_at": "2016-06-08T16:41:26Z",
						"services":   common.Array{common.Object{"name": "serviceName"}},
					}
				})

				It("should not change them", func() {
					ctx.SMWithOAuth.PATCH("/v1/service_brokers/" + brokerID).
						WithJSON(brokerServerJSON).
						Expect().
						Status(http.StatusOK).
						JSON().Object().
						NotContainsMap(brokerServerJSON)

					ctx.SMWithOAuth.GET("/v1/service_brokers").
						Expect().
						Status(http.StatusOK).
						JSON().Object().Value("brokers").Array().First().Object().
						ContainsMap(expectedBrokerResponse)

					assertInvocationCount(brokerServer.CatalogEndpointRequests, 1)
				})
			})
		})

		Context("when obtaining the broker catalog fails because the broker is not reachable", func() {
			BeforeEach(func() {
				brokerServerJSON["broker_url"] = "http://localhost:12345"
			})

			It("returns 400", func() {
				ctx.SMWithOAuth.PATCH("/v1/service_brokers/"+brokerID).WithJSON(brokerServerJSON).
					Expect().
					Status(http.StatusBadRequest).JSON().Object().Keys().Contains("error", "description")
			})
		})

		Context("when the broker catalog is modified", func() {
<<<<<<< HEAD
			verifyPATCHWhenCatalogFieldIsMissing := func(responseVerifier func(r *httpexpect.Response), fieldPath string) {
				BeforeEach(func() {
					catalog, err := sjson.Delete(common.Catalog, fieldPath)
					Expect(err).ToNot(HaveOccurred())

					brokerServer.Catalog = common.JSONToMap(catalog)
				})

				It("returns correct response", func() {
					responseVerifier(ctx.SMWithOAuth.PATCH("/v1/service_brokers/" + brokerID).WithJSON(brokerServerJSON).Expect())

					assertInvocationCount(brokerServer.CatalogEndpointRequests, 1)

				})
			}

			verifyPATCHWhenCatalogFieldHasValue := func(responseVerifier func(r *httpexpect.Response), fieldPath string, fieldValue interface{}) {
				BeforeEach(func() {
					catalog, err := sjson.Set(common.Catalog, fieldPath, fieldValue)
					Expect(err).ToNot(HaveOccurred())

					brokerServer.Catalog = common.JSONToMap(catalog)
				})

				It("returns correct response", func() {
					responseVerifier(ctx.SMWithOAuth.PATCH("/v1/service_brokers/" + brokerID).WithJSON(brokerServerJSON).Expect())

					assertInvocationCount(brokerServer.CatalogEndpointRequests, 1)

				})
			}

			Context("when a new service offering is added", func() {
				var anotherServiceID string

				BeforeEach(func() {
					anotherService := common.JSONToMap(common.AnotherService)
					anotherServiceID = anotherService["id"].(string)
					Expect(anotherServiceID).ToNot(BeEmpty())

					currServices := common.JSONToMap(common.Catalog)["services"].([]interface{})
					currServices = append(currServices, anotherService)

					brokerServer.Catalog = map[string]interface{}{"services": currServices}
=======
			Context("when a new service offering with new plans is added", func() {
				var anotherServiceID string
				var anotherPlanID string

				BeforeEach(func() {
					anotherPlan := common.JSONToMap(common.AnotherPlan)
					anotherPlanID = anotherPlan["id"].(string)
					anotherServiceWithAnotherPlan, err := sjson.Set(common.AnotherService, "plans.-1", anotherPlan)
					Expect(err).ShouldNot(HaveOccurred())

					anotherService := common.JSONToMap(anotherServiceWithAnotherPlan)
					anotherServiceID = anotherService["id"].(string)
					Expect(anotherServiceID).ToNot(BeEmpty())

					catalog, err := sjson.Set(common.Catalog, "services.-1", anotherService)

					Expect(err).ShouldNot(HaveOccurred())
					brokerServer.Catalog = common.JSONToMap(catalog)
>>>>>>> 344b0322
				})

				It("is returned from the Services API associated with the correct broker", func() {
					ctx.SMWithOAuth.GET("/v1/service_offerings").
						Expect().
						Status(http.StatusOK).
						JSON().
						Path("$.service_offerings[*].catalog_id").Array().NotContains(anotherServiceID)
<<<<<<< HEAD

=======
>>>>>>> 344b0322
					ctx.SMWithOAuth.PATCH("/v1/service_brokers/" + brokerID).
						WithJSON(common.Object{}).
						Expect().
						Status(http.StatusOK)
<<<<<<< HEAD

					jsonResp := ctx.SMWithOAuth.GET("/v1/service_offerings").
						Expect().
						Status(http.StatusOK).
						JSON()
					jsonResp.Path("$.service_offerings[*].catalog_id").Array().Contains(anotherServiceID)
					jsonResp.Path("$.service_offerings[*].broker_id").Array().Contains(brokerID)
=======
					servicesJsonResp := ctx.SMWithOAuth.GET("/v1/service_offerings").
						Expect().
						Status(http.StatusOK).
						JSON()
					servicesJsonResp.Path("$.service_offerings[*].catalog_id").Array().Contains(anotherServiceID)
					servicesJsonResp.Path("$.service_offerings[*].broker_id").Array().Contains(brokerID)

					var soID string
					for _, so := range servicesJsonResp.Object().Value("service_offerings").Array().Iter() {
						sbID := so.Object().Value("broker_id").String().Raw()
						Expect(sbID).ToNot(BeEmpty())

						catalogID := so.Object().Value("catalog_id").String().Raw()
						Expect(catalogID).ToNot(BeEmpty())

						if catalogID == anotherServiceID && sbID == brokerID {
							soID = so.Object().Value("id").String().Raw()
							Expect(soID).ToNot(BeEmpty())
							break
						}
					}

					plansJsonResp := ctx.SMWithOAuth.GET("/v1/service_plans").
						Expect().
						Status(http.StatusOK).
						JSON()
					plansJsonResp.Path("$.service_plans[*].catalog_id").Array().Contains(anotherPlanID)
					plansJsonResp.Path("$.service_plans[*].service_offering_id").Array().Contains(soID)
>>>>>>> 344b0322

					assertInvocationCount(brokerServer.CatalogEndpointRequests, 1)
				})
			})
<<<<<<< HEAD
=======

>>>>>>> 344b0322
			Context("when an existing service offering is removed", func() {
				var serviceOfferingID string

				BeforeEach(func() {
					catalogServiceID := gjson.Get(common.Catalog, "services.0.id").Str
					Expect(catalogServiceID).ToNot(BeEmpty())

					serviceOfferings := ctx.SMWithOAuth.GET("/v1/service_offerings").
						Expect().
						Status(http.StatusOK).
						JSON().Object().Value("service_offerings").Array().Iter()

					for _, so := range serviceOfferings {
						sbID := so.Object().Value("broker_id").String().Raw()
						Expect(catalogServiceID).ToNot(BeEmpty())

						catalogID := so.Object().Value("catalog_id").String().Raw()
						Expect(catalogServiceID).ToNot(BeEmpty())

						if catalogID == catalogServiceID && sbID == brokerID {
							serviceOfferingID = so.Object().Value("id").String().Raw()
							Expect(catalogServiceID).ToNot(BeEmpty())
							break
						}
					}
					s, err := sjson.Delete(common.Catalog, "services.0")
					Expect(err).ShouldNot(HaveOccurred())
					brokerServer.Catalog = common.JSONToMap(s)
				})

				It("is no longer returned by the Services and Plans API", func() {
					plans := ctx.SMWithOAuth.GET("/v1/service_plans").
						Expect().
						Status(http.StatusOK).
						JSON().Object().Value("service_plans").Array().Iter()

					var planIDsForService []interface{}
					for _, plan := range plans {
						soID := plan.Object().Value("service_offering_id").String().Raw()
						Expect(soID).ToNot(BeEmpty())
						if soID == serviceOfferingID {
							planID := plan.Object().Value("id").String().Raw()
							Expect(soID).ToNot(BeEmpty())

							planIDsForService = append(planIDsForService, planID)
						}
					}
					ctx.SMWithOAuth.PATCH("/v1/service_brokers/" + brokerID).
						WithJSON(common.Object{}).
						Expect().
						Status(http.StatusOK)

					ctx.SMWithOAuth.GET("/v1/service_offerings").
						Expect().
						Status(http.StatusOK).
						JSON().Path("$.service_offerings[*].id").Array().NotContains(serviceOfferingID)

					ctx.SMWithOAuth.GET("/v1/service_plans").
						Expect().
						Status(http.StatusOK).
						JSON().Path("$.service_plans[*].id").Array().NotContains(planIDsForService)

					assertInvocationCount(brokerServer.CatalogEndpointRequests, 1)
				})
			})

			Context("when an existing service offering is modified", func() {
				Context("when catalog service id is removed", func() {
					verifyPATCHWhenCatalogFieldIsMissing(func(r *httpexpect.Response) {
						r.Status(http.StatusBadRequest).JSON().Object().Keys().Contains("error", "description")
					}, "services.0.id")
				})

				Context("when catalog service name is removed", func() {
					verifyPATCHWhenCatalogFieldIsMissing(func(r *httpexpect.Response) {
						r.Status(http.StatusBadRequest).JSON().Object().Keys().Contains("error", "description")
					}, "services.0.name")
				})

				Context("when catalog service description is removed", func() {
					verifyPATCHWhenCatalogFieldIsMissing(func(r *httpexpect.Response) {
						r.Status(http.StatusOK)
					}, "services.0.description")
				})

				Context("when tags are invalid json", func() {
					verifyPATCHWhenCatalogFieldHasValue(func(r *httpexpect.Response) {
						r.Status(http.StatusBadRequest).JSON().Object().Keys().Contains("error", "description")
					}, "services.0.tags", "{invalid")
				})

				Context("when requires is invalid json", func() {
					verifyPATCHWhenCatalogFieldHasValue(func(r *httpexpect.Response) {
						r.Status(http.StatusBadRequest).JSON().Object().Keys().Contains("error", "description")
					}, "services.0.requires", "{invalid")
				})

				Context("when metadata is invalid json", func() {
					verifyPATCHWhenCatalogFieldHasValue(func(r *httpexpect.Response) {
						r.Status(http.StatusBadRequest).JSON().Object().Keys().Contains("error", "description")
					}, "services.0.metadata", "{invalid")
				})
			})

			Context("when a new service plan is added", func() {
				var anotherPlanID string
				var serviceOfferingID string

				BeforeEach(func() {
					anotherPlan := common.JSONToMap(common.AnotherPlan)
					anotherPlanID = anotherPlan["id"].(string)
					Expect(anotherPlan).ToNot(BeEmpty())
					catalogServiceID := gjson.Get(common.Catalog, "services.0.id").Str
					Expect(catalogServiceID).ToNot(BeEmpty())

					serviceOfferings := ctx.SMWithOAuth.GET("/v1/service_offerings").
						Expect().
						Status(http.StatusOK).
						JSON().Object().Value("service_offerings").Array().Iter()

					for _, so := range serviceOfferings {
						sbID := so.Object().Value("broker_id").String().Raw()
						Expect(sbID).ToNot(BeEmpty())

						catalogID := so.Object().Value("catalog_id").String().Raw()
						Expect(catalogServiceID).ToNot(BeEmpty())

						if catalogID == catalogServiceID && sbID == brokerID {
							serviceOfferingID = so.Object().Value("id").String().Raw()
							Expect(catalogServiceID).ToNot(BeEmpty())
							break
						}
					}
					s, err := sjson.Set(common.Catalog, "services.0.plans.2", anotherPlan)
					Expect(err).ShouldNot(HaveOccurred())
					brokerServer.Catalog = common.JSONToMap(s)
				})

				It("is returned from the Plans API associated with the correct service offering", func() {
					ctx.SMWithOAuth.GET("/v1/service_plans").
						Expect().
						Status(http.StatusOK).
						JSON().
						Path("$.service_plans[*].catalog_id").Array().NotContains(anotherPlanID)

					ctx.SMWithOAuth.PATCH("/v1/service_brokers/" + brokerID).
						WithJSON(common.Object{}).
						Expect().
						Status(http.StatusOK)

					jsonResp := ctx.SMWithOAuth.GET("/v1/service_plans").
						Expect().
						Status(http.StatusOK).
						JSON()
					jsonResp.Path("$.service_plans[*].catalog_id").Array().Contains(anotherPlanID)
					jsonResp.Path("$.service_plans[*].service_offering_id").Array().Contains(serviceOfferingID)

					assertInvocationCount(brokerServer.CatalogEndpointRequests, 1)
				})
			})

			Context("when an existing service plan is removed", func() {
				var removedPlanCatalogID string

				BeforeEach(func() {
					removedPlanCatalogID = gjson.Get(common.Catalog, "services.0.plans.0.id").Str
					Expect(removedPlanCatalogID).ToNot(BeEmpty())
					s, err := sjson.Delete(common.Catalog, "services.0.plans.0")
					Expect(err).ShouldNot(HaveOccurred())
					brokerServer.Catalog = common.JSONToMap(s)
				})

				It("is no longer returned by the Plans API", func() {
					ctx.SMWithOAuth.GET("/v1/service_plans").
						Expect().
						Status(http.StatusOK).
						JSON().Path("$.service_plans[*].catalog_id").Array().Contains(removedPlanCatalogID)

					ctx.SMWithOAuth.PATCH("/v1/service_brokers/" + brokerID).
						WithJSON(common.Object{}).
						Expect().
						Status(http.StatusOK)

					ctx.SMWithOAuth.GET("/v1/service_plans").
						Expect().
						Status(http.StatusOK).
						JSON().Path("$.service_plans[*].catalog_id").Array().NotContains(removedPlanCatalogID)

					assertInvocationCount(brokerServer.CatalogEndpointRequests, 1)
				})
			})

			Context("when an existing service plan is modified", func() {
				Context("when catalog plan id is removed", func() {
					verifyPATCHWhenCatalogFieldIsMissing(func(r *httpexpect.Response) {
						r.Status(http.StatusBadRequest).JSON().Object().Keys().Contains("error", "description")
					}, "services.0.plans.0.id")
				})

				Context("when catalog plan name is removed", func() {
					verifyPATCHWhenCatalogFieldIsMissing(func(r *httpexpect.Response) {
						r.Status(http.StatusBadRequest).JSON().Object().Keys().Contains("error", "description")
					}, "services.0.plans.0.name")
				})

				Context("when catalog plan description is removed", func() {
					verifyPATCHWhenCatalogFieldIsMissing(func(r *httpexpect.Response) {
						r.Status(http.StatusOK)
					}, "services.0.plans.0.description")
				})

				Context("when schemas is invalid json", func() {
					verifyPATCHWhenCatalogFieldHasValue(func(r *httpexpect.Response) {
						r.Status(http.StatusBadRequest).JSON().Object().Keys().Contains("error", "description")
					}, "services.0.plans.0.schemas", "{invalid")
				})

				Context("when metadata is invalid json", func() {
					verifyPATCHWhenCatalogFieldHasValue(func(r *httpexpect.Response) {
						r.Status(http.StatusBadRequest).JSON().Object().Keys().Contains("error", "description")
					}, "services.0.plans.0.metadata", "{invalid")
				})
			})
		})
	})

	Describe("DELETE", func() {
		AfterEach(func() {
			assertInvocationCount(brokerServer.CatalogEndpointRequests, 0)
		})

		Context("when broker does not exist", func() {
			It("returns 404", func() {
				ctx.SMWithOAuth.DELETE("/v1/service_brokers/999").
					Expect().
					Status(http.StatusNotFound).
					JSON().Object().
					Keys().Contains("error", "description")
			})
		})

		Context("when broker exists", func() {
			var id string

			BeforeEach(func() {
				reply := ctx.SMWithOAuth.POST("/v1/service_brokers").WithJSON(brokerServerJSON).
					Expect().
					Status(http.StatusCreated).
					JSON().Object().
					ContainsMap(expectedBrokerResponse)

				id = reply.Value("id").String().Raw()

				assertInvocationCount(brokerServer.CatalogEndpointRequests, 1)
				brokerServer.ResetCallHistory()
			})

			It("returns 200", func() {
				ctx.SMWithOAuth.GET("/v1/service_brokers/" + id).
					Expect().
					Status(http.StatusOK)

				ctx.SMWithOAuth.DELETE("/v1/service_brokers/" + id).
					Expect().
					Status(http.StatusOK).JSON().Object().Empty()

				ctx.SMWithOAuth.GET("/v1/service_brokers/" + id).
					Expect().
					Status(http.StatusNotFound)
			})

			It("deletes the related service offerings", func() {
				ctx.SMWithOAuth.GET("/v1/service_brokers/" + id).
					Expect().
					Status(http.StatusOK)

				ctx.SMWithOAuth.DELETE("/v1/service_brokers/" + id).
					Expect().
					Status(http.StatusOK).JSON().Object().Empty()

				ctx.SMWithOAuth.GET("/v1/service_offerings").
					Expect().
					Status(http.StatusOK).
					JSON().
					Path("$.service_offerings[*].broker_id").Array().NotContains(id)
			})

			It("deletes the related service plans", func() {
				ctx.SMWithOAuth.GET("/v1/service_brokers/" + id).
					Expect().
					Status(http.StatusOK)

				serviceOfferings := ctx.SMWithOAuth.GET("/v1/service_offerings").
					Expect().
					Status(http.StatusOK).
					JSON().Object().Value("service_offerings").Array().Iter()

				serviceIDsForBroker := make([]interface{}, 0)
				for _, so := range serviceOfferings {
					brokerID := so.Object().Value("broker_id").String().Raw()
					Expect(brokerID).ToNot(BeEmpty())
					if brokerID == id {
						id := so.Object().Value("id").Raw()
						Expect(id).ToNot(BeEmpty())
						serviceIDsForBroker = append(serviceIDsForBroker, id)
					}
				}

				plans := ctx.SMWithOAuth.GET("/v1/service_plans").
					Expect().
					Status(http.StatusOK).
					JSON().Object().Value("service_plans").Array().Iter()

				planIDsForBroker := make([]interface{}, 0)
				for _, plan := range plans {
					serviceIDForPlan := plan.Object().Value("service_offering_id").String().Raw()
					Expect(serviceIDForPlan).ToNot(BeEmpty())
					for _, serviceIDForBroker := range serviceIDsForBroker {
						if serviceIDForPlan == serviceIDForBroker {
							planID := plan.Object().Value("id").String().Raw()
							Expect(planID).ToNot(BeEmpty())
							planIDsForBroker = append(planIDsForBroker, planID)
						}
					}
				}

				ctx.SMWithOAuth.DELETE("/v1/service_brokers/" + id).
					Expect().
					Status(http.StatusOK).JSON().Object().Empty()

				ctx.SMWithOAuth.GET("/v1/service_plans").
					Expect().
					Status(http.StatusOK).
					JSON().Path("$.service_plans[*].id").Array().NotContains(planIDsForBroker)
			})
		})
	})
})

func assertInvocationCount(requests []*http.Request, invocationCount int) {
	Expect(len(requests)).To(Equal(invocationCount))
}<|MERGE_RESOLUTION|>--- conflicted
+++ resolved
@@ -805,52 +805,6 @@
 		})
 
 		Context("when the broker catalog is modified", func() {
-<<<<<<< HEAD
-			verifyPATCHWhenCatalogFieldIsMissing := func(responseVerifier func(r *httpexpect.Response), fieldPath string) {
-				BeforeEach(func() {
-					catalog, err := sjson.Delete(common.Catalog, fieldPath)
-					Expect(err).ToNot(HaveOccurred())
-
-					brokerServer.Catalog = common.JSONToMap(catalog)
-				})
-
-				It("returns correct response", func() {
-					responseVerifier(ctx.SMWithOAuth.PATCH("/v1/service_brokers/" + brokerID).WithJSON(brokerServerJSON).Expect())
-
-					assertInvocationCount(brokerServer.CatalogEndpointRequests, 1)
-
-				})
-			}
-
-			verifyPATCHWhenCatalogFieldHasValue := func(responseVerifier func(r *httpexpect.Response), fieldPath string, fieldValue interface{}) {
-				BeforeEach(func() {
-					catalog, err := sjson.Set(common.Catalog, fieldPath, fieldValue)
-					Expect(err).ToNot(HaveOccurred())
-
-					brokerServer.Catalog = common.JSONToMap(catalog)
-				})
-
-				It("returns correct response", func() {
-					responseVerifier(ctx.SMWithOAuth.PATCH("/v1/service_brokers/" + brokerID).WithJSON(brokerServerJSON).Expect())
-
-					assertInvocationCount(brokerServer.CatalogEndpointRequests, 1)
-
-				})
-			}
-
-			Context("when a new service offering is added", func() {
-				var anotherServiceID string
-
-				BeforeEach(func() {
-					anotherService := common.JSONToMap(common.AnotherService)
-					anotherServiceID = anotherService["id"].(string)
-					Expect(anotherServiceID).ToNot(BeEmpty())
-
-					currServices := common.JSONToMap(common.Catalog)["services"].([]interface{})
-					currServices = append(currServices, anotherService)
-
-					brokerServer.Catalog = map[string]interface{}{"services": currServices}
-=======
 			Context("when a new service offering with new plans is added", func() {
 				var anotherServiceID string
 				var anotherPlanID string
@@ -869,7 +823,6 @@
 
 					Expect(err).ShouldNot(HaveOccurred())
 					brokerServer.Catalog = common.JSONToMap(catalog)
->>>>>>> 344b0322
 				})
 
 				It("is returned from the Services API associated with the correct broker", func() {
@@ -878,23 +831,10 @@
 						Status(http.StatusOK).
 						JSON().
 						Path("$.service_offerings[*].catalog_id").Array().NotContains(anotherServiceID)
-<<<<<<< HEAD
-
-=======
->>>>>>> 344b0322
 					ctx.SMWithOAuth.PATCH("/v1/service_brokers/" + brokerID).
 						WithJSON(common.Object{}).
 						Expect().
 						Status(http.StatusOK)
-<<<<<<< HEAD
-
-					jsonResp := ctx.SMWithOAuth.GET("/v1/service_offerings").
-						Expect().
-						Status(http.StatusOK).
-						JSON()
-					jsonResp.Path("$.service_offerings[*].catalog_id").Array().Contains(anotherServiceID)
-					jsonResp.Path("$.service_offerings[*].broker_id").Array().Contains(brokerID)
-=======
 					servicesJsonResp := ctx.SMWithOAuth.GET("/v1/service_offerings").
 						Expect().
 						Status(http.StatusOK).
@@ -923,15 +863,79 @@
 						JSON()
 					plansJsonResp.Path("$.service_plans[*].catalog_id").Array().Contains(anotherPlanID)
 					plansJsonResp.Path("$.service_plans[*].service_offering_id").Array().Contains(soID)
->>>>>>> 344b0322
-
-					assertInvocationCount(brokerServer.CatalogEndpointRequests, 1)
-				})
-			})
-<<<<<<< HEAD
-=======
-
->>>>>>> 344b0322
+
+					assertInvocationCount(brokerServer.CatalogEndpointRequests, 1)
+				})
+			})
+
+			verifyPATCHWhenCatalogFieldIsMissing := func(responseVerifier func(r *httpexpect.Response), fieldPath string) {
+				BeforeEach(func() {
+					catalog, err := sjson.Delete(common.Catalog, fieldPath)
+					Expect(err).ToNot(HaveOccurred())
+
+					brokerServer.Catalog = common.JSONToMap(catalog)
+				})
+
+				It("returns correct response", func() {
+					responseVerifier(ctx.SMWithOAuth.PATCH("/v1/service_brokers/" + brokerID).WithJSON(brokerServerJSON).Expect())
+
+					assertInvocationCount(brokerServer.CatalogEndpointRequests, 1)
+
+				})
+			}
+
+			verifyPATCHWhenCatalogFieldHasValue := func(responseVerifier func(r *httpexpect.Response), fieldPath string, fieldValue interface{}) {
+				BeforeEach(func() {
+					catalog, err := sjson.Set(common.Catalog, fieldPath, fieldValue)
+					Expect(err).ToNot(HaveOccurred())
+
+					brokerServer.Catalog = common.JSONToMap(catalog)
+				})
+
+				It("returns correct response", func() {
+					responseVerifier(ctx.SMWithOAuth.PATCH("/v1/service_brokers/" + brokerID).WithJSON(brokerServerJSON).Expect())
+
+					assertInvocationCount(brokerServer.CatalogEndpointRequests, 1)
+
+				})
+			}
+
+			Context("when a new service offering is added", func() {
+				var anotherServiceID string
+
+				BeforeEach(func() {
+					anotherService := common.JSONToMap(common.AnotherService)
+					anotherServiceID = anotherService["id"].(string)
+					Expect(anotherServiceID).ToNot(BeEmpty())
+
+					currServices := common.JSONToMap(common.Catalog)["services"].([]interface{})
+					currServices = append(currServices, anotherService)
+
+					brokerServer.Catalog = map[string]interface{}{"services": currServices}
+				})
+
+				It("is returned from the Services API associated with the correct broker", func() {
+					ctx.SMWithOAuth.GET("/v1/service_offerings").
+						Expect().
+						Status(http.StatusOK).
+						JSON().
+						Path("$.service_offerings[*].catalog_id").Array().NotContains(anotherServiceID)
+
+					ctx.SMWithOAuth.PATCH("/v1/service_brokers/" + brokerID).
+						WithJSON(common.Object{}).
+						Expect().
+						Status(http.StatusOK)
+
+					jsonResp := ctx.SMWithOAuth.GET("/v1/service_offerings").
+						Expect().
+						Status(http.StatusOK).
+						JSON()
+					jsonResp.Path("$.service_offerings[*].catalog_id").Array().Contains(anotherServiceID)
+					jsonResp.Path("$.service_offerings[*].broker_id").Array().Contains(brokerID)
+
+					assertInvocationCount(brokerServer.CatalogEndpointRequests, 1)
+				})
+			})
 			Context("when an existing service offering is removed", func() {
 				var serviceOfferingID string
 
@@ -1054,7 +1058,7 @@
 
 					for _, so := range serviceOfferings {
 						sbID := so.Object().Value("broker_id").String().Raw()
-						Expect(sbID).ToNot(BeEmpty())
+						Expect(catalogServiceID).ToNot(BeEmpty())
 
 						catalogID := so.Object().Value("catalog_id").String().Raw()
 						Expect(catalogServiceID).ToNot(BeEmpty())
