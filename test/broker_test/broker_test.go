/*
 *    Copyright 2018 The Service Manager Authors
 *
 *    Licensed under the Apache License, Version 2.0 (the "License");
 *    you may not use this file except in compliance with the License.
 *    You may obtain a copy of the License at
 *
 *        http://www.apache.org/licenses/LICENSE-2.0
 *
 *    Unless required by applicable law or agreed to in writing, software
 *    distributed under the License is distributed on an "AS IS" BASIS,
 *    WITHOUT WARRANTIES OR CONDITIONS OF ANY KIND, either express or implied.
 *    See the License for the specific language governing permissions and
 *    limitations under the License.
 */
package broker_test

import (
	"fmt"
	"net/http"
	"strings"
	"testing"

	"github.com/Peripli/service-manager/pkg/types"

	"github.com/Peripli/service-manager/pkg/query"

	"github.com/Peripli/service-manager/test"
	"github.com/gavv/httpexpect"

	"github.com/tidwall/gjson"
	"github.com/tidwall/sjson"

	"github.com/Peripli/service-manager/test/common"
	. "github.com/onsi/ginkgo"
	. "github.com/onsi/gomega"
	"github.com/spf13/cast"
)

func TestBrokers(t *testing.T) {
	RegisterFailHandler(Fail)
	RunSpecs(t, "Broker API Tests Suite")
}

var _ = test.DescribeTestsFor(test.TestCase{
	API:            "/v1/service_brokers",
	SupportsLabels: true,
	SupportedOps: []test.Op{
		test.Get, test.List, test.Delete, test.DeleteList,
	},
	ResourceBlueprint:                      blueprint(true),
	ResourceWithoutNullableFieldsBlueprint: blueprint(false),
	AdditionalTests: func(ctx *common.TestContext) {
		Context("additional non-generic tests", func() {
			var (
				ctx                    *common.TestContext
				brokerServer           *common.BrokerServer
				brokerWithLabelsServer *common.BrokerServer

				postBrokerRequestWithNoLabels common.Object
				expectedBrokerResponse        common.Object

				labels                      common.Object
				postBrokerRequestWithLabels labeledBroker
			)

			assertInvocationCount := func(requests []*http.Request, invocationCount int) {
				Expect(len(requests)).To(Equal(invocationCount))
			}

			AfterEach(func() {
				if brokerServer != nil {
					brokerServer.Close()
				}

				if brokerWithLabelsServer != nil {
					brokerWithLabelsServer.Close()
				}
			})

			BeforeEach(func() {
<<<<<<< HEAD
				ctx.SMWithOAuth.POST("/v1/service_brokers").WithJSON(brokerServerJSON).
					Expect().
					Status(http.StatusCreated).
					JSON().Object().
					ContainsMap(expectedBrokerResponse).
					Keys().
					NotContains("credentials", "services")

				assertInvocationCount(brokerServer.CatalogEndpointRequests, 1)
				brokerServer.ResetCallHistory()
			})

			It("returns all if no query parameter is provided", func() {
				ctx.SMWithOAuth.GET("/v1/service_brokers").
					Expect().
					Status(http.StatusOK).
					JSON().Object().Value("brokers").Array().First().Object().
					ContainsMap(expectedBrokerResponse).
					Keys().
					NotContains("credentials", "services")
			})

			It("is accessible with basic authentication", func() {
				ctx.SMWithBasic.GET("/v1/service_brokers").WithQuery("catalog", true).
					Expect().
					Status(http.StatusOK).
					JSON().Object().Value("brokers").Array().First().Object().
					ContainsMap(expectedBrokerResponse).
					NotContainsKey("credentials")
			})
		})
	})

	Describe("POST", func() {
		Context("when content type is not JSON", func() {
			It("returns 415", func() {
				ctx.SMWithOAuth.POST("/v1/service_brokers").WithText("text").
					Expect().
					Status(http.StatusUnsupportedMediaType).
					JSON().Object().
					Keys().Contains("error", "description")

				assertInvocationCount(brokerServer.CatalogEndpointRequests, 0)
			})
		})
=======
				brokerServer = common.NewBrokerServer()
				brokerWithLabelsServer = common.NewBrokerServer()
				ctx = common.NewTestContext(nil)
				brokerServer.Reset()
				brokerWithLabelsServer.Reset()
				brokerName := "brokerName"
				brokerWithLabelsName := "brokerWithLabelsName"
				brokerDescription := "description"
				brokerWithLabelsDescription := "descriptionWithLabels"

				postBrokerRequestWithNoLabels = common.Object{
					"name":        brokerName,
					"broker_url":  brokerServer.URL,
					"description": brokerDescription,
					"credentials": common.Object{
						"basic": common.Object{
							"username": brokerServer.Username,
							"password": brokerServer.Password,
						},
					},
				}
				expectedBrokerResponse = common.Object{
					"name":        brokerName,
					"broker_url":  brokerServer.URL,
					"description": brokerDescription,
				}

				labels = common.Object{
					"cluster_id": common.Array{"cluster_id_value"},
					"org_id":     common.Array{"org_id_value1", "org_id_value2", "org_id_value3"},
				}
>>>>>>> f1163386

				postBrokerRequestWithLabels = common.Object{
					"name":        brokerWithLabelsName,
					"broker_url":  brokerWithLabelsServer.URL,
					"description": brokerWithLabelsDescription,
					"credentials": common.Object{
						"basic": common.Object{
							"username": brokerWithLabelsServer.Username,
							"password": brokerWithLabelsServer.Password,
						},
					},
					"labels": labels,
				}
				common.RemoveAllBrokers(ctx.SMWithOAuth)
			})

			Describe("POST", func() {
				Context("when content type is not JSON", func() {
					It("returns 415", func() {
						ctx.SMWithOAuth.POST("/v1/service_brokers").WithText("text").
							Expect().
							Status(http.StatusUnsupportedMediaType).
							JSON().Object().
							Keys().Contains("error", "description")

						assertInvocationCount(brokerServer.CatalogEndpointRequests, 0)
					})
				})

				Context("when request body is not a valid JSON", func() {
					It("returns 400", func() {
						ctx.SMWithOAuth.POST("/v1/service_brokers").
							WithText("invalid json").
							WithHeader("content-type", "application/json").
							Expect().
							Status(http.StatusBadRequest).
							JSON().Object().
							Keys().Contains("error", "description")

						assertInvocationCount(brokerServer.CatalogEndpointRequests, 0)
					})
				})

				Context("when a request body field is missing", func() {
					assertPOSTReturns400WhenFieldIsMissing := func(field string) {
						BeforeEach(func() {
							delete(postBrokerRequestWithNoLabels, field)
							delete(expectedBrokerResponse, field)
						})

						It("returns 400", func() {
							ctx.SMWithOAuth.POST("/v1/service_brokers").WithJSON(postBrokerRequestWithNoLabels).
								Expect().
								Status(http.StatusBadRequest).
								JSON().Object().
								Keys().Contains("error", "description")

							assertInvocationCount(brokerServer.CatalogEndpointRequests, 0)
						})
					}

					assertPOSTReturns201WhenFieldIsMissing := func(field string) {
						BeforeEach(func() {
							delete(postBrokerRequestWithNoLabels, field)
							delete(expectedBrokerResponse, field)
						})

						It("returns 201", func() {
							ctx.SMWithOAuth.POST("/v1/service_brokers").WithJSON(postBrokerRequestWithNoLabels).
								Expect().
								Status(http.StatusCreated).
								JSON().Object().
								ContainsMap(expectedBrokerResponse).
								Keys().NotContains("services", "credentials")

							assertInvocationCount(brokerServer.CatalogEndpointRequests, 1)
						})
					}

					Context("when name field is missing", func() {
						assertPOSTReturns400WhenFieldIsMissing("name")
					})

					Context("when broker_url field is missing", func() {
						assertPOSTReturns400WhenFieldIsMissing("broker_url")
					})

					Context("when credentials field is missing", func() {
						assertPOSTReturns400WhenFieldIsMissing("credentials")
					})

					Context("when description field is missing", func() {
						assertPOSTReturns201WhenFieldIsMissing("description")
					})
				})

				Context("when obtaining the broker catalog fails because the broker is not reachable", func() {
					BeforeEach(func() {
						postBrokerRequestWithNoLabels["broker_url"] = "http://localhost:12345"
					})

					It("returns 400", func() {
						ctx.SMWithOAuth.POST("/v1/service_brokers").WithJSON(postBrokerRequestWithNoLabels).
							Expect().
							Status(http.StatusBadRequest).JSON().Object().Keys().Contains("error", "description")
					})
				})

				Context("when the broker catalog is incomplete", func() {
					verifyPOSTWhenCatalogFieldIsMissing := func(responseVerifier func(r *httpexpect.Response), fieldPath string) {
						BeforeEach(func() {
							catalog, err := sjson.Delete(string(common.NewRandomSBCatalog()), fieldPath)
							Expect(err).ToNot(HaveOccurred())

							brokerServer.Catalog = common.SBCatalog(catalog)
						})

						It("returns correct response", func() {
							responseVerifier(ctx.SMWithOAuth.POST("/v1/service_brokers").WithJSON(postBrokerRequestWithNoLabels).Expect())

							assertInvocationCount(brokerServer.CatalogEndpointRequests, 1)

						})
					}

					verifyPOSTWhenCatalogFieldHasValue := func(responseVerifier func(r *httpexpect.Response), fieldPath string, fieldValue interface{}) {
						BeforeEach(func() {
							catalog, err := sjson.Set(string(brokerServer.Catalog), fieldPath, fieldValue)
							Expect(err).ToNot(HaveOccurred())

							brokerServer.Catalog = common.SBCatalog(catalog)
						})

						It("returns correct response", func() {
							responseVerifier(ctx.SMWithOAuth.POST("/v1/service_brokers").WithJSON(postBrokerRequestWithNoLabels).Expect())

							assertInvocationCount(brokerServer.CatalogEndpointRequests, 1)

						})
					}

					Context("when the broker catalog contains an incomplete service", func() {
						Context("that has an empty catalog id", func() {
							verifyPOSTWhenCatalogFieldIsMissing(func(r *httpexpect.Response) {
								r.Status(http.StatusBadRequest).JSON().Object().Keys().Contains("error", "description")
							}, "services.0.id")
						})

						Context("that has an empty catalog name", func() {
							verifyPOSTWhenCatalogFieldIsMissing(func(r *httpexpect.Response) {
								r.Status(http.StatusBadRequest).JSON().Object().Keys().Contains("error", "description")
							}, "services.0.name")
						})

						Context("that has an empty description", func() {
							verifyPOSTWhenCatalogFieldIsMissing(func(r *httpexpect.Response) {
								r.Status(http.StatusCreated).JSON().Object().Keys().NotContains("services", "credentials")
							}, "services.0.description")
						})

						Context("that has invalid tags", func() {
							verifyPOSTWhenCatalogFieldHasValue(func(r *httpexpect.Response) {
								r.Status(http.StatusBadRequest).JSON().Object().Keys().NotContains("services", "credentials")
							}, "services.0.tags", "{invalid")
						})

						Context("that has invalid requires", func() {
							verifyPOSTWhenCatalogFieldHasValue(func(r *httpexpect.Response) {
								r.Status(http.StatusBadRequest).JSON().Object().Keys().NotContains("services", "credentials")
							}, "services.0.requires", "{invalid")
						})

						Context("that has invalid metadata", func() {
							verifyPOSTWhenCatalogFieldHasValue(func(r *httpexpect.Response) {
								r.Status(http.StatusBadRequest).JSON().Object().Keys().NotContains("services", "credentials")
							}, "services.0.metadata", "{invalid")
						})
					})

					Context("when broker catalog contains an incomplete plan", func() {
						Context("that has an empty catalog id", func() {
							verifyPOSTWhenCatalogFieldIsMissing(func(r *httpexpect.Response) {
								r.Status(http.StatusBadRequest).JSON().Object().Keys().Contains("error", "description")
							}, "services.0.plans.0.id")
						})

						Context("that has an empty catalog name", func() {
							verifyPOSTWhenCatalogFieldIsMissing(func(r *httpexpect.Response) {
								r.Status(http.StatusBadRequest).JSON().Object().Keys().Contains("error", "description")
							}, "services.0.plans.0.name")
						})

						Context("that has an empty description", func() {
							verifyPOSTWhenCatalogFieldIsMissing(func(r *httpexpect.Response) {
								r.Status(http.StatusCreated).JSON().Object().Keys().NotContains("services", "credentials")
							}, "services.0.plans.0.description")
						})

						Context("that has invalid metadata", func() {
							verifyPOSTWhenCatalogFieldHasValue(func(r *httpexpect.Response) {
								r.Status(http.StatusBadRequest).JSON().Object().Keys().NotContains("services", "credentials")
							}, "services.0.plans.0.metadata", "{invalid")
						})

						Context("that has invalid schemas", func() {
							verifyPOSTWhenCatalogFieldHasValue(func(r *httpexpect.Response) {
								r.Status(http.StatusBadRequest).JSON().Object().Keys().NotContains("services", "credentials")
							}, "services.0.plans.0.schemas", "{invalid")
						})
					})
				})

				Context("when fetching catalog fails", func() {
					BeforeEach(func() {
						brokerServer.CatalogHandler = func(w http.ResponseWriter, req *http.Request) {
							common.SetResponse(w, http.StatusInternalServerError, common.Object{})
						}
					})

					It("returns 400", func() {
						ctx.SMWithOAuth.POST("/v1/service_brokers").
							WithJSON(postBrokerRequestWithNoLabels).
							Expect().Status(http.StatusBadRequest).
							JSON().Object().
							Keys().Contains("error", "description")

						assertInvocationCount(brokerServer.CatalogEndpointRequests, 1)
					})
				})

				Context("when request is successful", func() {
					assertPOSTReturns201 := func() {
						It("returns 201", func() {
							ctx.SMWithOAuth.POST("/v1/service_brokers").WithJSON(postBrokerRequestWithNoLabels).
								Expect().
								Status(http.StatusCreated).
								JSON().Object().
								ContainsMap(expectedBrokerResponse).
								Keys().NotContains("services", "credentials")

							assertInvocationCount(brokerServer.CatalogEndpointRequests, 1)
						})
					}

					Context("when broker URL does not end with trailing slash", func() {
						BeforeEach(func() {
							postBrokerRequestWithNoLabels["broker_url"] = strings.TrimRight(cast.ToString(postBrokerRequestWithNoLabels["broker_url"]), "/")
							expectedBrokerResponse["broker_url"] = strings.TrimRight(cast.ToString(expectedBrokerResponse["broker_url"]), "/")
						})

						assertPOSTReturns201()
					})

					Context("when broker URL ends with trailing slash", func() {
						BeforeEach(func() {
							postBrokerRequestWithNoLabels["broker_url"] = cast.ToString(postBrokerRequestWithNoLabels["broker_url"]) + "/"
							expectedBrokerResponse["broker_url"] = cast.ToString(expectedBrokerResponse["broker_url"]) + "/"
						})

						assertPOSTReturns201()
					})
				})

				Context("when broker with name already exists", func() {
					It("returns 409", func() {
						ctx.SMWithOAuth.POST("/v1/service_brokers").WithJSON(postBrokerRequestWithNoLabels).
							Expect().
							Status(http.StatusCreated)

						ctx.SMWithOAuth.POST("/v1/service_brokers").WithJSON(postBrokerRequestWithNoLabels).
							Expect().
							Status(http.StatusConflict).
							JSON().Object().
							Keys().Contains("error", "description")

						assertInvocationCount(brokerServer.CatalogEndpointRequests, 2)
					})
				})

				Context("Labelled", func() {
					Context("When labels are valid", func() {
						It("should return 201", func() {
							ctx.SMWithOAuth.POST("/v1/service_brokers").
								WithJSON(postBrokerRequestWithLabels).
								Expect().Status(http.StatusCreated).JSON().Object().Keys().Contains("id", "labels")
						})
					})

					Context("When creating labeled broker with key containing forbidden character", func() {
						It("Should return 400", func() {
							labels[fmt.Sprintf("containing%cseparator", query.Separator)] = common.Array{"val"}
							ctx.SMWithOAuth.POST("/v1/service_brokers").
								WithJSON(postBrokerRequestWithLabels).
								Expect().Status(http.StatusBadRequest).JSON().Object().Value("description").String().Contains("cannot contain whitespaces and special symbol")
						})
					})

					Context("When label key has new line", func() {
						It("Should return 400", func() {
							labels[`key with
	new line`] = common.Array{"label-value"}
							ctx.SMWithOAuth.POST("/v1/service_brokers").
								WithJSON(postBrokerRequestWithLabels).
								Expect().Status(http.StatusBadRequest).JSON().Object().Value("description").String().Contains("cannot contain whitespaces and special symbol")
						})
					})

					Context("When label value has new line", func() {
						It("Should return 400", func() {
							labels["cluster_id"] = common.Array{`{
	"key": "k1",
	"val": "val1"
	}`}
							ctx.SMWithOAuth.POST("/v1/service_brokers").
								WithJSON(postBrokerRequestWithLabels).
								Expect().Status(http.StatusBadRequest)
						})
					})
				})
			})

			Describe("PATCH", func() {
				var brokerID string

				BeforeEach(func() {
					reply := ctx.SMWithOAuth.POST("/v1/service_brokers").WithJSON(postBrokerRequestWithNoLabels).
						Expect().
						Status(http.StatusCreated).
						JSON().Object().
						ContainsMap(expectedBrokerResponse)

					brokerID = reply.Value("id").String().Raw()

					assertInvocationCount(brokerServer.CatalogEndpointRequests, 1)
					brokerServer.ResetCallHistory()
				})

				Context("when content type is not JSON", func() {
					It("returns 415", func() {
						ctx.SMWithOAuth.PATCH("/v1/service_brokers/"+brokerID).
							WithText("text").
							Expect().Status(http.StatusUnsupportedMediaType).
							JSON().Object().
							Keys().Contains("error", "description")

						assertInvocationCount(brokerServer.CatalogEndpointRequests, 0)
					})
				})

				Context("when broker is missing", func() {
					It("returns 404", func() {
						ctx.SMWithOAuth.PATCH("/v1/service_brokers/no_such_id").
							WithJSON(postBrokerRequestWithNoLabels).
							Expect().Status(http.StatusNotFound).
							JSON().Object().
							Keys().Contains("error", "description")
					})
				})

				Context("when request body is not valid JSON", func() {
					It("returns 400", func() {
						ctx.SMWithOAuth.PATCH("/v1/service_brokers/"+brokerID).
							WithText("invalid json").
							WithHeader("content-type", "application/json").
							Expect().
							Status(http.StatusBadRequest).
							JSON().Object().
							Keys().Contains("error", "description")
					})
				})

				Context("when request body contains invalid credentials", func() {
					It("returns 400", func() {
						ctx.SMWithOAuth.PATCH("/v1/service_brokers/"+brokerID).
							WithJSON(common.Object{"credentials": "123"}).
							Expect().
							Status(http.StatusBadRequest).
							JSON().Object().
							Keys().Contains("error", "description")
					})
				})

				Context("when request body contains incomplete credentials", func() {
					It("returns 400", func() {
						ctx.SMWithOAuth.PATCH("/v1/service_brokers/"+brokerID).
							WithJSON(common.Object{"credentials": common.Object{"basic": common.Object{"password": ""}}}).
							Expect().
							Status(http.StatusBadRequest).
							JSON().Object().
							Keys().Contains("error", "description")
					})
				})

				Context("when broker with the name already exists", func() {
					var anotherTestBroker common.Object
					var anotherBrokerServer *common.BrokerServer

					BeforeEach(func() {
						anotherBrokerServer = common.NewBrokerServer()
						anotherBrokerServer.Username = "username"
						anotherBrokerServer.Password = "password"
						anotherTestBroker = common.Object{
							"name":        "another_name",
							"broker_url":  anotherBrokerServer.URL,
							"description": "another_description",
							"credentials": common.Object{
								"basic": common.Object{
									"username": anotherBrokerServer.Username,
									"password": anotherBrokerServer.Password,
								},
							},
						}
					})

					AfterEach(func() {
						if anotherBrokerServer != nil {
							anotherBrokerServer.Close()
						}
					})

					It("returns 409", func() {
						ctx.SMWithOAuth.POST("/v1/service_brokers").
							WithJSON(anotherTestBroker).
							Expect().
							Status(http.StatusCreated)

						assertInvocationCount(anotherBrokerServer.CatalogEndpointRequests, 1)

						ctx.SMWithOAuth.PATCH("/v1/service_brokers/"+brokerID).
							WithJSON(anotherTestBroker).
							Expect().Status(http.StatusConflict).
							JSON().Object().
							Keys().Contains("error", "description")

						assertInvocationCount(brokerServer.CatalogEndpointRequests, 0)
					})
				})

				Context("when credentials are updated", func() {
					It("returns 200", func() {
						brokerServer.Username = "updatedUsername"
						brokerServer.Password = "updatedPassword"
						updatedCredentials := common.Object{
							"credentials": common.Object{
								"basic": common.Object{
									"username": brokerServer.Username,
									"password": brokerServer.Password,
								},
							},
						}
						reply := ctx.SMWithOAuth.PATCH("/v1/service_brokers/" + brokerID).
							WithJSON(updatedCredentials).
							Expect().
							Status(http.StatusOK).
							JSON().Object()

						assertInvocationCount(brokerServer.CatalogEndpointRequests, 1)

						reply = ctx.SMWithOAuth.GET("/v1/service_brokers/" + brokerID).
							Expect().
							Status(http.StatusOK).
							JSON().Object()
						reply.ContainsMap(expectedBrokerResponse)
					})
				})

				Context("when created_at provided in body", func() {
					It("should not change created_at", func() {
						createdAt := "2015-01-01T00:00:00Z"

						ctx.SMWithOAuth.PATCH("/v1/service_brokers/"+brokerID).
							WithJSON(common.Object{"created_at": createdAt}).
							Expect().
							Status(http.StatusOK).JSON().Object().
							ContainsKey("created_at").
							ValueNotEqual("created_at", createdAt)

						assertInvocationCount(brokerServer.CatalogEndpointRequests, 1)

						ctx.SMWithOAuth.GET("/v1/service_brokers/"+brokerID).
							Expect().
							Status(http.StatusOK).JSON().Object().
							ContainsKey("created_at").
							ValueNotEqual("created_at", createdAt)
					})
				})

				Context("when new broker server is available", func() {
					var (
						updatedBrokerServer           *common.BrokerServer
						updatedBrokerJSON             common.Object
						expectedUpdatedBrokerResponse common.Object
					)

					BeforeEach(func() {
						updatedBrokerServer = common.NewBrokerServer()
						updatedBrokerServer.Username = "updated_user"
						updatedBrokerServer.Password = "updated_password"
						updatedBrokerJSON = common.Object{
							"name":        "updated_name",
							"description": "updated_description",
							"broker_url":  updatedBrokerServer.URL,
							"credentials": common.Object{
								"basic": common.Object{
									"username": updatedBrokerServer.Username,
									"password": updatedBrokerServer.Password,
								},
							},
						}

						expectedUpdatedBrokerResponse = common.Object{
							"name":        updatedBrokerJSON["name"],
							"description": updatedBrokerJSON["description"],
							"broker_url":  updatedBrokerJSON["broker_url"],
						}
					})

					AfterEach(func() {
						if updatedBrokerServer != nil {
							updatedBrokerServer.Close()
						}
					})

					Context("when all updatable fields are updated at once", func() {
						It("returns 200", func() {
							ctx.SMWithOAuth.PATCH("/v1/service_brokers/"+brokerID).
								WithJSON(updatedBrokerJSON).
								Expect().
								Status(http.StatusOK).
								JSON().Object().
								ContainsMap(expectedUpdatedBrokerResponse).
								Keys().NotContains("services", "credentials")

							assertInvocationCount(updatedBrokerServer.CatalogEndpointRequests, 1)

							ctx.SMWithOAuth.GET("/v1/service_brokers/"+brokerID).
								Expect().
								Status(http.StatusOK).
								JSON().Object().
								ContainsMap(expectedUpdatedBrokerResponse).
								Keys().NotContains("services", "credentials")
						})
					})

					Context("when broker_url is changed and the credentials are correct", func() {
						It("returns 200", func() {
							updatedBrokerJSON := common.Object{
								"broker_url": updatedBrokerServer.URL,
							}
							updatedBrokerServer.Username = brokerServer.Username
							updatedBrokerServer.Password = brokerServer.Password

							ctx.SMWithOAuth.PATCH("/v1/service_brokers/"+brokerID).
								WithJSON(updatedBrokerJSON).
								Expect().
								Status(http.StatusOK).
								JSON().Object().
								ContainsMap(updatedBrokerJSON).
								Keys().NotContains("services", "credentials")

							assertInvocationCount(brokerServer.CatalogEndpointRequests, 0)
							assertInvocationCount(updatedBrokerServer.CatalogEndpointRequests, 1)

							ctx.SMWithOAuth.GET("/v1/service_brokers/"+brokerID).
								Expect().
								Status(http.StatusOK).
								JSON().Object().
								ContainsMap(updatedBrokerJSON).
								Keys().NotContains("services", "credentials")
						})
					})

					Context("when broker_url is changed but the credentials are wrong", func() {
						It("returns 400", func() {
							updatedBrokerJSON := common.Object{
								"broker_url": updatedBrokerServer.URL,
							}
							ctx.SMWithOAuth.PATCH("/v1/service_brokers/"+brokerID).
								WithJSON(updatedBrokerJSON).
								Expect().
								Status(http.StatusBadRequest).JSON().Object().Keys().Contains("error", "description")

							assertInvocationCount(brokerServer.CatalogEndpointRequests, 0)

							ctx.SMWithOAuth.GET("/v1/service_brokers/"+brokerID).
								Expect().
								Status(http.StatusOK).
								JSON().Object().
								ContainsMap(expectedBrokerResponse).
								Keys().NotContains("services", "credentials")
						})
					})

				})

				Context("when fields are updated one by one", func() {
					It("returns 200", func() {
						for _, prop := range []string{"name", "description"} {
							updatedBrokerJSON := common.Object{}
							updatedBrokerJSON[prop] = "updated"
							ctx.SMWithOAuth.PATCH("/v1/service_brokers/"+brokerID).
								WithJSON(updatedBrokerJSON).
								Expect().
								Status(http.StatusOK).
								JSON().Object().
								ContainsMap(updatedBrokerJSON).
								Keys().NotContains("services", "credentials")

							ctx.SMWithOAuth.GET("/v1/service_brokers/"+brokerID).
								Expect().
								Status(http.StatusOK).
								JSON().Object().
								ContainsMap(updatedBrokerJSON).
								Keys().NotContains("services", "credentials")

						}
						assertInvocationCount(brokerServer.CatalogEndpointRequests, 2)
					})
				})

				Context("when not updatable fields are provided in the request body", func() {
					Context("when broker id is provided in request body", func() {
						It("should not create the broker", func() {
							postBrokerRequestWithNoLabels = common.Object{"id": "123"}
							ctx.SMWithOAuth.PATCH("/v1/service_brokers/" + brokerID).
								WithJSON(postBrokerRequestWithNoLabels).
								Expect().
								Status(http.StatusOK).
								JSON().Object().
								NotContainsMap(postBrokerRequestWithNoLabels)

							ctx.SMWithOAuth.GET("/v1/service_brokers/123").
								Expect().
								Status(http.StatusNotFound)

							assertInvocationCount(brokerServer.CatalogEndpointRequests, 1)
						})
					})

					Context("when unmodifiable fields are provided in the request body", func() {
						BeforeEach(func() {
							postBrokerRequestWithNoLabels = common.Object{
								"created_at": "2016-06-08T16:41:26Z",
								"updated_at": "2016-06-08T16:41:26Z",
								"services":   common.Array{common.Object{"name": "serviceName"}},
							}
						})

						It("should not change them", func() {
							ctx.SMWithOAuth.PATCH("/v1/service_brokers/" + brokerID).
								WithJSON(postBrokerRequestWithNoLabels).
								Expect().
								Status(http.StatusOK).
								JSON().Object().
								NotContainsMap(postBrokerRequestWithNoLabels)

							ctx.SMWithOAuth.GET("/v1/service_brokers").
								Expect().
								Status(http.StatusOK).
								JSON().Object().Value("brokers").Array().First().Object().
								ContainsMap(expectedBrokerResponse)

							assertInvocationCount(brokerServer.CatalogEndpointRequests, 1)
						})
					})
				})

				Context("when obtaining the broker catalog fails because the broker is not reachable", func() {
					BeforeEach(func() {
						postBrokerRequestWithNoLabels["broker_url"] = "http://localhost:12345"
					})

					It("returns 400", func() {
						ctx.SMWithOAuth.PATCH("/v1/service_brokers/"+brokerID).WithJSON(postBrokerRequestWithNoLabels).
							Expect().
							Status(http.StatusBadRequest).JSON().Object().Keys().Contains("error", "description")
					})
				})

				Context("when fetching the broker catalog fails", func() {
					BeforeEach(func() {
						brokerServer.CatalogHandler = func(w http.ResponseWriter, req *http.Request) {
							common.SetResponse(w, http.StatusInternalServerError, common.Object{})
						}
					})

					It("returns an error", func() {
						ctx.SMWithOAuth.PATCH("/v1/service_brokers/"+brokerID).
							WithJSON(postBrokerRequestWithNoLabels).
							Expect().Status(http.StatusBadRequest).
							JSON().Object().
							Keys().Contains("error", "description")

						assertInvocationCount(brokerServer.CatalogEndpointRequests, 1)
					})
				})

				Context("when the broker catalog is modified", func() {
					Context("when a new service offering with new plans is added", func() {
						var anotherServiceID string
						var anotherPlanID string

						BeforeEach(func() {
							anotherPlan := common.JSONToMap(common.GeneratePaidTestPlan())
							anotherPlanID = anotherPlan["id"].(string)
							anotherServiceWithAnotherPlan, err := sjson.Set(common.GenerateTestServiceWithPlans(), "plans.-1", anotherPlan)
							Expect(err).ShouldNot(HaveOccurred())

							anotherService := common.JSONToMap(anotherServiceWithAnotherPlan)
							anotherServiceID = anotherService["id"].(string)
							Expect(anotherServiceID).ToNot(BeEmpty())

							catalog, err := sjson.Set(string(brokerServer.Catalog), "services.-1", anotherService)
							Expect(err).ShouldNot(HaveOccurred())

							brokerServer.Catalog = common.SBCatalog(catalog)
						})

						It("is returned from the Services API associated with the correct broker", func() {
							ctx.SMWithOAuth.GET("/v1/service_offerings").
								Expect().
								Status(http.StatusOK).
								JSON().
								Path("$.service_offerings[*].catalog_id").Array().NotContains(anotherServiceID)
							ctx.SMWithOAuth.PATCH("/v1/service_brokers/" + brokerID).
								WithJSON(common.Object{}).
								Expect().
								Status(http.StatusOK)
							servicesJsonResp := ctx.SMWithOAuth.GET("/v1/service_offerings").
								Expect().
								Status(http.StatusOK).
								JSON()
							servicesJsonResp.Path("$.service_offerings[*].catalog_id").Array().Contains(anotherServiceID)
							servicesJsonResp.Path("$.service_offerings[*].broker_id").Array().Contains(brokerID)

							var soID string
							for _, so := range servicesJsonResp.Object().Value("service_offerings").Array().Iter() {
								sbID := so.Object().Value("broker_id").String().Raw()
								Expect(sbID).ToNot(BeEmpty())

								catalogID := so.Object().Value("catalog_id").String().Raw()
								Expect(catalogID).ToNot(BeEmpty())

								if catalogID == anotherServiceID && sbID == brokerID {
									soID = so.Object().Value("id").String().Raw()
									Expect(soID).ToNot(BeEmpty())
									break
								}
							}

							plansJsonResp := ctx.SMWithOAuth.GET("/v1/service_plans").
								Expect().
								Status(http.StatusOK).
								JSON()
							plansJsonResp.Path("$.service_plans[*].catalog_id").Array().Contains(anotherPlanID)
							plansJsonResp.Path("$.service_plans[*].service_offering_id").Array().Contains(soID)

							assertInvocationCount(brokerServer.CatalogEndpointRequests, 1)
						})
					})

					verifyPATCHWhenCatalogFieldIsMissing := func(responseVerifier func(r *httpexpect.Response), fieldPath string) {
						BeforeEach(func() {
							catalog, err := sjson.Delete(string(brokerServer.Catalog), fieldPath)
							Expect(err).ToNot(HaveOccurred())

							brokerServer.Catalog = common.SBCatalog(catalog)
						})

						It("returns correct response", func() {
							responseVerifier(ctx.SMWithOAuth.PATCH("/v1/service_brokers/" + brokerID).WithJSON(postBrokerRequestWithNoLabels).Expect())

							assertInvocationCount(brokerServer.CatalogEndpointRequests, 1)

						})
					}

					verifyPATCHWhenCatalogFieldHasValue := func(responseVerifier func(r *httpexpect.Response), fieldPath string, fieldValue interface{}) {
						BeforeEach(func() {
							catalog, err := sjson.Set(string(brokerServer.Catalog), fieldPath, fieldValue)
							Expect(err).ToNot(HaveOccurred())

							brokerServer.Catalog = common.SBCatalog(catalog)
						})

						It("returns correct response", func() {
							responseVerifier(ctx.SMWithOAuth.PATCH("/v1/service_brokers/" + brokerID).WithJSON(postBrokerRequestWithNoLabels).Expect())

							assertInvocationCount(brokerServer.CatalogEndpointRequests, 1)

						})
					}

					Context("when a new service offering is added", func() {
						var anotherServiceID string

						BeforeEach(func() {
							anotherService := common.JSONToMap(common.GenerateTestServiceWithPlans())
							anotherServiceID = anotherService["id"].(string)
							Expect(anotherServiceID).ToNot(BeEmpty())

							currServices, err := sjson.Set(string(brokerServer.Catalog), "services.-1", anotherService)
							Expect(err).ShouldNot(HaveOccurred())

							brokerServer.Catalog = common.SBCatalog(currServices)
						})

						It("is returned from the Services API associated with the correct broker", func() {
							ctx.SMWithOAuth.GET("/v1/service_offerings").
								Expect().
								Status(http.StatusOK).
								JSON().
								Path("$.service_offerings[*].catalog_id").Array().NotContains(anotherServiceID)

							ctx.SMWithOAuth.PATCH("/v1/service_brokers/" + brokerID).
								WithJSON(common.Object{}).
								Expect().
								Status(http.StatusOK)

							jsonResp := ctx.SMWithOAuth.GET("/v1/service_offerings").
								Expect().
								Status(http.StatusOK).
								JSON()
							jsonResp.Path("$.service_offerings[*].catalog_id").Array().Contains(anotherServiceID)
							jsonResp.Path("$.service_offerings[*].broker_id").Array().Contains(brokerID)

							assertInvocationCount(brokerServer.CatalogEndpointRequests, 1)
						})
					})
					Context("when an existing service offering is removed", func() {
						var serviceOfferingID string

						BeforeEach(func() {
							catalogServiceID := gjson.Get(string(brokerServer.Catalog), "services.0.id").Str
							Expect(catalogServiceID).ToNot(BeEmpty())

							serviceOfferings := ctx.SMWithOAuth.GET("/v1/service_offerings").
								Expect().
								Status(http.StatusOK).
								JSON().Object().Value("service_offerings").Array().Iter()

							for _, so := range serviceOfferings {
								sbID := so.Object().Value("broker_id").String().Raw()
								Expect(catalogServiceID).ToNot(BeEmpty())

								catalogID := so.Object().Value("catalog_id").String().Raw()
								Expect(catalogServiceID).ToNot(BeEmpty())

								if catalogID == catalogServiceID && sbID == brokerID {
									serviceOfferingID = so.Object().Value("id").String().Raw()
									Expect(catalogServiceID).ToNot(BeEmpty())
									break
								}
							}
							s, err := sjson.Delete(string(brokerServer.Catalog), "services.0")
							Expect(err).ShouldNot(HaveOccurred())
							brokerServer.Catalog = common.SBCatalog(s)
						})

						It("is no longer returned by the Services and Plans API", func() {
							plans := ctx.SMWithOAuth.GET("/v1/service_plans").
								Expect().
								Status(http.StatusOK).
								JSON().Object().Value("service_plans").Array().Iter()

							var planIDsForService []interface{}
							for _, plan := range plans {
								soID := plan.Object().Value("service_offering_id").String().Raw()
								Expect(soID).ToNot(BeEmpty())
								if soID == serviceOfferingID {
									planID := plan.Object().Value("id").String().Raw()
									Expect(soID).ToNot(BeEmpty())

									planIDsForService = append(planIDsForService, planID)
								}
							}
							ctx.SMWithOAuth.PATCH("/v1/service_brokers/" + brokerID).
								WithJSON(common.Object{}).
								Expect().
								Status(http.StatusOK)

							ctx.SMWithOAuth.GET("/v1/service_offerings").
								Expect().
								Status(http.StatusOK).
								JSON().Path("$.service_offerings[*].id").Array().NotContains(serviceOfferingID)

							ctx.SMWithOAuth.GET("/v1/service_plans").
								Expect().
								Status(http.StatusOK).
								JSON().Path("$.service_plans[*].id").Array().NotContains(planIDsForService)

							assertInvocationCount(brokerServer.CatalogEndpointRequests, 1)
						})
					})

					Context("when an existing service offering is modified", func() {
						Context("when catalog service id is modified but the catalog name is not", func() {
							BeforeEach(func() {
								catalog, err := sjson.Set(string(brokerServer.Catalog), "services.0.id", "new-id")
								Expect(err).ToNot(HaveOccurred())

								brokerServer.Catalog = common.SBCatalog(catalog)
							})

							It("returns 409", func() {
								ctx.SMWithOAuth.PATCH("/v1/service_brokers/"+brokerID).WithJSON(postBrokerRequestWithNoLabels).
									Expect().
									Status(http.StatusConflict).JSON().Object().Keys().Contains("error", "description")

								assertInvocationCount(brokerServer.CatalogEndpointRequests, 1)

							})
						})

						Context("when catalog service id is removed", func() {
							verifyPATCHWhenCatalogFieldIsMissing(func(r *httpexpect.Response) {
								r.Status(http.StatusBadRequest).JSON().Object().Keys().Contains("error", "description")
							}, "services.0.id")
						})

						Context("when catalog service name is removed", func() {
							verifyPATCHWhenCatalogFieldIsMissing(func(r *httpexpect.Response) {
								r.Status(http.StatusBadRequest).JSON().Object().Keys().Contains("error", "description")
							}, "services.0.name")
						})

						Context("when catalog service description is removed", func() {
							verifyPATCHWhenCatalogFieldIsMissing(func(r *httpexpect.Response) {
								r.Status(http.StatusOK)
							}, "services.0.description")
						})

						Context("when tags are invalid json", func() {
							verifyPATCHWhenCatalogFieldHasValue(func(r *httpexpect.Response) {
								r.Status(http.StatusBadRequest).JSON().Object().Keys().Contains("error", "description")
							}, "services.0.tags", "{invalid")
						})

						Context("when requires is invalid json", func() {
							verifyPATCHWhenCatalogFieldHasValue(func(r *httpexpect.Response) {
								r.Status(http.StatusBadRequest).JSON().Object().Keys().Contains("error", "description")
							}, "services.0.requires", "{invalid")
						})

						Context("when metadata is invalid json", func() {
							verifyPATCHWhenCatalogFieldHasValue(func(r *httpexpect.Response) {
								r.Status(http.StatusBadRequest).JSON().Object().Keys().Contains("error", "description")
							}, "services.0.metadata", "{invalid")
						})
					})

					Context("when a new service plan is added", func() {
						var anotherPlanID string
						var serviceOfferingID string

						BeforeEach(func() {
							anotherPlan := common.JSONToMap(common.GeneratePaidTestPlan())
							anotherPlanID = anotherPlan["id"].(string)
							Expect(anotherPlan).ToNot(BeEmpty())
							catalogServiceID := gjson.Get(string(brokerServer.Catalog), "services.0.id").Str
							Expect(catalogServiceID).ToNot(BeEmpty())

							serviceOfferings := ctx.SMWithOAuth.GET("/v1/service_offerings").
								Expect().
								Status(http.StatusOK).
								JSON().Object().Value("service_offerings").Array().Iter()

							for _, so := range serviceOfferings {
								sbID := so.Object().Value("broker_id").String().Raw()
								Expect(sbID).ToNot(BeEmpty())

								catalogID := so.Object().Value("catalog_id").String().Raw()
								Expect(catalogID).ToNot(BeEmpty())

								if catalogID == catalogServiceID && sbID == brokerID {
									serviceOfferingID = so.Object().Value("id").String().Raw()
									Expect(catalogServiceID).ToNot(BeEmpty())
									break
								}
							}
							s, err := sjson.Set(string(brokerServer.Catalog), "services.0.plans.2", anotherPlan)
							Expect(err).ShouldNot(HaveOccurred())
							brokerServer.Catalog = common.SBCatalog(s)
						})

						It("is returned from the Plans API associated with the correct service offering", func() {
							ctx.SMWithOAuth.GET("/v1/service_plans").
								Expect().
								Status(http.StatusOK).
								JSON().
								Path("$.service_plans[*].catalog_id").Array().NotContains(anotherPlanID)

							ctx.SMWithOAuth.PATCH("/v1/service_brokers/" + brokerID).
								WithJSON(common.Object{}).
								Expect().
								Status(http.StatusOK)

							jsonResp := ctx.SMWithOAuth.GET("/v1/service_plans").
								Expect().
								Status(http.StatusOK).
								JSON()
							jsonResp.Path("$.service_plans[*].catalog_id").Array().Contains(anotherPlanID)
							jsonResp.Path("$.service_plans[*].service_offering_id").Array().Contains(serviceOfferingID)

							assertInvocationCount(brokerServer.CatalogEndpointRequests, 1)
						})
					})

					Context("when an existing service plan is removed", func() {
						var removedPlanCatalogID string

						BeforeEach(func() {
							removedPlanCatalogID = gjson.Get(string(brokerServer.Catalog), "services.0.plans.0.id").Str
							Expect(removedPlanCatalogID).ToNot(BeEmpty())
							s, err := sjson.Delete(string(brokerServer.Catalog), "services.0.plans.0")
							Expect(err).ShouldNot(HaveOccurred())
							brokerServer.Catalog = common.SBCatalog(s)
						})

						It("is no longer returned by the Plans API", func() {
							ctx.SMWithOAuth.GET("/v1/service_plans").
								Expect().
								Status(http.StatusOK).
								JSON().Path("$.service_plans[*].catalog_id").Array().Contains(removedPlanCatalogID)

							ctx.SMWithOAuth.PATCH("/v1/service_brokers/" + brokerID).
								WithJSON(common.Object{}).
								Expect().
								Status(http.StatusOK)

							ctx.SMWithOAuth.GET("/v1/service_plans").
								Expect().
								Status(http.StatusOK).
								JSON().Path("$.service_plans[*].catalog_id").Array().NotContains(removedPlanCatalogID)

							assertInvocationCount(brokerServer.CatalogEndpointRequests, 1)
						})
					})

					Context("when an existing service plan is modified", func() {
						Context("when catalog service plan id is modified but the catalog name is not", func() {
							BeforeEach(func() {
								sbCatalog := brokerServer.Catalog

								catalog, err := sjson.Set(string(sbCatalog), "services.0.plans.0.id", "new-id")
								Expect(err).ToNot(HaveOccurred())

								brokerServer.Catalog = common.SBCatalog(catalog)
							})

							It("returns 409", func() {
								ctx.SMWithOAuth.PATCH("/v1/service_brokers/"+brokerID).WithJSON(postBrokerRequestWithNoLabels).
									Expect().
									Status(http.StatusConflict).JSON().Object().Keys().Contains("error", "description")

								assertInvocationCount(brokerServer.CatalogEndpointRequests, 1)

							})
						})

						Context("when catalog plan id is removed", func() {
							verifyPATCHWhenCatalogFieldIsMissing(func(r *httpexpect.Response) {
								r.Status(http.StatusBadRequest).JSON().Object().Keys().Contains("error", "description")
							}, "services.0.plans.0.id")
						})

						Context("when catalog plan name is removed", func() {
							verifyPATCHWhenCatalogFieldIsMissing(func(r *httpexpect.Response) {
								r.Status(http.StatusBadRequest).JSON().Object().Keys().Contains("error", "description")
							}, "services.0.plans.0.name")
						})

						Context("when catalog plan description is removed", func() {
							verifyPATCHWhenCatalogFieldIsMissing(func(r *httpexpect.Response) {
								r.Status(http.StatusOK)
							}, "services.0.plans.0.description")
						})

						Context("when schemas is invalid json", func() {
							verifyPATCHWhenCatalogFieldHasValue(func(r *httpexpect.Response) {
								r.Status(http.StatusBadRequest).JSON().Object().Keys().Contains("error", "description")
							}, "services.0.plans.0.schemas", "{invalid")
						})

						Context("when metadata is invalid json", func() {
							verifyPATCHWhenCatalogFieldHasValue(func(r *httpexpect.Response) {
								r.Status(http.StatusBadRequest).JSON().Object().Keys().Contains("error", "description")
							}, "services.0.plans.0.metadata", "{invalid")
						})
					})
				})

				Describe("Labelled", func() {
					var id string
					var patchLabels []query.LabelChange
					var patchLabelsBody map[string]interface{}
					changedLabelKey := "label_key"
					changedLabelValues := []string{"label_value1", "label_value2"}
					operation := query.AddLabelOperation
					BeforeEach(func() {
						patchLabels = []query.LabelChange{}
					})
					JustBeforeEach(func() {
						patchLabelsBody = make(map[string]interface{})
						patchLabels = append(patchLabels, query.LabelChange{
							Operation: operation,
							Key:       changedLabelKey,
							Values:    changedLabelValues,
						})
						patchLabelsBody["labels"] = patchLabels

						id = ctx.SMWithOAuth.POST("/v1/service_brokers").
							WithJSON(postBrokerRequestWithLabels).
							Expect().Status(http.StatusCreated).JSON().Object().Value("id").String().Raw()
					})

					Context("Add new label", func() {
						It("Should return 200", func() {
							label := types.Labels{changedLabelKey: changedLabelValues}
							ctx.SMWithOAuth.PATCH("/v1/service_brokers/" + id).
								WithJSON(patchLabelsBody).
								Expect().
								Status(http.StatusOK).JSON().Object().Value("labels").Object().ContainsMap(label)
						})
					})

					Context("Add label with existing key and value", func() {
						It("Should return 400", func() {
							ctx.SMWithOAuth.PATCH("/v1/service_brokers/" + id).
								WithJSON(patchLabelsBody).
								Expect().
								Status(http.StatusOK)

							ctx.SMWithOAuth.PATCH("/v1/service_brokers/" + id).
								WithJSON(patchLabelsBody).
								Expect().
								Status(http.StatusBadRequest)
						})
					})

					Context("Add new label value", func() {
						BeforeEach(func() {
							operation = query.AddLabelValuesOperation
							changedLabelKey = "cluster_id"
							changedLabelValues = []string{"new-label-value"}
						})
						It("Should return 200", func() {
							var labelValuesObj []interface{}
							for _, val := range changedLabelValues {
								labelValuesObj = append(labelValuesObj, val)
							}
							ctx.SMWithOAuth.PATCH("/v1/service_brokers/" + id).
								WithJSON(patchLabelsBody).
								Expect().
								Status(http.StatusOK).JSON().
								Path("$.labels").Object().Values().Path("$[*][*]").Array().Contains(labelValuesObj...)
						})
					})

					Context("Add new label value to a non-existing label", func() {
						BeforeEach(func() {
							operation = query.AddLabelValuesOperation
							changedLabelKey = "cluster_id_new"
							changedLabelValues = []string{"new-label-value"}
						})
						It("Should return 200", func() {
							var labelValuesObj []interface{}
							for _, val := range changedLabelValues {
								labelValuesObj = append(labelValuesObj, val)
							}

							ctx.SMWithOAuth.PATCH("/v1/service_brokers/" + id).
								WithJSON(patchLabelsBody).
								Expect().
								Status(http.StatusOK).JSON().
								Path("$.labels").Object().Values().Path("$[*][*]").Array().Contains(labelValuesObj...)
						})
					})

					Context("Add duplicate label value", func() {
						BeforeEach(func() {
							operation = query.AddLabelValuesOperation
							changedLabelKey = "cluster_id"
							values := labels["cluster_id"].([]interface{})
							changedLabelValues = []string{values[0].(string)}
						})
						It("Should return 400", func() {
							ctx.SMWithOAuth.PATCH("/v1/service_brokers/" + id).
								WithJSON(patchLabelsBody).
								Expect().
								Status(http.StatusBadRequest).JSON().Object().
								Value("description").String().Contains("already exists")
						})
					})

					Context("Remove a label", func() {
						BeforeEach(func() {
							operation = query.RemoveLabelOperation
							changedLabelKey = "cluster_id"
						})
						It("Should return 200", func() {
							ctx.SMWithOAuth.PATCH("/v1/service_brokers/" + id).
								WithJSON(patchLabelsBody).
								Expect().
								Status(http.StatusOK).JSON().
								Path("$.labels").Object().Keys().NotContains(changedLabelKey)
						})
					})

					Context("Remove a label and providing no key", func() {
						BeforeEach(func() {
							operation = query.RemoveLabelOperation
							changedLabelKey = ""
						})
						It("Should return 400", func() {
							ctx.SMWithOAuth.PATCH("/v1/service_brokers/" + id).
								WithJSON(patchLabelsBody).
								Expect().
								Status(http.StatusBadRequest)
						})
					})

					Context("Remove a label key which does not exist", func() {
						BeforeEach(func() {
							operation = query.RemoveLabelOperation
							changedLabelKey = "non-existing-ey"
						})
						It("Should return 400", func() {
							ctx.SMWithOAuth.PATCH("/v1/service_brokers/" + id).
								WithJSON(patchLabelsBody).
								Expect().
								Status(http.StatusBadRequest)
						})
					})

					Context("Remove label values and providing a single value", func() {
						var valueToRemove string
						BeforeEach(func() {
							operation = query.RemoveLabelValuesOperation
							changedLabelKey = "cluster_id"
							valueToRemove = labels[changedLabelKey].([]interface{})[0].(string)
							changedLabelValues = []string{valueToRemove}
						})
						It("Should return 200", func() {
							ctx.SMWithOAuth.PATCH("/v1/service_brokers/" + id).
								WithJSON(patchLabelsBody).
								Expect().
								Status(http.StatusOK).JSON().
								Path("$.labels[*].value[*]").Array().NotContains(valueToRemove)
						})
					})

					Context("Remove label values and providing multiple values", func() {
						var valuesToRemove []string
						BeforeEach(func() {
							operation = query.RemoveLabelValuesOperation
							changedLabelKey = "org_id"
							val1 := labels[changedLabelKey].([]interface{})[0].(string)
							val2 := labels[changedLabelKey].([]interface{})[1].(string)
							valuesToRemove = []string{val1, val2}
							changedLabelValues = valuesToRemove
						})
						It("Should return 200", func() {
							ctx.SMWithOAuth.PATCH("/v1/service_brokers/" + id).
								WithJSON(patchLabelsBody).
								Expect().
								Status(http.StatusOK).JSON().
								Path("$.labels[*].value[*]").Array().NotContains(valuesToRemove)
						})
					})

					Context("Remove all label values for a key", func() {
						var valuesToRemove []string
						BeforeEach(func() {
							operation = query.RemoveLabelValuesOperation
							changedLabelKey = "cluster_id"
							labelValues := labels[changedLabelKey].([]interface{})
							for _, val := range labelValues {
								valuesToRemove = append(valuesToRemove, val.(string))
							}
							changedLabelValues = valuesToRemove
						})
						It("Should return 200 with this key gone", func() {
							ctx.SMWithOAuth.PATCH("/v1/service_brokers/" + id).
								WithJSON(patchLabelsBody).
								Expect().
								Status(http.StatusOK).JSON().
								Path("$.labels[*].key[*]").Array().NotContains(changedLabelKey)
						})
					})

					Context("Remove label values and not providing value to remove", func() {
						BeforeEach(func() {
							operation = query.RemoveLabelValuesOperation
							changedLabelValues = []string{}
						})
						It("Should return 400", func() {
							ctx.SMWithOAuth.PATCH("/v1/service_brokers/" + id).
								WithJSON(patchLabelsBody).
								Expect().
								Status(http.StatusBadRequest)
						})
					})

					Context("Remove label value which does not exist", func() {
						BeforeEach(func() {
							operation = query.RemoveLabelValuesOperation
							changedLabelKey = "cluster_id"
							changedLabelValues = []string{"non-existing-value"}
						})
						It("Should return 400", func() {
							ctx.SMWithOAuth.PATCH("/v1/service_brokers/" + id).
								WithJSON(patchLabelsBody).
								Expect().
								Status(http.StatusBadRequest)
						})
					})
				})
			})
		})
	},
})

func blueprint(setNullFieldsValues bool) func(ctx *common.TestContext) common.Object {
	return func(ctx *common.TestContext) common.Object {
		brokerJSON := common.GenerateRandomBroker()

		if !setNullFieldsValues {
			delete(brokerJSON, "description")
		}
		obj := ctx.SMWithOAuth.POST("/v1/service_brokers").WithJSON(brokerJSON).
			Expect().
			Status(http.StatusCreated).JSON().Object().Raw()
		delete(obj, "credentials")
		return obj
	}
}

type labeledBroker common.Object

func (b labeledBroker) AddLabel(label common.Object) {
	b["labels"] = append(b["labels"].(common.Array), label)
}<|MERGE_RESOLUTION|>--- conflicted
+++ resolved
@@ -79,53 +79,6 @@
 			})
 
 			BeforeEach(func() {
-<<<<<<< HEAD
-				ctx.SMWithOAuth.POST("/v1/service_brokers").WithJSON(brokerServerJSON).
-					Expect().
-					Status(http.StatusCreated).
-					JSON().Object().
-					ContainsMap(expectedBrokerResponse).
-					Keys().
-					NotContains("credentials", "services")
-
-				assertInvocationCount(brokerServer.CatalogEndpointRequests, 1)
-				brokerServer.ResetCallHistory()
-			})
-
-			It("returns all if no query parameter is provided", func() {
-				ctx.SMWithOAuth.GET("/v1/service_brokers").
-					Expect().
-					Status(http.StatusOK).
-					JSON().Object().Value("brokers").Array().First().Object().
-					ContainsMap(expectedBrokerResponse).
-					Keys().
-					NotContains("credentials", "services")
-			})
-
-			It("is accessible with basic authentication", func() {
-				ctx.SMWithBasic.GET("/v1/service_brokers").WithQuery("catalog", true).
-					Expect().
-					Status(http.StatusOK).
-					JSON().Object().Value("brokers").Array().First().Object().
-					ContainsMap(expectedBrokerResponse).
-					NotContainsKey("credentials")
-			})
-		})
-	})
-
-	Describe("POST", func() {
-		Context("when content type is not JSON", func() {
-			It("returns 415", func() {
-				ctx.SMWithOAuth.POST("/v1/service_brokers").WithText("text").
-					Expect().
-					Status(http.StatusUnsupportedMediaType).
-					JSON().Object().
-					Keys().Contains("error", "description")
-
-				assertInvocationCount(brokerServer.CatalogEndpointRequests, 0)
-			})
-		})
-=======
 				brokerServer = common.NewBrokerServer()
 				brokerWithLabelsServer = common.NewBrokerServer()
 				ctx = common.NewTestContext(nil)
@@ -157,7 +110,6 @@
 					"cluster_id": common.Array{"cluster_id_value"},
 					"org_id":     common.Array{"org_id_value1", "org_id_value2", "org_id_value3"},
 				}
->>>>>>> f1163386
 
 				postBrokerRequestWithLabels = common.Object{
 					"name":        brokerWithLabelsName,
