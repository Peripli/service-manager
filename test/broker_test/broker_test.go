--- conflicted
+++ resolved
@@ -460,13 +460,8 @@
 
 					Context("When creating labeled broker with key containing forbidden character", func() {
 						It("Should return 400", func() {
-<<<<<<< HEAD
 							labels[fmt.Sprintf("containing %s separator", query.Separator)] = common.Array{"val"}
-							ctx.SMWithOAuth.POST("/v1/service_brokers").
-=======
-							labels[fmt.Sprintf("containing%cseparator", query.Separator)] = common.Array{"val"}
 							ctx.SMWithOAuth.POST(web.ServiceBrokersURL).
->>>>>>> a65c420a
 								WithJSON(postBrokerRequestWithLabels).
 								Expect().Status(http.StatusBadRequest).JSON().Object().Value("description").String().Contains("cannot contain whitespaces")
 						})
