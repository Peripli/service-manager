/*
 *    Copyright 2018 The Service Manager Authors
 *
 *    Licensed under the Apache License, Version 2.0 (the "License");
 *    you may not use this file except in compliance with the License.
 *    You may obtain a copy of the License at
 *
 *        http://www.apache.org/licenses/LICENSE-2.0
 *
 *    Unless required by applicable law or agreed to in writing, software
 *    distributed under the License is distributed on an "AS IS" BASIS,
 *    WITHOUT WARRANTIES OR CONDITIONS OF ANY KIND, either express or implied.
 *    See the License for the specific language governing permissions and
 *    limitations under the License.
 */
package broker_test

import (
	"net/http"
	"net/http/httptest"
<<<<<<< HEAD
=======
	"os"
	"strings"
>>>>>>> 7a58f2cb
	"testing"

	"encoding/json"

	"github.com/Peripli/service-manager/test/common"
	"github.com/gavv/httpexpect"
	. "github.com/onsi/ginkgo"
<<<<<<< HEAD
	"os"
=======
	. "github.com/onsi/gomega"
	"github.com/onsi/gomega/ghttp"
>>>>>>> 7a58f2cb
)

func TestBrokers(t *testing.T) {
	RegisterFailHandler(Fail)
	RunSpecs(t, "Broker API Tests Suite")
}

var _ = Describe("Service Manager Broker API", func() {

	const catalog = `{
  "services": [
    {
      "bindable": true,
      "description": "service",
      "id": "98418a7a-002e-4ff9-b66a-d03fc3d56b16",
      "metadata": {
        "displayName": "test",
        "longDescription": "test"
      },
      "name": "test",
      "plan_updateable": false,
      "plans": [
        {
          "description": "test",
          "free": true,
          "id": "9bb3b29e-bbf9-4900-b926-2f8e9c9a3347",
          "metadata": {
            "bullets": [
              "Plan with basic functionality and relaxed security, excellent for development and try-out purposes"
            ],
            "displayName": "lite"
          },
          "name": "lite"
        }
      ],
      "tags": [
        "test"
      ]
    }
  ]
}`

	var (
		SM *httpexpect.Expect

		serviceManagerServer *httptest.Server
		brokerServer         *ghttp.Server

		testBroker     map[string]interface{}
		expectedBroker map[string]interface{}

		catalogResponse []byte
		code            int
	)

	BeforeSuite(func() {
		os.Chdir("../..")

		serviceManagerServer = httptest.NewServer(common.GetServerRouter())
		SM = httpexpect.New(GinkgoT(), serviceManagerServer.URL)
	})

	AfterSuite(func() {
		if serviceManagerServer != nil {
			serviceManagerServer.Close()
		}
	})

	BeforeEach(func() {
		code = http.StatusOK
		catalogResponse = []byte(catalog)
		brokerServer = common.FakeBrokerServer(&code, &catalogResponse)

		testBroker = map[string]interface{}{
			"name":        "name",
			"broker_url":  brokerServer.URL(),
			"description": "description",
			"credentials": map[string]interface{}{
				"basic": map[string]interface{}{
					"username": "buser",
					"password": "bpass",
				},
			},
		}

		expectedBroker = map[string]interface{}{
			"name":        "name",
			"broker_url":  brokerServer.URL(),
			"description": "description",
		}
		common.RemoveAllBrokers(SM)
	})

	Describe("GET", func() {
		var id string

		AfterEach(func() {
			common.VerifyBrokerCatalogEndpointInvoked(brokerServer, 0)
		})

		Context("when the broker does not exist", func() {
			BeforeEach(func() {
				id = "12345"
			})

			It("returns 404", func() {
				SM.GET("/v1/service_brokers/"+id).
					Expect().
					Status(http.StatusNotFound).
					JSON().Object().
					Keys().Contains("error", "description")
			})
		})

		Context("when the broker exists", func() {
			BeforeEach(func() {
				reply := SM.POST("/v1/service_brokers").WithJSON(testBroker).
					Expect().
					Status(http.StatusCreated).
					JSON().Object().
					ContainsMap(expectedBroker)

				id = reply.Value("id").String().Raw()

				common.VerifyBrokerCatalogEndpointInvoked(brokerServer, 1)
				common.ClearReceivedRequests(&code, &catalogResponse, brokerServer)
			})

			It("returns the broker with given id", func() {
				SM.GET("/v1/service_brokers/"+id).
					Expect().
					Status(http.StatusOK).
					JSON().Object().
					ContainsMap(expectedBroker).
					Keys().NotContains("credentials", "catalog")
			})
		})
	})

	Describe("GET All", func() {
		AfterEach(func() {
			common.VerifyBrokerCatalogEndpointInvoked(brokerServer, 0)
		})

		Context("when no brokers exist", func() {
			It("returns empty array", func() {
				SM.GET("/v1/service_brokers").
					Expect().
					Status(http.StatusOK).
					JSON().Object().Value("brokers").Array().
					Empty()
			})
		})

		Context("when brokers exist", func() {
			BeforeEach(func() {
				SM.POST("/v1/service_brokers").WithJSON(testBroker).
					Expect().
					Status(http.StatusCreated).
					JSON().Object().
					ContainsMap(expectedBroker).
					Keys().
					NotContains("credentials", "catalog")

				common.VerifyBrokerCatalogEndpointInvoked(brokerServer, 1)
				common.ClearReceivedRequests(&code, &catalogResponse, brokerServer)
			})

			It("returns all without catalog if no query parameter is provided", func() {
				SM.GET("/v1/service_brokers").
					Expect().
					Status(http.StatusOK).
					JSON().Object().Value("brokers").Array().First().Object().
					ContainsMap(expectedBroker).
					Keys().
					NotContains("credentials", "catalog")
			})

			It("returns all with catalog if query parameter is provided", func() {
				SM.GET("/v1/service_brokers").WithQuery("catalog", true).
					Expect().
					Status(http.StatusOK).
					JSON().Object().Value("brokers").Array().First().Object().
					ContainsMap(expectedBroker).
					ContainsKey("catalog").
					NotContainsKey("credentials")
			})
		})
	})

	Describe("POST", func() {
		Context("when content type is not JSON", func() {
			It("returns 415", func() {
				SM.POST("/v1/service_brokers").WithText("text").
					Expect().
					Status(http.StatusUnsupportedMediaType).
					JSON().Object().
					Keys().Contains("error", "description")

				common.VerifyBrokerCatalogEndpointInvoked(brokerServer, 0)
			})
		})

		Context("when request body is not a valid JSON", func() {
			It("returns 400", func() {
				SM.POST("/v1/service_brokers").
					WithText("invalid json").
					WithHeader("content-type", "application/json").
					Expect().
					Status(http.StatusBadRequest).
					JSON().Object().
					Keys().Contains("error", "description")

				common.VerifyBrokerCatalogEndpointInvoked(brokerServer, 0)
			})
		})

		Context("when a request body field is missing", func() {
			assertPOSTReturns400WhenFieldIsMissing := func(field string) {
				BeforeEach(func() {
					delete(testBroker, field)
					delete(expectedBroker, field)
				})

				It("returns 400", func() {
					SM.POST("/v1/service_brokers").WithJSON(testBroker).
						Expect().
						Status(http.StatusBadRequest).
						JSON().Object().
						Keys().Contains("error", "description")

					common.VerifyBrokerCatalogEndpointInvoked(brokerServer, 0)
				})
			}

			assertPOSTReturns201WhenFieldIsMissing := func(field string) {
				BeforeEach(func() {
					delete(testBroker, field)
					delete(expectedBroker, field)
				})

				It("returns 201", func() {
					SM.POST("/v1/service_brokers").WithJSON(testBroker).
						Expect().
						Status(http.StatusCreated).
						JSON().Object().
						ContainsMap(expectedBroker).
						Keys().NotContains("catalog", "credentials")

					common.VerifyBrokerCatalogEndpointInvoked(brokerServer, 1)
				})
			}

			Context("when name field is missing", func() {
				assertPOSTReturns400WhenFieldIsMissing("name")
			})

			Context("when broker_url field is missing", func() {
				assertPOSTReturns400WhenFieldIsMissing("broker_url")
			})

			Context("when credentials field is missing", func() {
				assertPOSTReturns400WhenFieldIsMissing("credentials")
			})

			Context("when description field is missing", func() {
				assertPOSTReturns201WhenFieldIsMissing("description")
			})

		})

		Context("when fetching catalog fails", func() {
			BeforeEach(func() {
				code = http.StatusInternalServerError
			})

			It("returns an error", func() {
				SM.POST("/v1/service_brokers").
					WithJSON(testBroker).
					Expect().Status(http.StatusInternalServerError).
					JSON().Object().
					Keys().Contains("error", "description")

				common.VerifyBrokerCatalogEndpointInvoked(brokerServer, 1)
			})
		})

		Context("when request is successful", func() {
			It("returns 201", func() {
				SM.POST("/v1/service_brokers").WithJSON(testBroker).
					Expect().
					Status(http.StatusCreated).
					JSON().Object().
					ContainsMap(expectedBroker).
					Keys().NotContains("catalog", "credentials")

				common.VerifyBrokerCatalogEndpointInvoked(brokerServer, 1)
			})
		})

		Context("When broker with name already exists", func() {
			It("returns 409", func() {
				SM.POST("/v1/service_brokers").WithJSON(testBroker).
					Expect().
					Status(http.StatusCreated)

				SM.POST("/v1/service_brokers").WithJSON(testBroker).
					Expect().
					Status(http.StatusConflict).
					JSON().Object().
					Keys().Contains("error", "description")

				common.VerifyBrokerCatalogEndpointInvoked(brokerServer, 2)
			})
		})
	})

	Describe("PATCH", func() {
		var id string

		BeforeEach(func() {
			reply := SM.POST("/v1/service_brokers").WithJSON(testBroker).
				Expect().
				Status(http.StatusCreated).
				JSON().Object().
				ContainsMap(expectedBroker)

			id = reply.Value("id").String().Raw()

			common.VerifyBrokerCatalogEndpointInvoked(brokerServer, 1)
			common.ClearReceivedRequests(&code, &catalogResponse, brokerServer)
		})

		Context("when content type is not JSON", func() {
			It("returns 415", func() {
				SM.PATCH("/v1/service_brokers/"+id).
					WithText("text").
					Expect().Status(http.StatusUnsupportedMediaType).
					JSON().Object().
					Keys().Contains("error", "description")

				common.VerifyBrokerCatalogEndpointInvoked(brokerServer, 0)
			})
		})

		Context("when broker is missing", func() {
			BeforeEach(func() {
				id = "invalid_id"
			})

			It("returns 404", func() {
				SM.PATCH("/v1/service_brokers/"+id).
					WithJSON(testBroker).
					Expect().Status(http.StatusNotFound).
					JSON().Object().
					Keys().Contains("error", "description")
			})
		})

		Context("when request body is not valid JSON", func() {
			It("returns 400", func() {
				SM.PATCH("/v1/service_brokers/"+id).
					WithText("invalid json").
					WithHeader("content-type", "application/json").
					Expect().
					Status(http.StatusBadRequest).
					JSON().Object().
					Keys().Contains("error", "description")
			})
		})

		Context("when request body contains invalid credentials", func() {
			It("returns 400", func() {
				SM.PATCH("/v1/service_brokers/"+id).
					WithJSON(map[string]interface{}{"credentials": "123"}).
					Expect().
					Status(http.StatusBadRequest).
					JSON().Object().
					Keys().Contains("error", "description")
			})
		})

		Context("when request body contains incomplete credentials", func() {
			It("returns 400", func() {
				SM.PATCH("/v1/service_brokers/"+id).
					WithJSON(map[string]interface{}{"credentials": map[string]interface{}{"basic": map[string]interface{}{}}}).
					Expect().
					Status(http.StatusBadRequest).
					JSON().Object().
					Keys().Contains("error", "description")
			})
		})

		Context("when broker with the name already exists", func() {
			var anotherTestBroker map[string]interface{}
			var anotherBrokerServer *ghttp.Server

			BeforeEach(func() {
				anotherBrokerServer = common.FakeBrokerServer(&code, &catalogResponse)

				anotherTestBroker = map[string]interface{}{
					"name":        "another_name",
					"broker_url":  anotherBrokerServer.URL(),
					"description": "another_description",
					"credentials": map[string]interface{}{
						"basic": map[string]interface{}{
							"username": "buser",
							"password": "bpass",
						},
					},
				}
			})

			It("returns 409", func() {
				SM.POST("/v1/service_brokers").
					WithJSON(anotherTestBroker).
					Expect().
					Status(http.StatusCreated)

				common.VerifyBrokerCatalogEndpointInvoked(anotherBrokerServer, 1)

				SM.PATCH("/v1/service_brokers/"+id).
					WithJSON(anotherTestBroker).
					Expect().Status(http.StatusConflict).
					JSON().Object().
					Keys().Contains("error", "description")

				common.VerifyBrokerCatalogEndpointInvoked(brokerServer, 0)
			})
		})

		Context("when updatable fields are being updated", func() {
			var (
				updatedBrokerServer   *ghttp.Server
				updatedBroker         map[string]interface{}
				expectedUpdatedBroker map[string]interface{}
			)

			BeforeEach(func() {
				updatedBrokerServer = common.FakeBrokerServer(&code, &catalogResponse)

				updatedBroker = map[string]interface{}{
					"name":        "updated_name",
					"description": "updated_description",
					"broker_url":  updatedBrokerServer.URL(),
					"credentials": map[string]interface{}{
						"basic": map[string]interface{}{
							"username": "updated_user",
							"password": "updated_password",
						},
					},
				}

				expectedUpdatedBroker = map[string]interface{}{
					"name":        updatedBroker["name"],
					"description": updatedBroker["description"],
					"broker_url":  updatedBroker["broker_url"],
				}
			})

			Context("when all updatable fields are updated at once", func() {
				It("returns 200", func() {
					SM.PATCH("/v1/service_brokers/"+id).
						WithJSON(updatedBroker).
						Expect().
						Status(http.StatusOK).
						JSON().Object().
						ContainsMap(expectedUpdatedBroker).
						Keys().NotContains("catalog", "credentials")

					SM.GET("/v1/service_brokers/"+id).
						Expect().
						Status(http.StatusOK).
						JSON().Object().
						ContainsMap(expectedUpdatedBroker).
						Keys().NotContains("catalog", "credentials")

					common.VerifyBrokerCatalogEndpointInvoked(updatedBrokerServer, 1)
				})
			})

			Context("when updatable fields are separately updated", func() {
				It("returns 200", func() {
					for prop, val := range updatedBroker {
						update := map[string]interface{}{}
						update[prop] = val

						reply := SM.PATCH("/v1/service_brokers/" + id).
							WithJSON(update).
							Expect().
							Status(http.StatusOK).
							JSON().Object()
						if strings.ToLower(prop) != "credentials" {
							reply.ContainsMap(update)
						}

						reply = SM.GET("/v1/service_brokers/" + id).
							Expect().
							Status(http.StatusOK).
							JSON().Object()
						if strings.ToLower(prop) != "credentials" {
							reply.ContainsMap(update)
						}
					}

					Expect(len(brokerServer.ReceivedRequests()) + len(updatedBrokerServer.ReceivedRequests())).To(Equal(len(updatedBroker)))

				})
			})
		})

		Context("when not updatable fields are provided in the request body", func() {
			Context("when broker id is provided in request body", func() {
				It("should not create the broker", func() {
					testBroker = map[string]interface{}{"id": "123"}
					SM.PATCH("/v1/service_brokers/" + id).
						WithJSON(testBroker).
						Expect().
						Status(http.StatusOK).
						JSON().Object().
						NotContainsMap(testBroker)

					SM.GET("/v1/service_brokers/123").
						Expect().
						Status(http.StatusNotFound)

					common.VerifyBrokerCatalogEndpointInvoked(brokerServer, 1)
				})
			})

			Context("when unmodifiable fields are provided request body", func() {
				var (
					err                error
					unmarshaledCatalog map[string]interface{}
				)

				BeforeEach(func() {
					testBroker = map[string]interface{}{
						"created_at": "2016-06-08T16:41:26Z",
						"updated_at": "2016-06-08T16:41:26Z",
						"credentials": map[string]interface{}{
							"basic": map[string]interface{}{
								"username": "updated_user",
								"password": "updated_password",
							},
						},
						"catalog": map[string]interface{}{},
					}

					unmarshaledCatalog = map[string]interface{}{}
					err = json.Unmarshal([]byte(catalog), &unmarshaledCatalog)
				})

				It("should not change them", func() {
					SM.PATCH("/v1/service_brokers/" + id).
						WithJSON(testBroker).
						Expect().
						Status(http.StatusOK).
						JSON().Object().
						NotContainsMap(testBroker)

					SM.GET("/v1/service_brokers").
						WithQuery("catalog", true).
						Expect().
						Status(http.StatusOK).
						JSON().Object().Value("brokers").Array().First().Object().
						ContainsMap(expectedBroker).
						Value("catalog").Equal(unmarshaledCatalog)

					common.VerifyBrokerCatalogEndpointInvoked(brokerServer, 1)
				})
			})
		})

		Context("when underlying broker catalog is modified", func() {
			var (
				err            error
				updatedCatalog map[string]interface{}
			)

			BeforeEach(func() {
				updatedCatalog = map[string]interface{}{
					"services": []interface{}{},
				}

				catalogResponse, err = json.Marshal(updatedCatalog)
				Expect(err).ShouldNot(HaveOccurred())
			})

			It("updates the catalog for the broker", func() {
				SM.PATCH("/v1/service_brokers/" + id).
					WithJSON(map[string]interface{}{}).
					Expect().
					Status(http.StatusOK)

				SM.GET("/v1/service_brokers").
					WithQuery("catalog", true).
					Expect().
					Status(http.StatusOK).
					JSON().Object().Value("brokers").Array().First().Object().
					ContainsMap(expectedBroker).
					Value("catalog").Equal(updatedCatalog)

				common.VerifyBrokerCatalogEndpointInvoked(brokerServer, 1)
			})
		})
	})

	Describe("DELETE", func() {
		AfterEach(func() {
			common.VerifyBrokerCatalogEndpointInvoked(brokerServer, 0)
		})

		Context("when broker does not exist", func() {
			It("returns 404", func() {
				SM.DELETE("/v1/service_brokers/999").
					Expect().
					Status(http.StatusNotFound).
					JSON().Object().
					Keys().Contains("error", "description")
			})
		})

		Context("when broker exists", func() {
			var id string

			BeforeEach(func() {
				reply := SM.POST("/v1/service_brokers").WithJSON(testBroker).
					Expect().
					Status(http.StatusCreated).
					JSON().Object().
					ContainsMap(expectedBroker)

				id = reply.Value("id").String().Raw()

				common.VerifyBrokerCatalogEndpointInvoked(brokerServer, 1)
				common.ClearReceivedRequests(&code, &catalogResponse, brokerServer)
			})

			It("returns 200", func() {
				SM.GET("/v1/service_brokers/" + id).
					Expect().
					Status(http.StatusOK)

				SM.DELETE("/v1/service_brokers/" + id).
					Expect().
					Status(http.StatusOK).JSON().Object().Empty()

				SM.GET("/v1/service_brokers/" + id).
					Expect().
					Status(http.StatusNotFound)
			})
		})
	})
})<|MERGE_RESOLUTION|>--- conflicted
+++ resolved
@@ -18,11 +18,8 @@
 import (
 	"net/http"
 	"net/http/httptest"
-<<<<<<< HEAD
-=======
 	"os"
 	"strings"
->>>>>>> 7a58f2cb
 	"testing"
 
 	"encoding/json"
@@ -30,12 +27,8 @@
 	"github.com/Peripli/service-manager/test/common"
 	"github.com/gavv/httpexpect"
 	. "github.com/onsi/ginkgo"
-<<<<<<< HEAD
-	"os"
-=======
 	. "github.com/onsi/gomega"
 	"github.com/onsi/gomega/ghttp"
->>>>>>> 7a58f2cb
 )
 
 func TestBrokers(t *testing.T) {
