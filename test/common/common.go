--- conflicted
+++ resolved
@@ -28,14 +28,11 @@
 	. "github.com/onsi/gomega"
 	"github.com/onsi/gomega/ghttp"
 	"github.com/sirupsen/logrus"
-<<<<<<< HEAD
 	"github.com/Peripli/service-manager/config"
-=======
 	"net/url"
 	"reflect"
 	"regexp"
 	"strings"
->>>>>>> 7a58f2cb
 )
 
 type Object = map[string]interface{}
