/*
 *    Copyright 2018 The Service Manager Authors
 *
 *    Licensed under the Apache License, Version 2.0 (the "License");
 *    you may not use this file except in compliance with the License.
 *    You may obtain a copy of the License at
 *
 *        http://www.apache.org/licenses/LICENSE-2.0
 *
 *    Unless required by applicable law or agreed to in writing, software
 *    distributed under the License is distributed on an "AS IS" BASIS,
 *    WITHOUT WARRANTIES OR CONDITIONS OF ANY KIND, either express or implied.
 *    See the License for the specific language governing permissions and
 *    limitations under the License.
 */

package common

import (
	"context"
	"flag"
	"fmt"
	"net/http/httptest"
	"path"
	"runtime"
<<<<<<< HEAD

	"github.com/Peripli/service-manager/pkg/util"

	"github.com/Peripli/service-manager/storage"

	"github.com/gofrs/uuid"
=======
	"sync"
>>>>>>> f4700a0a

	"github.com/Peripli/service-manager/pkg/log"
	"github.com/Peripli/service-manager/storage"
	"github.com/gofrs/uuid"

	"github.com/Peripli/service-manager/pkg/types"
	"github.com/onsi/ginkgo"
	"github.com/spf13/pflag"

	"github.com/Peripli/service-manager/pkg/env"
	"github.com/Peripli/service-manager/pkg/sm"
	"github.com/gavv/httpexpect"
	. "github.com/onsi/ginkgo"
)

func init() {
	// dummy env to put SM pflags to flags
	TestEnv(SetTestFileLocation)
}

const SMServer = "sm-server"
const OauthServer = "oauth-server"
const BrokerServerPrefix = "broker-"

type TestContextBuilder struct {
	envPreHooks  []func(set *pflag.FlagSet)
	envPostHooks []func(env env.Environment, servers map[string]FakeServer)

	smExtensions       []func(ctx context.Context, smb *sm.ServiceManagerBuilder, env env.Environment) error
	defaultTokenClaims map[string]interface{}

	shouldSkipBasicAuthClient bool

	Environment func(f ...func(set *pflag.FlagSet)) env.Environment
	Servers     map[string]FakeServer
}

type TestContext struct {
	wg *sync.WaitGroup

	SM           *httpexpect.Expect
	SMWithOAuth  *httpexpect.Expect
	SMWithBasic  *httpexpect.Expect
	SMRepository storage.Repository

	TestPlatform *types.Platform

	Servers map[string]FakeServer
}

type testSMServer struct {
	cancel context.CancelFunc
	*httptest.Server
}

func (ts *testSMServer) URL() string {
	return ts.Server.URL
}

func (ts *testSMServer) Close() {
	ts.Server.Close()
	ts.cancel()
}

// DefaultTestContext sets up a test context with default values
func DefaultTestContext() *TestContext {
	return NewTestContextBuilder().Build()
}

// NewTestContextBuilder sets up a builder with default values
func NewTestContextBuilder() *TestContextBuilder {
	return &TestContextBuilder{
		envPreHooks: []func(set *pflag.FlagSet){
			SetTestFileLocation,
			SetNotificationsCleanerSettings,
		},
		Environment: TestEnv,
		envPostHooks: []func(env env.Environment, servers map[string]FakeServer){
			func(env env.Environment, servers map[string]FakeServer) {
				env.Set("api.token_issuer_url", servers["oauth-server"].URL())
			},
			func(env env.Environment, servers map[string]FakeServer) {
				flag.VisitAll(func(flag *flag.Flag) {
					if flag.Value.String() != "" {
						// if any of the go test flags have been set, propagate the value in sm env with highest prio
						// when env exposes the pflagset it would be better to instead override the pflag value instead
						env.Set(flag.Name, flag.Value.String())
					}
				})
			},
		},
		smExtensions:       []func(ctx context.Context, smb *sm.ServiceManagerBuilder, env env.Environment) error{},
		defaultTokenClaims: make(map[string]interface{}, 0),
		Servers: map[string]FakeServer{
			"oauth-server": NewOAuthServer(),
		},
	}
}

func SetTestFileLocation(set *pflag.FlagSet) {
	_, b, _, _ := runtime.Caller(0)
	basePath := path.Dir(b)
	err := set.Set("file.location", basePath)
	if err != nil {
		panic(err)
	}
}

func SetNotificationsCleanerSettings(set *pflag.FlagSet) {
	err := set.Set("storage.notification.clean_interval", "24h")
	if err != nil {
		panic(err)
	}
	err = set.Set("storage.notification.keep_for", "24h")
	if err != nil {
		panic(err)
	}
}

func TestEnv(additionalFlagFuncs ...func(set *pflag.FlagSet)) env.Environment {
	// copies all sm pflags to flag so that those can be set via go test
	f := func(set *pflag.FlagSet) {
		if set == nil {
			return
		}

		set.VisitAll(func(pflag *pflag.Flag) {
			if flag.Lookup(pflag.Name) == nil {
				// marker so that if the flag is passed to go test it is recognized
				flag.String(pflag.Name, "", pflag.Usage)
			}
		})
	}

	additionalFlagFuncs = append(additionalFlagFuncs, f)

	return sm.DefaultEnv(additionalFlagFuncs...)
}

func (tcb *TestContextBuilder) SkipBasicAuthClientSetup(shouldSkip bool) *TestContextBuilder {
	tcb.shouldSkipBasicAuthClient = shouldSkip

	return tcb
}

func (tcb *TestContextBuilder) WithDefaultEnv(envCreateFunc func(f ...func(set *pflag.FlagSet)) env.Environment) *TestContextBuilder {
	tcb.Environment = envCreateFunc

	return tcb
}

func (tcb *TestContextBuilder) WithAdditionalFakeServers(additionalFakeServers map[string]FakeServer) *TestContextBuilder {
	if tcb.Servers == nil {
		tcb.Servers = make(map[string]FakeServer, 0)
	}

	for name, server := range additionalFakeServers {
		tcb.Servers[name] = server
	}

	return tcb
}

func (tcb *TestContextBuilder) WithDefaultTokenClaims(defaultTokenClaims map[string]interface{}) *TestContextBuilder {
	tcb.defaultTokenClaims = defaultTokenClaims

	return tcb
}

func (tcb *TestContextBuilder) WithEnvPreExtensions(fs ...func(set *pflag.FlagSet)) *TestContextBuilder {
	tcb.envPreHooks = append(tcb.envPreHooks, fs...)

	return tcb
}

func (tcb *TestContextBuilder) WithEnvPostExtensions(fs ...func(e env.Environment, servers map[string]FakeServer)) *TestContextBuilder {
	tcb.envPostHooks = append(tcb.envPostHooks, fs...)

	return tcb
}

func (tcb *TestContextBuilder) WithSMExtensions(fs ...func(ctx context.Context, smb *sm.ServiceManagerBuilder, e env.Environment) error) *TestContextBuilder {
	tcb.smExtensions = append(tcb.smExtensions, fs...)

	return tcb
}

func (tcb *TestContextBuilder) Build() *TestContext {
	environment := tcb.Environment(tcb.envPreHooks...)

	for _, envPostHook := range tcb.envPostHooks {
		envPostHook(environment, tcb.Servers)
	}
	wg := &sync.WaitGroup{}

<<<<<<< HEAD
	smServer, smRepository := newSMServer(environment, tcb.smExtensions)
=======
	smServer, smRepository := newSMServer(environment, wg, tcb.smExtensions)
>>>>>>> f4700a0a
	tcb.Servers[SMServer] = smServer

	SM := httpexpect.New(GinkgoT(), smServer.URL())
	oauthServer := tcb.Servers[OauthServer].(*OAuthServer)
	accessToken := oauthServer.CreateToken(tcb.defaultTokenClaims)
	SMWithOAuth := SM.Builder(func(req *httpexpect.Request) {
		req.WithHeader("Authorization", "Bearer "+accessToken)
	})
	RemoveAllBrokers(SMWithOAuth)
	RemoveAllPlatforms(SMWithOAuth)

	testContext := &TestContext{
<<<<<<< HEAD
=======
		wg:           wg,
>>>>>>> f4700a0a
		SM:           SM,
		SMWithOAuth:  SMWithOAuth,
		Servers:      tcb.Servers,
		SMRepository: smRepository,
	}

	if !tcb.shouldSkipBasicAuthClient {
		platformJSON := MakePlatform("tcb-platform-test", "tcb-platform-test", "platform-type", "test-platform")
		platform := RegisterPlatformInSM(platformJSON, SMWithOAuth)
		SMWithBasic := SM.Builder(func(req *httpexpect.Request) {
			username, password := platform.Credentials.Basic.Username, platform.Credentials.Basic.Password
			req.WithBasicAuth(username, password)
		})
		testContext.SMWithBasic = SMWithBasic
		testContext.TestPlatform = platform
	}

	return testContext
}

<<<<<<< HEAD
func newSMServer(smEnv env.Environment, fs []func(ctx context.Context, smb *sm.ServiceManagerBuilder, env env.Environment) error) (*testSMServer, storage.Repository) {
=======
func newSMServer(smEnv env.Environment, wg *sync.WaitGroup, fs []func(ctx context.Context, smb *sm.ServiceManagerBuilder, env env.Environment) error) (*testSMServer, storage.Repository) {
>>>>>>> f4700a0a
	ctx, cancel := context.WithCancel(context.Background())
	s := struct {
		Log *log.Settings
	}{
		Log: &log.Settings{
			Output: ginkgo.GinkgoWriter,
		},
	}
	err := smEnv.Unmarshal(&s)
	if err != nil {
		panic(err)
	}
	ctx = log.Configure(ctx, s.Log)
	smb := sm.New(ctx, cancel, smEnv)
	for _, registerExtensionsFunc := range fs {
		if err := registerExtensionsFunc(ctx, smb, smEnv); err != nil {
			panic(fmt.Sprintf("error creating test SM server: %s", err))
		}
	}
	serviceManager := smb.Build()
	err = smb.Notificator.Start(ctx, wg)
	if err != nil {
		panic(err)
	}
	err = smb.NotificationCleaner.Start(ctx, wg)
	if err != nil {
		panic(err)
	}
	return &testSMServer{
		cancel: cancel,
		Server: httptest.NewServer(serviceManager.Server.Router),
	}, smb.Storage
}

func (ctx *TestContext) RegisterBrokerWithCatalogAndLabels(catalog SBCatalog, brokerData Object) (string, Object, *BrokerServer) {
	brokerServer := NewBrokerServerWithCatalog(catalog)
	UUID, err := uuid.NewV4()
	if err != nil {
		panic(err)
	}
	UUID2, err := uuid.NewV4()
	if err != nil {
		panic(err)
	}
	brokerJSON := Object{
		"name":        UUID.String(),
		"broker_url":  brokerServer.URL(),
		"description": UUID2.String(),
		"credentials": Object{
			"basic": Object{
				"username": brokerServer.Username,
				"password": brokerServer.Password,
			},
		},
	}

	MergeObjects(brokerJSON, brokerData)

	broker := RegisterBrokerInSM(brokerJSON, ctx.SMWithOAuth)
	brokerID := broker["id"].(string)
	brokerServer.ResetCallHistory()
	ctx.Servers[BrokerServerPrefix+brokerID] = brokerServer
	brokerJSON["id"] = brokerID
	return brokerID, broker, brokerServer
}

func MergeObjects(target, source Object) {
	for k, v := range source {
		obj, ok := v.(Object)
		if ok {
			var tobj Object
			tv, exists := target[k]
			if exists {
				tobj, ok = tv.(Object)
				if !ok {
					// incompatible types, just overwrite
					target[k] = v
					continue
				}
			} else {
				tobj = Object{}
				target[k] = tobj
			}
			MergeObjects(tobj, obj)
		} else {
			target[k] = v
		}
	}
}

func (ctx *TestContext) RegisterBrokerWithCatalog(catalog SBCatalog) (string, Object, *BrokerServer) {
	return ctx.RegisterBrokerWithCatalogAndLabels(catalog, Object{})
}

func (ctx *TestContext) RegisterBroker() (string, Object, *BrokerServer) {
	return ctx.RegisterBrokerWithCatalog(NewRandomSBCatalog())
}

func (ctx *TestContext) RegisterPlatform() *types.Platform {
	UUID, err := uuid.NewV4()
	if err != nil {
		panic(err)
	}
	platformJSON := Object{
		"name":        UUID.String(),
		"type":        "testType",
		"description": "testDescrption",
	}
	return RegisterPlatformInSM(platformJSON, ctx.SMWithOAuth)
}

func (ctx *TestContext) CleanupBroker(id string) {
	broker := ctx.Servers[BrokerServerPrefix+id]
	ctx.SMWithOAuth.DELETE("/v1/service_brokers/" + id).Expect()
	broker.Close()
	delete(ctx.Servers, BrokerServerPrefix+id)
}

func (ctx *TestContext) Cleanup() {
	if ctx == nil {
		return
	}
	ctx.CleanupAdditionalResources()
	for _, server := range ctx.Servers {
		server.Close()
	}
	ctx.Servers = map[string]FakeServer{}
	ctx.wg.Wait()
}

func (ctx *TestContext) CleanupAdditionalResources() {
	if ctx == nil {
		return
	}

	_, err := ctx.SMRepository.Delete(context.TODO(), types.NotificationType)
	if err != nil && err != util.ErrNotFoundInStorage {
		panic(err)
	}

	ctx.SMWithOAuth.DELETE("/v1/service_brokers").Expect()

	if ctx.TestPlatform != nil {
		ctx.SMWithOAuth.DELETE("/v1/platforms").WithQuery("fieldQuery", "id != "+ctx.TestPlatform.ID).Expect()
	} else {
		ctx.SMWithOAuth.DELETE("/v1/platforms").Expect()
	}
	var smServer FakeServer
	for serverName, server := range ctx.Servers {
		if serverName == SMServer {
			smServer = server
		} else {
			server.Close()
		}
	}
	ctx.Servers = map[string]FakeServer{SMServer: smServer}
}<|MERGE_RESOLUTION|>--- conflicted
+++ resolved
@@ -23,16 +23,13 @@
 	"net/http/httptest"
 	"path"
 	"runtime"
-<<<<<<< HEAD
 
 	"github.com/Peripli/service-manager/pkg/util"
 
 	"github.com/Peripli/service-manager/storage"
 
 	"github.com/gofrs/uuid"
-=======
 	"sync"
->>>>>>> f4700a0a
 
 	"github.com/Peripli/service-manager/pkg/log"
 	"github.com/Peripli/service-manager/storage"
@@ -228,11 +225,7 @@
 	}
 	wg := &sync.WaitGroup{}
 
-<<<<<<< HEAD
-	smServer, smRepository := newSMServer(environment, tcb.smExtensions)
-=======
 	smServer, smRepository := newSMServer(environment, wg, tcb.smExtensions)
->>>>>>> f4700a0a
 	tcb.Servers[SMServer] = smServer
 
 	SM := httpexpect.New(GinkgoT(), smServer.URL())
@@ -245,10 +238,7 @@
 	RemoveAllPlatforms(SMWithOAuth)
 
 	testContext := &TestContext{
-<<<<<<< HEAD
-=======
 		wg:           wg,
->>>>>>> f4700a0a
 		SM:           SM,
 		SMWithOAuth:  SMWithOAuth,
 		Servers:      tcb.Servers,
@@ -269,11 +259,7 @@
 	return testContext
 }
 
-<<<<<<< HEAD
-func newSMServer(smEnv env.Environment, fs []func(ctx context.Context, smb *sm.ServiceManagerBuilder, env env.Environment) error) (*testSMServer, storage.Repository) {
-=======
 func newSMServer(smEnv env.Environment, wg *sync.WaitGroup, fs []func(ctx context.Context, smb *sm.ServiceManagerBuilder, env env.Environment) error) (*testSMServer, storage.Repository) {
->>>>>>> f4700a0a
 	ctx, cancel := context.WithCancel(context.Background())
 	s := struct {
 		Log *log.Settings
