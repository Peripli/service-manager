--- conflicted
+++ resolved
@@ -24,15 +24,11 @@
 	"path"
 	"runtime"
 	"sync"
-<<<<<<< HEAD
 
 	"github.com/gofrs/uuid"
-=======
->>>>>>> f4700a0a
 
 	"github.com/Peripli/service-manager/pkg/log"
 	"github.com/Peripli/service-manager/storage"
-	"github.com/gofrs/uuid"
 
 	"github.com/Peripli/service-manager/pkg/types"
 	"github.com/onsi/ginkgo"
@@ -67,12 +63,8 @@
 }
 
 type TestContext struct {
-<<<<<<< HEAD
-	wg           *sync.WaitGroup
-=======
 	wg *sync.WaitGroup
 
->>>>>>> f4700a0a
 	SM           *httpexpect.Expect
 	SMWithOAuth  *httpexpect.Expect
 	SMWithBasic  *httpexpect.Expect
@@ -228,12 +220,7 @@
 	}
 	wg := &sync.WaitGroup{}
 
-<<<<<<< HEAD
-	wg := &sync.WaitGroup{}
-	smServer := newSMServer(environment, tcb.smExtensions, wg)
-=======
 	smServer, smRepository := newSMServer(environment, wg, tcb.smExtensions)
->>>>>>> f4700a0a
 	tcb.Servers[SMServer] = smServer
 
 	SM := httpexpect.New(GinkgoT(), smServer.URL())
@@ -246,18 +233,11 @@
 	RemoveAllPlatforms(SMWithOAuth)
 
 	testContext := &TestContext{
-<<<<<<< HEAD
-		wg:          wg,
-		SM:          SM,
-		SMWithOAuth: SMWithOAuth,
-		Servers:     tcb.Servers,
-=======
 		wg:           wg,
 		SM:           SM,
 		SMWithOAuth:  SMWithOAuth,
 		Servers:      tcb.Servers,
 		SMRepository: smRepository,
->>>>>>> f4700a0a
 	}
 
 	if !tcb.shouldSkipBasicAuthClient {
@@ -274,11 +254,7 @@
 	return testContext
 }
 
-<<<<<<< HEAD
-func newSMServer(smEnv env.Environment, fs []func(ctx context.Context, smb *sm.ServiceManagerBuilder, env env.Environment) error, wg *sync.WaitGroup) *testSMServer {
-=======
 func newSMServer(smEnv env.Environment, wg *sync.WaitGroup, fs []func(ctx context.Context, smb *sm.ServiceManagerBuilder, env env.Environment) error) (*testSMServer, storage.Repository) {
->>>>>>> f4700a0a
 	ctx, cancel := context.WithCancel(context.Background())
 	s := struct {
 		Log *log.Settings
@@ -299,14 +275,9 @@
 		}
 	}
 	serviceManager := smb.Build()
-<<<<<<< HEAD
-	err = serviceManager.Notificator.Start(ctx, wg)
-	if err != nil {
-		panic(fmt.Errorf("could not start notificator: %v", err))
-	}
-	serviceManager.WsServer.Start(ctx, wg)
-
-=======
+
+	smb.WsServer.Start(ctx, wg)
+
 	err = smb.Notificator.Start(ctx, wg)
 	if err != nil {
 		panic(err)
@@ -315,7 +286,7 @@
 	if err != nil {
 		panic(err)
 	}
->>>>>>> f4700a0a
+
 	return &testSMServer{
 		cancel: cancel,
 		Server: httptest.NewServer(serviceManager.Server.Router),
