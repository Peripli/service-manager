--- conflicted
+++ resolved
@@ -20,21 +20,14 @@
 	"context"
 	"flag"
 	"fmt"
-	"github.com/Peripli/service-manager/pkg/log"
-	"github.com/gofrs/uuid"
 	"net/http/httptest"
 	"path"
 	"runtime"
-<<<<<<< HEAD
 	"sync"
-=======
-
+
+	"github.com/Peripli/service-manager/pkg/log"
 	"github.com/Peripli/service-manager/storage"
-
 	"github.com/gofrs/uuid"
-
-	"github.com/Peripli/service-manager/pkg/log"
->>>>>>> 327a08b0
 
 	"github.com/Peripli/service-manager/pkg/types"
 	"github.com/onsi/ginkgo"
@@ -226,11 +219,7 @@
 	}
 	wg := &sync.WaitGroup{}
 
-<<<<<<< HEAD
-	smServer := newSMServer(environment, wg, tcb.smExtensions)
-=======
-	smServer, smRepository := newSMServer(environment, tcb.smExtensions)
->>>>>>> 327a08b0
+	smServer, smRepository := newSMServer(environment, wg, tcb.smExtensions)
 	tcb.Servers[SMServer] = smServer
 
 	SM := httpexpect.New(GinkgoT(), smServer.URL())
@@ -243,17 +232,11 @@
 	RemoveAllPlatforms(SMWithOAuth)
 
 	testContext := &TestContext{
-<<<<<<< HEAD
-		wg:          wg,
-		SM:          SM,
-		SMWithOAuth: SMWithOAuth,
-		Servers:     tcb.Servers,
-=======
+		wg:           wg,
 		SM:           SM,
 		SMWithOAuth:  SMWithOAuth,
 		Servers:      tcb.Servers,
 		SMRepository: smRepository,
->>>>>>> 327a08b0
 	}
 
 	if !tcb.shouldSkipBasicAuthClient {
@@ -268,14 +251,9 @@
 	}
 
 	return testContext
-
-}
-
-<<<<<<< HEAD
-func newSMServer(smEnv env.Environment, wg *sync.WaitGroup, fs []func(ctx context.Context, smb *sm.ServiceManagerBuilder, env env.Environment) error) *testSMServer {
-=======
-func newSMServer(smEnv env.Environment, fs []func(ctx context.Context, smb *sm.ServiceManagerBuilder, env env.Environment) error) (*testSMServer, storage.Repository) {
->>>>>>> 327a08b0
+}
+
+func newSMServer(smEnv env.Environment, wg *sync.WaitGroup, fs []func(ctx context.Context, smb *sm.ServiceManagerBuilder, env env.Environment) error) (*testSMServer, storage.Repository) {
 	ctx, cancel := context.WithCancel(context.Background())
 	s := struct {
 		Log *log.Settings
