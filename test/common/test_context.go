/*
 *    Copyright 2018 The Service Manager Authors
 *
 *    Licensed under the Apache License, Version 2.0 (the "License");
 *    you may not use this file except in compliance with the License.
 *    You may obtain a copy of the License at
 *
 *        http://www.apache.org/licenses/LICENSE-2.0
 *
 *    Unless required by applicable law or agreed to in writing, software
 *    distributed under the License is distributed on an "AS IS" BASIS,
 *    WITHOUT WARRANTIES OR CONDITIONS OF ANY KIND, either express or implied.
 *    See the License for the specific language governing permissions and
 *    limitations under the License.
 */

package common

import (
	"context"
	"encoding/json"
	"io/ioutil"
	"net/http"
	"net/http/httptest"

	. "github.com/onsi/ginkgo"
	"github.com/spf13/pflag"

	"github.com/Peripli/service-manager/pkg/env"
	"github.com/Peripli/service-manager/pkg/sm"
	"github.com/Peripli/service-manager/pkg/web"
	"github.com/gavv/httpexpect"
)

var serviceCatalog = `{
	"services": [{
		"id": "1234",
		"name": "service1",
		"description": "sample-test",
		"bindable": true,
		"plans": [{
			"id": "plan-id",
			"name": "plan-name",
			"description": "plan-desc"
		}]
	}]
}`

type ContextParams struct {
	AdditionalAPI      *web.API
	Environment        env.Environment
	DefaultTokenClaims map[string]interface{}
}

func LoadEnvironment(confgiFileDir string) env.Environment {
	return sm.DefaultEnv(func(set *pflag.FlagSet) {
		set.Set("file.location", confgiFileDir)
	})
}

func buildSM(params *ContextParams, issuerURL string) *httptest.Server {
	if params.Environment == nil {
		params.Environment = LoadEnvironment("./test/common")
	}
	params.Environment.Set("api.token_issuer_url", issuerURL)

	ctx, _ := context.WithCancel(context.Background())
	smanagerBuilder := sm.New(ctx, params.Environment)
	if params.AdditionalAPI != nil {
		smanagerBuilder.RegisterControllers(params.AdditionalAPI.Controllers...)
		smanagerBuilder.RegisterFilters(params.AdditionalAPI.Filters...)
	}
	serviceManager := smanagerBuilder.Build()
	return httptest.NewServer(serviceManager.Server.Router)
}

func NewTestContext(ctxParams ...ContextParams) *TestContext {
	var params ContextParams
	if len(ctxParams) > 1 {
		panic("At most one ContextParams expected")
	}
	if len(ctxParams) == 1 {
		params = ctxParams[0]
	}

	oauthServer := NewOAuthServer()
	oauthServer.Start()

	smServer := buildSM(&params, oauthServer.URL)
	SM := httpexpect.New(GinkgoT(), smServer.URL)

	accessToken := oauthServer.CreateToken(params.DefaultTokenClaims)
	SMWithOAuth := SM.Builder(func(req *httpexpect.Request) {
		req.WithHeader("Authorization", "Bearer "+accessToken)
	})

	RemoveAllBrokers(SMWithOAuth)
	RemoveAllPlatforms(SMWithOAuth)

	platformJSON := MakePlatform("ctx-platform-test", "ctx-platform-test", "platform-type", "test-platform")
	platform := RegisterPlatform(platformJSON, SMWithOAuth)
	SMWithBasic := SM.Builder(func(req *httpexpect.Request) {
		username, password := platform.Credentials.Basic.Username, platform.Credentials.Basic.Password
		req.WithBasicAuth(username, password)
	})

	return &TestContext{
		SM:          SM,
		SMWithOAuth: SMWithOAuth,
		SMWithBasic: SMWithBasic,
		brokers:     make(map[string]*Broker),
		smServer:    smServer,
		OAuthServer: oauthServer,
	}
}

<<<<<<< HEAD
=======
func NewTestContextFromAPIs(plugins []web.Plugin, additionalAPIs ...*web.API) *TestContext {
	ctx, _ := context.WithCancel(context.Background())
	mockOauthServer := SetupFakeOAuthServer()

	env := sm.DefaultEnv(func(set *pflag.FlagSet) {
		set.Set("file.location", "./test/common")
		set.Set("api.token_issuer_url", mockOauthServer.URL)
	})

	smanagerBuilder := sm.New(ctx, env)
	for _, additionalAPI := range additionalAPIs {
		smanagerBuilder.RegisterControllers(additionalAPI.Controllers...)
		smanagerBuilder.RegisterFilters(additionalAPI.Filters...)
	}
	smanagerBuilder.RegisterPlugins(plugins...)
	serviceManager := smanagerBuilder.Build()
	smServer := httptest.NewServer(serviceManager.Server.Router)

	return NewTestContext(smServer.URL, mockOauthServer.URL)
}

>>>>>>> 867632bb
type TestContext struct {
	SM          *httpexpect.Expect
	SMWithOAuth *httpexpect.Expect
	SMWithBasic *httpexpect.Expect

	smServer    *httptest.Server
	OAuthServer *OAuthServer
	brokers     map[string]*Broker
}

func (ctx *TestContext) RegisterBroker(name string, server *httptest.Server) *Broker {
	broker := &Broker{}
	if server == nil {
		server = httptest.NewServer(broker)
	}
	brokerJSON := MakeBroker(name, server.URL, "")
	broker.ID = RegisterBroker(brokerJSON, ctx.SMWithOAuth)

	broker.OSBURL = "/v1/osb/" + broker.ID
	broker.Server = server

	broker.Request = nil

	ctx.brokers[name] = broker
	return broker
}

func (ctx *TestContext) CleanupBroker(name string) {
	broker := ctx.brokers[name]
	ctx.SMWithOAuth.DELETE("/v1/service_brokers/" + broker.ID).Expect()
	if broker.Server != nil {
		broker.Server.Close()
	}
	delete(ctx.brokers, name)
}

func (ctx *TestContext) Cleanup() {
	if ctx == nil {
		return
	}

	if ctx.SMWithOAuth != nil {
		RemoveAllBrokers(ctx.SMWithOAuth)
		RemoveAllPlatforms(ctx.SMWithOAuth)
	}

	for _, broker := range ctx.brokers {
		if broker.Server != nil {
			broker.Server.Close()
		}
	}

	if ctx.smServer != nil {
		ctx.smServer.Close()
	}
	ctx.OAuthServer.Close()
}

type Broker struct {
	StatusCode     int
	ResponseBody   []byte
	Request        *http.Request
	RequestBody    *httpexpect.Value
	RawRequestBody []byte
	OSBURL         string
	Server         *httptest.Server
	ID             string
}

func (b *Broker) ServeHTTP(rw http.ResponseWriter, req *http.Request) {
	b.Request = req
	responseBody := b.ResponseBody
	switch req.Method {
	case http.MethodPatch, http.MethodPost, http.MethodPut:
		var err error
		b.RawRequestBody, err = ioutil.ReadAll(req.Body)
		if err != nil {
			panic(err)
		}
		var reqData interface{}
		err = json.Unmarshal(b.RawRequestBody, &reqData)
		if err != nil {
			panic(err)
		}
		b.RequestBody = httpexpect.NewValue(GinkgoT(), reqData)

	case http.MethodGet:
		if responseBody == nil && req.URL.Path == "/v2/catalog" {
			responseBody = []byte(serviceCatalog)
		}
	}

	code := b.StatusCode
	if code == 0 {
		code = http.StatusOK
	}
	rw.Header().Set("Content-Type", "application/json")
	rw.WriteHeader(code)

	rw.Write(responseBody)
}

func (b *Broker) Called() bool {
	return b.Request != nil
}<|MERGE_RESOLUTION|>--- conflicted
+++ resolved
@@ -47,7 +47,10 @@
 }`
 
 type ContextParams struct {
-	AdditionalAPI      *web.API
+	AdditionalFilters     []web.Filter
+	AdditionalPlugins     []web.Plugin
+	AdditionalControllers []web.Controller
+
 	Environment        env.Environment
 	DefaultTokenClaims map[string]interface{}
 }
@@ -66,27 +69,22 @@
 
 	ctx, _ := context.WithCancel(context.Background())
 	smanagerBuilder := sm.New(ctx, params.Environment)
-	if params.AdditionalAPI != nil {
-		smanagerBuilder.RegisterControllers(params.AdditionalAPI.Controllers...)
-		smanagerBuilder.RegisterFilters(params.AdditionalAPI.Filters...)
-	}
+	smanagerBuilder.RegisterControllers(params.AdditionalControllers...)
+	smanagerBuilder.RegisterFilters(params.AdditionalFilters...)
+	smanagerBuilder.RegisterPlugins(params.AdditionalPlugins...)
 	serviceManager := smanagerBuilder.Build()
 	return httptest.NewServer(serviceManager.Server.Router)
 }
 
-func NewTestContext(ctxParams ...ContextParams) *TestContext {
-	var params ContextParams
-	if len(ctxParams) > 1 {
-		panic("At most one ContextParams expected")
-	}
-	if len(ctxParams) == 1 {
-		params = ctxParams[0]
+func NewTestContext(params *ContextParams) *TestContext {
+	if params == nil {
+		params = &ContextParams{}
 	}
 
 	oauthServer := NewOAuthServer()
 	oauthServer.Start()
 
-	smServer := buildSM(&params, oauthServer.URL)
+	smServer := buildSM(params, oauthServer.URL)
 	SM := httpexpect.New(GinkgoT(), smServer.URL)
 
 	accessToken := oauthServer.CreateToken(params.DefaultTokenClaims)
@@ -114,30 +112,6 @@
 	}
 }
 
-<<<<<<< HEAD
-=======
-func NewTestContextFromAPIs(plugins []web.Plugin, additionalAPIs ...*web.API) *TestContext {
-	ctx, _ := context.WithCancel(context.Background())
-	mockOauthServer := SetupFakeOAuthServer()
-
-	env := sm.DefaultEnv(func(set *pflag.FlagSet) {
-		set.Set("file.location", "./test/common")
-		set.Set("api.token_issuer_url", mockOauthServer.URL)
-	})
-
-	smanagerBuilder := sm.New(ctx, env)
-	for _, additionalAPI := range additionalAPIs {
-		smanagerBuilder.RegisterControllers(additionalAPI.Controllers...)
-		smanagerBuilder.RegisterFilters(additionalAPI.Filters...)
-	}
-	smanagerBuilder.RegisterPlugins(plugins...)
-	serviceManager := smanagerBuilder.Build()
-	smServer := httptest.NewServer(serviceManager.Server.Router)
-
-	return NewTestContext(smServer.URL, mockOauthServer.URL)
-}
-
->>>>>>> 867632bb
 type TestContext struct {
 	SM          *httpexpect.Expect
 	SMWithOAuth *httpexpect.Expect
