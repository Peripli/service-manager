/*
 *    Copyright 2018 The Service Manager Authors
 *
 *    Licensed under the Apache License, Version 2.0 (the "License");
 *    you may not use this file except in compliance with the License.
 *    You may obtain a copy of the License at
 *
 *        http://www.apache.org/licenses/LICENSE-2.0
 *
 *    Unless required by applicable law or agreed to in writing, software
 *    distributed under the License is distributed on an "AS IS" BASIS,
 *    WITHOUT WARRANTIES OR CONDITIONS OF ANY KIND, either express or implied.
 *    See the License for the specific language governing permissions and
 *    limitations under the License.
 */

package common

import (
	"context"
	"encoding/base64"
	"flag"
	"fmt"
	"math/rand"
	"net"
	"net/http"
	"net/http/httptest"
	"net/url"
	"path"
	"runtime"
	"strconv"
	"sync"
	"time"

	"github.com/gavv/httpexpect"
	"github.com/gofrs/uuid"
	"github.com/gorilla/websocket"
	"github.com/onsi/ginkgo"
	"github.com/spf13/pflag"

	"github.com/Peripli/service-manager/config"
	"github.com/Peripli/service-manager/pkg/env"
	"github.com/Peripli/service-manager/pkg/sm"
	"github.com/Peripli/service-manager/pkg/types"
	"github.com/Peripli/service-manager/pkg/util"
	"github.com/Peripli/service-manager/pkg/web"
	"github.com/Peripli/service-manager/storage"
)

func init() {
	// dummy env to put SM pflags to flags
	TestEnv(SetTestFileLocation)
}

const SMServer = "sm-server"
const OauthServer = "oauth-server"
const BrokerServerPrefix = "broker-"

type TestContextBuilder struct {
	envPreHooks  []func(set *pflag.FlagSet)
	envPostHooks []func(env env.Environment, servers map[string]FakeServer)

	smExtensions       []func(ctx context.Context, smb *sm.ServiceManagerBuilder, env env.Environment) error
	defaultTokenClaims map[string]interface{}
	tenantTokenClaims  map[string]interface{}

	shouldSkipBasicAuthClient bool

	Environment func(f ...func(set *pflag.FlagSet)) env.Environment
	Servers     map[string]FakeServer
	HttpClient  *http.Client
}

type TestContext struct {
	wg            *sync.WaitGroup
	wsConnections []*websocket.Conn

	SM          *SMExpect
	SMWithOAuth *SMExpect
	// Requests a token the the "multitenant" oauth client - then token issued by this client contains
	// the "multitenant" client id behind the specified token claim in the api config
	// the token also contains a "tenant identifier" behind the configured tenant_indentifier claim that
	// will be compared with the value of the label specified in the "label key" configuration
	// In the end requesting brokers with this
<<<<<<< HEAD
	SMWithOAuthForTenant *httpexpect.Expect
	SMWithBasic          *httpexpect.Expect
	SMRepository         storage.Repository
	TestPlatform         *types.Platform
=======
	SMWithOAuthForTenant *SMExpect
	SMWithBasic          *SMExpect
	SMRepository         storage.TransactionalRepository

	TestPlatform *types.Platform
>>>>>>> 27af564c

	Servers map[string]FakeServer
}

type SMExpect struct {
	*httpexpect.Expect
}

func (expect *SMExpect) List(path string) *httpexpect.Array {
	return expect.ListWithQuery(path, "")
}

func (expect *SMExpect) ListWithQuery(path string, query string) *httpexpect.Array {
	req := expect.GET(path)
	if query != "" {
		req = req.WithQueryString(query)
	}
	page := req.Expect().Status(http.StatusOK).JSON().Object()
	token, hasMoreItems := page.Raw()["token"]
	items := page.Value("items").Array().Raw()

	for hasMoreItems {
		req := expect.GET(path)
		if query != "" {
			req = req.WithQueryString(query)
		}
		page = req.WithQuery("token", token).Expect().Status(http.StatusOK).JSON().Object()
		items = append(items, page.Value("items").Array().Raw()...)
		token, hasMoreItems = page.Raw()["token"]
	}

	return httpexpect.NewArray(ginkgo.GinkgoT(), items)
}

type testSMServer struct {
	cancel context.CancelFunc
	*httptest.Server
}

func (ts *testSMServer) URL() string {
	return ts.Server.URL
}

func (ts *testSMServer) Close() {
	ts.Server.Close()
	ts.cancel()
}

// DefaultTestContext sets up a test context with default values
func DefaultTestContext() *TestContext {
	return NewTestContextBuilder().Build()
}

// NewTestContextBuilder sets up a builder with default values
func NewTestContextBuilder() *TestContextBuilder {
	return &TestContextBuilder{
		envPreHooks: []func(set *pflag.FlagSet){
			SetTestFileLocation,
			SetNotificationsCleanerSettings,
			SetLogOutput,
		},
		Environment: TestEnv,
		envPostHooks: []func(env env.Environment, servers map[string]FakeServer){
			func(env env.Environment, servers map[string]FakeServer) {
				env.Set("api.token_issuer_url", servers["oauth-server"].URL())
			},
			func(env env.Environment, servers map[string]FakeServer) {
				flag.VisitAll(func(flag *flag.Flag) {
					if flag.Value.String() != "" {
						// if any of the go test flags have been set, propagate the value in sm env with highest prio
						// when env exposes the pflagset it would be better to instead override the pflag value instead
						env.Set(flag.Name, flag.Value.String())
					}
				})
			},
		},
		smExtensions:       []func(ctx context.Context, smb *sm.ServiceManagerBuilder, env env.Environment) error{},
		defaultTokenClaims: make(map[string]interface{}, 0),
		tenantTokenClaims:  make(map[string]interface{}, 0),
		Servers: map[string]FakeServer{
			"oauth-server": NewOAuthServer(),
		},
		HttpClient: &http.Client{
			Transport: &http.Transport{
				Proxy: http.ProxyFromEnvironment,
				DialContext: (&net.Dialer{
					Timeout:   20 * time.Second,
					KeepAlive: 20 * time.Second,
				}).DialContext,
				MaxIdleConns:          100,
				IdleConnTimeout:       30 * time.Second,
				TLSHandshakeTimeout:   10 * time.Second,
				ExpectContinueTimeout: 1 * time.Second,
			},
		},
	}
}

func SetTestFileLocation(set *pflag.FlagSet) {
	_, b, _, _ := runtime.Caller(0)
	basePath := path.Dir(b)
	err := set.Set("file.location", basePath)
	if err != nil {
		panic(err)
	}
}

func SetNotificationsCleanerSettings(set *pflag.FlagSet) {
	err := set.Set("storage.notification.clean_interval", "24h")
	if err != nil {
		panic(err)
	}
	err = set.Set("storage.notification.keep_for", "24h")
	if err != nil {
		panic(err)
	}
}

func SetLogOutput(set *pflag.FlagSet) {
	err := set.Set("log.output", "ginkgowriter")
	if err != nil {
		panic(err)
	}
}

func TestEnv(additionalFlagFuncs ...func(set *pflag.FlagSet)) env.Environment {
	// copies all sm pflags to flag so that those can be set via go test
	f := func(set *pflag.FlagSet) {
		if set == nil {
			return
		}

		set.VisitAll(func(pflag *pflag.Flag) {
			if flag.Lookup(pflag.Name) == nil {
				// marker so that if the flag is passed to go test it is recognized
				flag.String(pflag.Name, "", pflag.Usage)
			}
		})
	}

	additionalFlagFuncs = append(additionalFlagFuncs, f)

	env, _ := env.Default(context.TODO(), append([]func(set *pflag.FlagSet){config.AddPFlags}, additionalFlagFuncs...)...)
	return env
}

func (tcb *TestContextBuilder) SkipBasicAuthClientSetup(shouldSkip bool) *TestContextBuilder {
	tcb.shouldSkipBasicAuthClient = shouldSkip

	return tcb
}

func (tcb *TestContextBuilder) WithDefaultEnv(envCreateFunc func(f ...func(set *pflag.FlagSet)) env.Environment) *TestContextBuilder {
	tcb.Environment = envCreateFunc

	return tcb
}

func (tcb *TestContextBuilder) WithAdditionalFakeServers(additionalFakeServers map[string]FakeServer) *TestContextBuilder {
	if tcb.Servers == nil {
		tcb.Servers = make(map[string]FakeServer, 0)
	}

	for name, server := range additionalFakeServers {
		tcb.Servers[name] = server
	}

	return tcb
}

func (tcb *TestContextBuilder) WithTenantTokenClaims(tenantTokenClaims map[string]interface{}) *TestContextBuilder {
	tcb.tenantTokenClaims = tenantTokenClaims

	return tcb
}

func (tcb *TestContextBuilder) WithDefaultTokenClaims(defaultTokenClaims map[string]interface{}) *TestContextBuilder {
	tcb.defaultTokenClaims = defaultTokenClaims

	return tcb
}

func (tcb *TestContextBuilder) WithEnvPreExtensions(fs ...func(set *pflag.FlagSet)) *TestContextBuilder {
	tcb.envPreHooks = append(tcb.envPreHooks, fs...)

	return tcb
}

func (tcb *TestContextBuilder) WithEnvPostExtensions(fs ...func(e env.Environment, servers map[string]FakeServer)) *TestContextBuilder {
	tcb.envPostHooks = append(tcb.envPostHooks, fs...)

	return tcb
}

func (tcb *TestContextBuilder) WithSMExtensions(fs ...func(ctx context.Context, smb *sm.ServiceManagerBuilder, e env.Environment) error) *TestContextBuilder {
	tcb.smExtensions = append(tcb.smExtensions, fs...)

	return tcb
}

func (tcb *TestContextBuilder) Build() *TestContext {
	return tcb.BuildWithListener(nil)
}

func (tcb *TestContextBuilder) BuildWithListener(listener net.Listener) *TestContext {
	environment := tcb.Environment(tcb.envPreHooks...)

	for _, envPostHook := range tcb.envPostHooks {
		envPostHook(environment, tcb.Servers)
	}
	wg := &sync.WaitGroup{}

	smServer, smRepository := newSMServer(environment, wg, tcb.smExtensions, listener)
	tcb.Servers[SMServer] = smServer

	SM := httpexpect.New(ginkgo.GinkgoT(), smServer.URL())
	oauthServer := tcb.Servers[OauthServer].(*OAuthServer)
	accessToken := oauthServer.CreateToken(tcb.defaultTokenClaims)
	SMWithOAuth := SM.Builder(func(req *httpexpect.Request) {
		req.WithHeader("Authorization", "Bearer "+accessToken).WithClient(tcb.HttpClient)
	})

	tenantAccessToken := oauthServer.CreateToken(tcb.tenantTokenClaims)
	SMWithOAuthForTenant := SM.Builder(func(req *httpexpect.Request) {
		req.WithHeader("Authorization", "Bearer "+tenantAccessToken).WithClient(tcb.HttpClient)
	})

	testContext := &TestContext{
		wg:                   wg,
		SM:                   &SMExpect{SM},
		SMWithOAuth:          &SMExpect{SMWithOAuth},
		SMWithOAuthForTenant: &SMExpect{SMWithOAuthForTenant},
		Servers:              tcb.Servers,
		SMRepository:         smRepository,
	}

	RemoveAllBrokers(testContext.SMWithOAuth)
	RemoveAllPlatforms(testContext.SMWithOAuth)

	if !tcb.shouldSkipBasicAuthClient {
		platformJSON := MakePlatform("tcb-platform-test", "tcb-platform-test", "platform-type", "test-platform")
		platform := RegisterPlatformInSM(platformJSON, testContext.SMWithOAuth, map[string]string{})
		SMWithBasic := SM.Builder(func(req *httpexpect.Request) {
			username, password := platform.Credentials.Basic.Username, platform.Credentials.Basic.Password
			req.WithBasicAuth(username, password).WithClient(tcb.HttpClient)
		})
		testContext.SMWithBasic = &SMExpect{SMWithBasic}
		testContext.TestPlatform = platform
	}

	return testContext
}

func NewSMListener() (net.Listener, error) {
	minPort := 8100
	maxPort := 9999
	retries := 10

	var listener net.Listener
	var err error
	for ; retries >= 0; retries-- {
		rand.Seed(time.Now().UnixNano())
		port := rand.Intn(maxPort-minPort) + minPort

		smURL := "127.0.0.1:" + strconv.Itoa(port)
		listener, err = net.Listen("tcp", smURL)
		if err == nil {
			return listener, nil
		}
	}

	return nil, fmt.Errorf("unable to create sm listener: %s", err)
}

func newSMServer(smEnv env.Environment, wg *sync.WaitGroup, fs []func(ctx context.Context, smb *sm.ServiceManagerBuilder, env env.Environment) error, listener net.Listener) (*testSMServer, storage.TransactionalRepository) {
	ctx, cancel := context.WithCancel(context.Background())

	cfg, err := config.New(smEnv)
	if err != nil {
		panic(err)
	}

	smb, err := sm.New(ctx, cancel, smEnv, cfg)
	if err != nil {
		panic(err)
	}

	for _, registerExtensionsFunc := range fs {
		if err := registerExtensionsFunc(ctx, smb, smEnv); err != nil {
			panic(fmt.Sprintf("error creating test SM server: %s", err))
		}
	}
	serviceManager := smb.Build()

	err = smb.Notificator.Start(ctx, wg)
	if err != nil {
		panic(err)
	}
	err = smb.NotificationCleaner.Start(ctx, wg)
	if err != nil {
		panic(err)
	}

	testServer := httptest.NewUnstartedServer(serviceManager.Server.Router)
	if listener != nil {
		testServer.Listener.Close()
		testServer.Listener = listener
	}
	testServer.Start()

	return &testSMServer{
		cancel: cancel,
		Server: testServer,
	}, smb.Storage
}

func (ctx *TestContext) RegisterBrokerWithCatalogAndLabels(catalog SBCatalog, brokerData Object) (string, Object, *BrokerServer) {
	return ctx.RegisterBrokerWithCatalogAndLabelsExpect(catalog, brokerData, ctx.SMWithOAuth)
}

func (ctx *TestContext) RegisterBrokerWithCatalogAndLabelsExpect(catalog SBCatalog, brokerData Object, expect *SMExpect) (string, Object, *BrokerServer) {
	brokerServer := NewBrokerServerWithCatalog(catalog)
	UUID, err := uuid.NewV4()
	if err != nil {
		panic(err)
	}
	UUID2, err := uuid.NewV4()
	if err != nil {
		panic(err)
	}
	brokerJSON := Object{
		"name":        UUID.String(),
		"broker_url":  brokerServer.URL(),
		"description": UUID2.String(),
		"credentials": Object{
			"basic": Object{
				"username": brokerServer.Username,
				"password": brokerServer.Password,
			},
		},
	}

	MergeObjects(brokerJSON, brokerData)

	broker := RegisterBrokerInSM(brokerJSON, expect, map[string]string{})
	brokerID := broker["id"].(string)
	brokerServer.ResetCallHistory()
	ctx.Servers[BrokerServerPrefix+brokerID] = brokerServer
	brokerJSON["id"] = brokerID
	return brokerID, broker, brokerServer
}

func MergeObjects(target, source Object) {
	for k, v := range source {
		obj, ok := v.(Object)
		if ok {
			var tobj Object
			tv, exists := target[k]
			if exists {
				tobj, ok = tv.(Object)
				if !ok {
					// incompatible types, just overwrite
					target[k] = v
					continue
				}
			} else {
				tobj = Object{}
				target[k] = tobj
			}
			MergeObjects(tobj, obj)
		} else {
			target[k] = v
		}
	}
}

func (ctx *TestContext) RegisterBrokerWithCatalog(catalog SBCatalog) (string, Object, *BrokerServer) {
	return ctx.RegisterBrokerWithCatalogAndLabels(catalog, Object{})
}

func (ctx *TestContext) RegisterBroker() (string, Object, *BrokerServer) {
	return ctx.RegisterBrokerWithCatalog(NewRandomSBCatalog())
}

func (ctx *TestContext) RegisterPlatform() *types.Platform {
	UUID, err := uuid.NewV4()
	if err != nil {
		panic(err)
	}
	platformJSON := Object{
		"name":        UUID.String(),
		"type":        "testType",
		"description": "testDescrption",
	}
	return RegisterPlatformInSM(platformJSON, ctx.SMWithOAuth, map[string]string{})
}

func (ctx *TestContext) CleanupBroker(id string) {
	broker := ctx.Servers[BrokerServerPrefix+id]
	ctx.SMWithOAuth.DELETE(web.ServiceBrokersURL + "/" + id).Expect()
	broker.Close()
	delete(ctx.Servers, BrokerServerPrefix+id)
}

func (ctx *TestContext) Cleanup() {
	if ctx == nil {
		return
	}

	ctx.CleanupAdditionalResources()

	for _, server := range ctx.Servers {
		server.Close()
	}
	ctx.Servers = map[string]FakeServer{}

	ctx.wg.Wait()
}

func (ctx *TestContext) CleanupAdditionalResources() {
	if ctx == nil {
		return
	}

	_, err := ctx.SMRepository.Delete(context.TODO(), types.NotificationType)
	if err != nil && err != util.ErrNotFoundInStorage {
		panic(err)
	}

	ctx.SMWithOAuth.DELETE(web.ServiceBrokersURL).Expect()

	if ctx.TestPlatform != nil {
		ctx.SMWithOAuth.DELETE(web.PlatformsURL).WithQuery("fieldQuery", fmt.Sprintf("id ne '%s'", ctx.TestPlatform.ID)).Expect()
	} else {
		ctx.SMWithOAuth.DELETE(web.PlatformsURL).Expect()
	}
	var smServer FakeServer
	for serverName, server := range ctx.Servers {
		if serverName == SMServer {
			smServer = server
		} else {
			server.Close()
		}
	}
	ctx.Servers = map[string]FakeServer{SMServer: smServer}

	for _, conn := range ctx.wsConnections {
		conn.Close()
	}
	ctx.wsConnections = nil
}

func (ctx *TestContext) ConnectWebSocket(platform *types.Platform, queryParams map[string]string) (*websocket.Conn, *http.Response, error) {
	smURL := ctx.Servers[SMServer].URL()
	smEndpoint, _ := url.Parse(smURL)
	smEndpoint.Scheme = "ws"
	smEndpoint.Path = web.NotificationsURL
	q := smEndpoint.Query()
	for k, v := range queryParams {
		q.Add(k, v)
	}
	smEndpoint.RawQuery = q.Encode()

	headers := http.Header{}
	encodedPlatform := base64.StdEncoding.EncodeToString([]byte(platform.Credentials.Basic.Username + ":" + platform.Credentials.Basic.Password))
	headers.Add("Authorization", "Basic "+encodedPlatform)

	wsEndpoint := smEndpoint.String()
	conn, resp, err := websocket.DefaultDialer.Dial(wsEndpoint, headers)
	if conn != nil {
		ctx.wsConnections = append(ctx.wsConnections, conn)
	}
	return conn, resp, err
}

func (ctx *TestContext) CloseWebSocket(conn *websocket.Conn) {
	if conn == nil {
		return
	}
	conn.Close()
	for i, c := range ctx.wsConnections {
		if c == conn {
			ctx.wsConnections = append(ctx.wsConnections[:i], ctx.wsConnections[i+1:]...)
			return
		}
	}
}<|MERGE_RESOLUTION|>--- conflicted
+++ resolved
@@ -82,18 +82,11 @@
 	// the token also contains a "tenant identifier" behind the configured tenant_indentifier claim that
 	// will be compared with the value of the label specified in the "label key" configuration
 	// In the end requesting brokers with this
-<<<<<<< HEAD
-	SMWithOAuthForTenant *httpexpect.Expect
-	SMWithBasic          *httpexpect.Expect
-	SMRepository         storage.Repository
-	TestPlatform         *types.Platform
-=======
 	SMWithOAuthForTenant *SMExpect
 	SMWithBasic          *SMExpect
 	SMRepository         storage.TransactionalRepository
 
 	TestPlatform *types.Platform
->>>>>>> 27af564c
 
 	Servers map[string]FakeServer
 }
