/*
 *    Copyright 2018 The Service Manager Authors
 *
 *    Licensed under the Apache License, Version 2.0 (the "License");
 *    you may not use this file except in compliance with the License.
 *    You may obtain a copy of the License at
 *
 *        http://www.apache.org/licenses/LICENSE-2.0
 *
 *    Unless required by applicable law or agreed to in writing, software
 *    distributed under the License is distributed on an "AS IS" BASIS,
 *    WITHOUT WARRANTIES OR CONDITIONS OF ANY KIND, either express or implied.
 *    See the License for the specific language governing permissions and
 *    limitations under the License.
 */

package common

import (
	"context"
	"flag"
	"fmt"
	"net/http/httptest"
	"path"
	"runtime"

	"github.com/gofrs/uuid"

	"github.com/Peripli/service-manager/pkg/log"

	"github.com/Peripli/service-manager/pkg/types"
	"github.com/onsi/ginkgo"
	"github.com/spf13/pflag"

	"github.com/Peripli/service-manager/pkg/env"
	"github.com/Peripli/service-manager/pkg/sm"
	"github.com/gavv/httpexpect"
	. "github.com/onsi/ginkgo"
)

func init() {
	// dummy env to put SM pflags to flags
	TestEnv(SetTestFileLocation)
}

const SMServer = "sm-server"
const OauthServer = "oauth-server"
const BrokerServerPrefix = "broker-"

type TestContextBuilder struct {
	envPreHooks  []func(set *pflag.FlagSet)
	envPostHooks []func(env env.Environment, servers map[string]FakeServer)

	smExtensions       []func(ctx context.Context, smb *sm.ServiceManagerBuilder, env env.Environment) error
	defaultTokenClaims map[string]interface{}

	shouldSkipBasicAuthClient bool

	Environment func(f ...func(set *pflag.FlagSet)) env.Environment
	Servers     map[string]FakeServer
}

type TestContext struct {
	SM           *httpexpect.Expect
	SMWithOAuth  *httpexpect.Expect
	SMWithBasic  *httpexpect.Expect
	TestPlatform *types.Platform

	Servers map[string]FakeServer
}

type testSMServer struct {
	cancel context.CancelFunc
	*httptest.Server
}

func (ts *testSMServer) URL() string {
	return ts.Server.URL
}

func (ts *testSMServer) Close() {
	ts.Server.Close()
	ts.cancel()
}

// DefaultTestContext sets up a test context with default values
func DefaultTestContext() *TestContext {
	return NewTestContextBuilder().Build()
}

// NewTestContextBuilder sets up a builder with default values
func NewTestContextBuilder() *TestContextBuilder {
	return &TestContextBuilder{
		envPreHooks: []func(set *pflag.FlagSet){
			SetTestFileLocation,
		},
		Environment: TestEnv,
		envPostHooks: []func(env env.Environment, servers map[string]FakeServer){
			func(env env.Environment, servers map[string]FakeServer) {
				env.Set("api.token_issuer_url", servers["oauth-server"].URL())
			},
			func(env env.Environment, servers map[string]FakeServer) {
				flag.VisitAll(func(flag *flag.Flag) {
					if flag.Value.String() != "" {
						// if any of the go test flags have been set, propagate the value in sm env with highest prio
						// when env exposes the pflagset it would be better to instead override the pflag value instead
						env.Set(flag.Name, flag.Value.String())
					}
				})
			},
		},
		smExtensions:       []func(ctx context.Context, smb *sm.ServiceManagerBuilder, env env.Environment) error{},
		defaultTokenClaims: make(map[string]interface{}, 0),
		Servers: map[string]FakeServer{
			"oauth-server": NewOAuthServer(),
		},
	}
}

func SetTestFileLocation(set *pflag.FlagSet) {
	_, b, _, _ := runtime.Caller(0)
	basePath := path.Dir(b)
	err := set.Set("file.location", basePath)
	if err != nil {
		panic(err)
	}
}

func TestEnv(additionalFlagFuncs ...func(set *pflag.FlagSet)) env.Environment {
	// copies all sm pflags to flag so that those can be set via go test
	f := func(set *pflag.FlagSet) {
		if set == nil {
			return
		}

		set.VisitAll(func(pflag *pflag.Flag) {
			if flag.Lookup(pflag.Name) == nil {
				// marker so that if the flag is passed to go test it is recognized
				flag.String(pflag.Name, "", pflag.Usage)
			}
		})
	}

	additionalFlagFuncs = append(additionalFlagFuncs, f)

	return sm.DefaultEnv(additionalFlagFuncs...)
}

func (tcb *TestContextBuilder) SkipBasicAuthClientSetup(shouldSkip bool) *TestContextBuilder {
	tcb.shouldSkipBasicAuthClient = shouldSkip

	return tcb
}

func (tcb *TestContextBuilder) WithDefaultEnv(envCreateFunc func(f ...func(set *pflag.FlagSet)) env.Environment) *TestContextBuilder {
	tcb.Environment = envCreateFunc

	return tcb
}

func (tcb *TestContextBuilder) WithAdditionalFakeServers(additionalFakeServers map[string]FakeServer) *TestContextBuilder {
	if tcb.Servers == nil {
		tcb.Servers = make(map[string]FakeServer, 0)
	}

	for name, server := range additionalFakeServers {
		tcb.Servers[name] = server
	}

	return tcb
}

func (tcb *TestContextBuilder) WithDefaultTokenClaims(defaultTokenClaims map[string]interface{}) *TestContextBuilder {
	tcb.defaultTokenClaims = defaultTokenClaims

	return tcb
}

func (tcb *TestContextBuilder) WithEnvPreExtensions(fs ...func(set *pflag.FlagSet)) *TestContextBuilder {
	tcb.envPreHooks = append(tcb.envPreHooks, fs...)

	return tcb
}

func (tcb *TestContextBuilder) WithEnvPostExtensions(fs ...func(e env.Environment, servers map[string]FakeServer)) *TestContextBuilder {
	tcb.envPostHooks = append(tcb.envPostHooks, fs...)

	return tcb
}

func (tcb *TestContextBuilder) WithSMExtensions(fs ...func(ctx context.Context, smb *sm.ServiceManagerBuilder, e env.Environment) error) *TestContextBuilder {
	tcb.smExtensions = append(tcb.smExtensions, fs...)

	return tcb
}

func (tcb *TestContextBuilder) Build() *TestContext {
	environment := tcb.Environment(tcb.envPreHooks...)

	for _, envPostHook := range tcb.envPostHooks {
		envPostHook(environment, tcb.Servers)
	}

	smServer := newSMServer(environment, tcb.smExtensions)
	tcb.Servers[SMServer] = smServer

	SM := httpexpect.New(GinkgoT(), smServer.URL())
	oauthServer := tcb.Servers[OauthServer].(*OAuthServer)
	accessToken := oauthServer.CreateToken(tcb.defaultTokenClaims)
	SMWithOAuth := SM.Builder(func(req *httpexpect.Request) {
		req.WithHeader("Authorization", "Bearer "+accessToken)
	})
	RemoveAllBrokers(SMWithOAuth)
	RemoveAllPlatforms(SMWithOAuth)

	testContext := &TestContext{
		SM:          SM,
		SMWithOAuth: SMWithOAuth,
		Servers:     tcb.Servers,
	}

	if !tcb.shouldSkipBasicAuthClient {
		platformJSON := MakePlatform("tcb-platform-test", "tcb-platform-test", "platform-type", "test-platform")
		platform := RegisterPlatformInSM(platformJSON, SMWithOAuth)
		SMWithBasic := SM.Builder(func(req *httpexpect.Request) {
			username, password := platform.Credentials.Basic.Username, platform.Credentials.Basic.Password
			req.WithBasicAuth(username, password)
		})
		testContext.SMWithBasic = SMWithBasic
		testContext.TestPlatform = platform
	}

	return testContext

}

func newSMServer(smEnv env.Environment, fs []func(ctx context.Context, smb *sm.ServiceManagerBuilder, env env.Environment) error) *testSMServer {
	ctx, cancel := context.WithCancel(context.Background())
	s := struct {
		Log *log.Settings
	}{
		Log: &log.Settings{
			Output: ginkgo.GinkgoWriter,
		},
	}
	err := smEnv.Unmarshal(&s)
	if err != nil {
		panic(err)
	}
	ctx = log.Configure(ctx, s.Log)
	smb := sm.New(ctx, cancel, smEnv)
	for _, registerExtensionsFunc := range fs {
		if err := registerExtensionsFunc(ctx, smb, smEnv); err != nil {
			panic(fmt.Sprintf("error creating test SM server: %s", err))
		}
	}
	serviceManager := smb.Build()
	return &testSMServer{
		cancel: cancel,
		Server: httptest.NewServer(serviceManager.Server.Router),
	}
}

func (ctx *TestContext) RegisterBrokerWithCatalogAndLabels(catalog SBCatalog, brokerData Object) (string, Object, *BrokerServer) {
	brokerServer := NewBrokerServerWithCatalog(catalog)
	UUID, err := uuid.NewV4()
	if err != nil {
		panic(err)
	}
	UUID2, err := uuid.NewV4()
	if err != nil {
		panic(err)
	}
	brokerJSON := Object{
		"name":        UUID.String(),
		"broker_url":  brokerServer.URL(),
		"description": UUID2.String(),
		"credentials": Object{
			"basic": Object{
				"username": brokerServer.Username,
				"password": brokerServer.Password,
			},
		},
	}

	MergeObjects(brokerJSON, brokerData)

	brokerID := RegisterBrokerInSM(brokerJSON, ctx.SMWithOAuth)
	brokerServer.ResetCallHistory()
	ctx.Servers[BrokerServerPrefix+brokerID] = brokerServer
	brokerJSON["id"] = brokerID
	return brokerID, brokerJSON, brokerServer
}

func MergeObjects(target, source Object) {
	for k, v := range source {
		obj, ok := v.(Object)
		if ok {
			var tobj Object
			tv, exists := target[k]
			if exists {
				tobj, ok = tv.(Object)
				if !ok {
					// incompatible types, just overwrite
					target[k] = v
					continue
				}
			} else {
				tobj = Object{}
				target[k] = tobj
			}
			MergeObjects(tobj, obj)
		} else {
			target[k] = v
		}
	}
}

func (ctx *TestContext) RegisterBrokerWithCatalog(catalog SBCatalog) (string, Object, *BrokerServer) {
	return ctx.RegisterBrokerWithCatalogAndLabels(catalog, Object{})
}

func (ctx *TestContext) RegisterBroker() (string, Object, *BrokerServer) {
	return ctx.RegisterBrokerWithCatalog(NewRandomSBCatalog())
}

func (ctx *TestContext) RegisterPlatform() *types.Platform {
	UUID, err := uuid.NewV4()
	if err != nil {
		panic(err)
	}
	platformJSON := Object{
		"name":        UUID.String(),
		"type":        "testType",
		"description": "testDescrption",
	}
	return RegisterPlatformInSM(platformJSON, ctx.SMWithOAuth)
}

func (ctx *TestContext) CleanupBroker(id string) {
	broker := ctx.Servers[BrokerServerPrefix+id]
	ctx.SMWithOAuth.DELETE("/v1/service_brokers/" + id).Expect()
	broker.Close()
	delete(ctx.Servers, BrokerServerPrefix+id)
}

func (ctx *TestContext) Cleanup() {
<<<<<<< HEAD
	ctx.CleanupAdditionalResources()
=======
	if ctx == nil {
		return
	}
	RemoveAllBrokers(ctx.SMWithOAuth)
	RemoveAllPlatforms(ctx.SMWithOAuth)

>>>>>>> 0d118c51
	for _, server := range ctx.Servers {
		server.Close()
	}
	ctx.Servers = map[string]FakeServer{}
}

func (ctx *TestContext) CleanupAdditionalResources() {
	ctx.SMWithOAuth.DELETE("/v1/service_brokers").
		Expect()
	ctx.SMWithOAuth.DELETE("/v1/platforms").WithQuery("fieldQuery", "id != "+ctx.TestPlatform.ID).
		Expect()
	var smServer FakeServer
	for serverName, server := range ctx.Servers {
		if serverName == SMServer {
			smServer = server
		} else {
			server.Close()
		}
	}
	ctx.Servers = map[string]FakeServer{SMServer: smServer}
}<|MERGE_RESOLUTION|>--- conflicted
+++ resolved
@@ -345,16 +345,10 @@
 }
 
 func (ctx *TestContext) Cleanup() {
-<<<<<<< HEAD
-	ctx.CleanupAdditionalResources()
-=======
 	if ctx == nil {
 		return
 	}
-	RemoveAllBrokers(ctx.SMWithOAuth)
-	RemoveAllPlatforms(ctx.SMWithOAuth)
-
->>>>>>> 0d118c51
+	ctx.CleanupAdditionalResources()
 	for _, server := range ctx.Servers {
 		server.Close()
 	}
@@ -362,6 +356,9 @@
 }
 
 func (ctx *TestContext) CleanupAdditionalResources() {
+	if ctx == nil {
+		return
+	}
 	ctx.SMWithOAuth.DELETE("/v1/service_brokers").
 		Expect()
 	ctx.SMWithOAuth.DELETE("/v1/platforms").WithQuery("fieldQuery", "id != "+ctx.TestPlatform.ID).
