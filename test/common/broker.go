/*
 *    Copyright 2018 The Service Manager Authors
 *
 *    Licensed under the Apache License, Version 2.0 (the "License");
 *    you may not use this file except in compliance with the License.
 *    You may obtain a copy of the License at
 *
 *        http://www.apache.org/licenses/LICENSE-2.0
 *
 *    Unless required by applicable law or agreed to in writing, software
 *    distributed under the License is distributed on an "AS IS" BASIS,
 *    WITHOUT WARRANTIES OR CONDITIONS OF ANY KIND, either express or implied.
 *    See the License for the specific language governing permissions and
 *    limitations under the License.
 */

package common

import (
	"encoding/base64"
	"encoding/json"
	"fmt"
	"io/ioutil"
	"net/http"
	"net/http/httptest"

	"github.com/Peripli/service-manager/pkg/util"
	"github.com/gorilla/mux"
)

<<<<<<< HEAD
const EmptyCatalog = `
{
  "services": []
}
`

=======
>>>>>>> 1b977337
const Catalog = `
{
  "services": [{
    "name": "fake-service",
    "id": "acb56d7c-XXXX-XXXX-XXXX-feb140a59a66",
    "description": "A fake service.",
    "tags": ["no-sql", "relational"],
    "requires": ["route_forwarding"],
    "bindable": true,
    "instances_retrievable": true,
    "bindings_retrievable": true,
    "metadata": {
      "provider": {
        "name": "The name"
      },
      "listing": {
        "imageUrl": "http://example.com/cat.gif",
        "blurb": "Add a blurb here",
        "longDescription": "A long time ago, in a galaxy far far away..."
      },
      "displayName": "The Fake Service Broker"
    },
    "plan_updateable": true,
    "plans": [{
      "name": "fake-plan-1",
      "id": "d3031751-XXXX-XXXX-XXXX-a42377d3320e",
      "description": "Shared fake Server, 5tb persistent disk, 40 max concurrent connections.",
      "free": false,
      "metadata": {
        "max_storage_tb": 5,
        "costs":[
            {
               "amount":{
                  "usd":99.0
               },
               "unit":"MONTHLY"
            },
            {
               "amount":{
                  "usd":0.99
               },
               "unit":"1GB of messages over 20GB"
            }
         ],
        "bullets": [
          "Shared fake server",
          "5 TB storage",
          "40 concurrent connections"
        ]
      },
      "schemas": {
        "service_instance": {
          "create": {
            "parameters": {
              "$schema": "http://json-schema.org/draft-04/schema#",
              "type": "object",
              "properties": {
                "billing-account": {
                  "description": "Billing account number used to charge use of shared fake server.",
                  "type": "string"
                }
              }
            }
          },
          "update": {
            "parameters": {
              "$schema": "http://json-schema.org/draft-04/schema#",
              "type": "object",
              "properties": {
                "billing-account": {
                  "description": "Billing account number used to charge use of shared fake server.",
                  "type": "string"
                }
              }
            }
          }
        },
        "service_binding": {
          "create": {
            "parameters": {
              "$schema": "http://json-schema.org/draft-04/schema#",
              "type": "object",
              "properties": {
                "billing-account": {
                  "description": "Billing account number used to charge use of shared fake server.",
                  "type": "string"
                }
              }
            }
          }
        }
      }
    }, 
	{
      "name": "fake-plan-2",
      "id": "0f4008b5-XXXX-XXXX-XXXX-dace631cd648",
      "description": "Shared fake Server, 5tb persistent disk, 40 max concurrent connections. 100 async.",
      "free": false,
      "metadata": {
        "max_storage_tb": 5,
        "costs":[
            {
               "amount":{
                  "usd":199.0
               },
               "unit":"MONTHLY"
            },
            {
               "amount":{
                  "usd":0.99
               },
               "unit":"1GB of messages over 20GB"
            }
         ],
        "bullets": [
          "40 concurrent connections"
        ]
      }
    }]
  }]
}
`

const AnotherService = `
{
    "name": "another-fake-service",
    "id": "another7c-XXXX-XXXX-XXXX-feb140a59a66",
    "description": "another description",
    "requires": ["another-route_forwarding"],
    "tags": ["another-no-sql", "another-relational"],
    "bindable": true,	
    "instances_retrievable": true,	
    "bindings_retrievable": true,	
    "metadata": {	
      "provider": {	
        "name": "another name"	
      },	
      "listing": {	
        "imageUrl": "http://example.com/cat.gif",	
        "blurb": "another blurb here",	
        "longDescription": "A long time ago, in a another galaxy far far away..."	
      },	
      "displayName": "another Fake Service Broker"	
    },	
    "plan_updateable": true,	
    "plans": []
}
`

const AnotherPlan = `
	{
      "name": "another-fake-plan",
      "id": "123008b5-XXXX-XXXX-XXXX-dace631cd648",
      "description": "Shared fake Server, 5tb persistent disk, 40 max concurrent connections. 100 async.",
      "free": false,
      "metadata": {
        "max_storage_tb": 5,
        "costs":[
            {
               "amount":{
                  "usd":199.0
               },
               "unit":"MONTHLY"
            },
            {
               "amount":{
                  "usd":0.99
               },
               "unit":"1GB of messages over 20GB"
            }
         ],
        "bullets": [
          "40 concurrent connections"
        ]
      }
    }
`

type BrokerServer struct {
	*httptest.Server

	CatalogHandler                 http.HandlerFunc // /v2/catalog
	ServiceInstanceHandler         http.HandlerFunc // /v2/service_instances/{instance_id}
	ServiceInstanceLastOpHandler   http.HandlerFunc // /v2/service_instances/{instance_id}/last_operation
	BindingHandler                 http.HandlerFunc // /v2/service_instances/{instance_id}/service_bindings/{binding_id}
	BindingLastOpHandler           http.HandlerFunc // /v2/service_instances/{instance_id}/service_bindings/{binding_id}/last_operation
	BindingAdaptCredentialsHandler http.HandlerFunc // /v2/service_instances/{instance_id}/service_bindings/{binding_id}/adapt_credentials

	Username, Password string
	Catalog            interface{}
	LastRequestBody    []byte
	LastRequest        *http.Request

	CatalogEndpointRequests                 []*http.Request
	ServiceInstanceEndpointRequests         []*http.Request
	ServiceInstanceLastOpEndpointRequests   []*http.Request
	BindingEndpointRequests                 []*http.Request
	BindingLastOpEndpointRequests           []*http.Request
	BindingAdaptCredentialsEndpointRequests []*http.Request

	router *mux.Router
}

func JSONToMap(j string) map[string]interface{} {
	jsonMap := make(map[string]interface{})
	if err := json.Unmarshal([]byte(j), &jsonMap); err != nil {
		panic(err)
	}
	return jsonMap
}

func DefaultCatalog() map[string]interface{} {
	return JSONToMap(Catalog)
}

func NewBrokerServer() *BrokerServer {
	return NewBrokerServerWithCatalog(Catalog)
}
<<<<<<< HEAD

=======
>>>>>>> 1b977337
func NewBrokerServerWithCatalog(catalog string) *BrokerServer {
	brokerServer := &BrokerServer{}
	brokerServer.initRouter()
	brokerServer.Reset()
	if catalog != "" {
		brokerServer.Catalog = JSONToMap(catalog)
	}
<<<<<<< HEAD

=======
>>>>>>> 1b977337
	brokerServer.Server = httptest.NewServer(brokerServer.router)
	return brokerServer
}

func (b *BrokerServer) Reset() {
	b.ResetProperties()
	b.ResetHandlers()
	b.ResetCallHistory()
}

func (b *BrokerServer) ResetProperties() {
	b.Username = "buser"
	b.Password = "bpassword"
	b.Catalog = DefaultCatalog()
	b.LastRequestBody = []byte{}
	b.LastRequest = nil
}

func (b *BrokerServer) ResetHandlers() {
	b.CatalogHandler = b.defaultCatalogHandler
	b.ServiceInstanceHandler = b.defaultServiceInstanceHandler
	b.ServiceInstanceLastOpHandler = b.defaultServiceInstanceLastOpHandler
	b.BindingHandler = b.defaultBindingHandler
	b.BindingLastOpHandler = b.defaultBindingLastOpHandler
	b.BindingAdaptCredentialsHandler = b.defaultBindingAdaptCredentialsHandler
}

func (b *BrokerServer) ResetCallHistory() {
	b.CatalogEndpointRequests = make([]*http.Request, 0)
	b.ServiceInstanceEndpointRequests = make([]*http.Request, 0)
	b.ServiceInstanceLastOpEndpointRequests = make([]*http.Request, 0)
	b.BindingEndpointRequests = make([]*http.Request, 0)
	b.BindingLastOpEndpointRequests = make([]*http.Request, 0)
}

func (b *BrokerServer) initRouter() {
	router := mux.NewRouter()
	router.HandleFunc("/v2/catalog", func(rw http.ResponseWriter, req *http.Request) {
		b.CatalogEndpointRequests = append(b.CatalogEndpointRequests, req)
		b.CatalogHandler(rw, req)
	}).Methods(http.MethodGet)

	router.HandleFunc("/v2/service_instances/{instance_id}", func(rw http.ResponseWriter, req *http.Request) {
		b.ServiceInstanceEndpointRequests = append(b.ServiceInstanceEndpointRequests, req)
		b.ServiceInstanceHandler(rw, req)
	}).Methods(http.MethodPut, http.MethodDelete, http.MethodGet, http.MethodPatch)

	router.HandleFunc("/v2/service_instances/{instance_id}/service_bindings/{binding_id}", func(rw http.ResponseWriter, req *http.Request) {
		b.BindingEndpointRequests = append(b.BindingEndpointRequests, req)
		b.BindingHandler(rw, req)
	}).Methods(http.MethodPut, http.MethodDelete, http.MethodGet)

	router.HandleFunc("/v2/service_instances/{instance_id}/last_operation", func(rw http.ResponseWriter, req *http.Request) {
		b.ServiceInstanceLastOpEndpointRequests = append(b.ServiceInstanceLastOpEndpointRequests, req)
		b.ServiceInstanceLastOpHandler(rw, req)
	}).Methods(http.MethodGet)

	router.HandleFunc("/v2/service_instances/{instance_id}/service_bindings/{binding_id}/last_operation", func(rw http.ResponseWriter, req *http.Request) {
		b.BindingLastOpEndpointRequests = append(b.BindingLastOpEndpointRequests, req)
		b.BindingLastOpHandler(rw, req)
	}).Methods(http.MethodGet)

	router.HandleFunc("/v2/service_instances/{instance_id}/service_bindings/{binding_id}/adapt_credentials", func(rw http.ResponseWriter, req *http.Request) {
		b.BindingAdaptCredentialsEndpointRequests = append(b.BindingAdaptCredentialsEndpointRequests, req)
		b.BindingAdaptCredentialsHandler(rw, req)
	}).Methods(http.MethodPost)

	router.Use(b.authenticationMiddleware)
	router.Use(b.saveRequestMiddleware)

	b.router = router
}

func (b *BrokerServer) authenticationMiddleware(next http.Handler) http.Handler {
	return http.HandlerFunc(func(w http.ResponseWriter, req *http.Request) {
		auth := req.Header.Get("Authorization")
		if auth == "" {
			w.WriteHeader(http.StatusUnauthorized)
			w.Write([]byte("Missing authorization header"))
			return
		}
		const basicHeaderPrefixLength = len("Basic ")
		decoded, err := base64.StdEncoding.DecodeString(auth[basicHeaderPrefixLength:])
		if err != nil {
			w.WriteHeader(http.StatusUnauthorized)
			w.Write([]byte(err.Error()))
			return
		}
		if string(decoded) != fmt.Sprintf("%s:%s", b.Username, b.Password) {
			w.WriteHeader(http.StatusUnauthorized)
			w.Write([]byte("Credentials mismatch"))
			return
		}
		next.ServeHTTP(w, req)
	})
}

func (b *BrokerServer) saveRequestMiddleware(next http.Handler) http.Handler {
	return http.HandlerFunc(func(w http.ResponseWriter, req *http.Request) {
		b.LastRequest = req
		bodyBytes, err := ioutil.ReadAll(req.Body)
		if err != nil {
			SetResponse(w, http.StatusInternalServerError, Object{
				"description": "Could not read body",
				"error":       err.Error(),
			})
			return
		}
		b.LastRequestBody = bodyBytes
		next.ServeHTTP(w, req)
	})
}

func (b *BrokerServer) defaultCatalogHandler(rw http.ResponseWriter, req *http.Request) {
	SetResponse(rw, http.StatusOK, b.Catalog)
}

func (b *BrokerServer) defaultServiceInstanceHandler(rw http.ResponseWriter, req *http.Request) {
	if req.Method == http.MethodPut {
		SetResponse(rw, http.StatusCreated, Object{})
	} else {
		SetResponse(rw, http.StatusOK, Object{})
	}
}

func (b *BrokerServer) defaultServiceInstanceLastOpHandler(rw http.ResponseWriter, req *http.Request) {
	SetResponse(rw, http.StatusOK, Object{
		"state": "succeeded",
	})
}

func (b *BrokerServer) defaultBindingHandler(rw http.ResponseWriter, req *http.Request) {
	if req.Method == http.MethodPut {
		SetResponse(rw, http.StatusCreated, Object{
			"credentials": Object{
				"instance_id": mux.Vars(req)["instance_id"],
				"binding_id":  mux.Vars(req)["binding_id"],
			},
		})
	} else {
		SetResponse(rw, http.StatusOK, Object{})
	}
}

func (b *BrokerServer) defaultBindingLastOpHandler(rw http.ResponseWriter, req *http.Request) {
	SetResponse(rw, http.StatusOK, Object{
		"state": "succeeded",
	})
}

func (b *BrokerServer) defaultBindingAdaptCredentialsHandler(rw http.ResponseWriter, req *http.Request) {
	SetResponse(rw, http.StatusOK, Object{
		"credentials": Object{
			"instance_id": mux.Vars(req)["instance_id"],
			"binding_id":  mux.Vars(req)["binding_id"],
		},
	})
}

func SetResponse(rw http.ResponseWriter, status int, message interface{}) {
	err := util.WriteJSON(rw, status, message)
	if err != nil {
		rw.WriteHeader(http.StatusInternalServerError)
		rw.Write([]byte(err.Error()))
	}
}<|MERGE_RESOLUTION|>--- conflicted
+++ resolved
@@ -28,15 +28,12 @@
 	"github.com/gorilla/mux"
 )
 
-<<<<<<< HEAD
 const EmptyCatalog = `
 {
   "services": []
 }
 `
 
-=======
->>>>>>> 1b977337
 const Catalog = `
 {
   "services": [{
@@ -255,10 +252,6 @@
 func NewBrokerServer() *BrokerServer {
 	return NewBrokerServerWithCatalog(Catalog)
 }
-<<<<<<< HEAD
-
-=======
->>>>>>> 1b977337
 func NewBrokerServerWithCatalog(catalog string) *BrokerServer {
 	brokerServer := &BrokerServer{}
 	brokerServer.initRouter()
@@ -266,10 +259,6 @@
 	if catalog != "" {
 		brokerServer.Catalog = JSONToMap(catalog)
 	}
-<<<<<<< HEAD
-
-=======
->>>>>>> 1b977337
 	brokerServer.Server = httptest.NewServer(brokerServer.router)
 	return brokerServer
 }
