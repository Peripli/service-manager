server:
  request_timeout: 4000ms
  shutdown_timeout: 4000ms
  port: 1234
log:
  level: debug
  format: text
storage:
  uri: postgres://postgres:postgres@192.168.99.100:5432/postgres?sslmode=disable
api:
<<<<<<< HEAD
#  token_issuer_url: https://uaa.local.pcfdev.io
  client_id: sm







=======
  token_issuer_url: https://example.com
oauth:
  clientId: smctl
>>>>>>> 2d8c3b0b
<|MERGE_RESOLUTION|>--- conflicted
+++ resolved
@@ -8,18 +8,5 @@
 storage:
   uri: postgres://postgres:postgres@192.168.99.100:5432/postgres?sslmode=disable
 api:
-<<<<<<< HEAD
 #  token_issuer_url: https://uaa.local.pcfdev.io
-  client_id: sm
-
-
-
-
-
-
-
-=======
-  token_issuer_url: https://example.com
-oauth:
-  clientId: smctl
->>>>>>> 2d8c3b0b
+  client_id: sm