--- conflicted
+++ resolved
@@ -34,13 +34,9 @@
 
 	Describe("Partial plugin", func() {
 		BeforeEach(func() {
-<<<<<<< HEAD
-			api := &web.API{}
-			api.RegisterPlugins(&PartialPlugin{})
-			ctx = common.NewTestContext(common.ContextParams{AdditionalAPI: api})
-=======
-			ctx = common.NewTestContextFromAPIs([]web.Plugin{&PartialPlugin{}})
->>>>>>> 867632bb
+			ctx = common.NewTestContext(&common.ContextParams{
+				AdditionalPlugins: []web.Plugin{&PartialPlugin{}},
+			})
 			testBroker = ctx.RegisterBroker("broker1", nil)
 
 		})
@@ -66,13 +62,9 @@
 		})
 
 		JustBeforeEach(func() {
-<<<<<<< HEAD
-			api := &web.API{}
-			api.RegisterPlugins(testPlugin)
-			ctx = common.NewTestContext(common.ContextParams{AdditionalAPI: api})
-=======
-			ctx = common.NewTestContextFromAPIs([]web.Plugin{testPlugin})
->>>>>>> 867632bb
+			ctx = common.NewTestContext(&common.ContextParams{
+				AdditionalPlugins: []web.Plugin{testPlugin},
+			})
 			testBroker = ctx.RegisterBroker("broker1", nil)
 		})
 
