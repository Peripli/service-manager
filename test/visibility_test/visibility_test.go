/*
 *    Copyright 2018 The Service Manager Authors
 *
 *    Licensed under the Apache License, Version 2.0 (the "License");
 *    you may not use this file except in compliance with the License.
 *    You may obtain a copy of the License at
 *
 *        http://www.apache.org/licenses/LICENSE-2.0
 *
 *    Unless required by applicable law or agreed to in writing, software
 *    distributed under the License is distributed on an "AS IS" BASIS,
 *    WITHOUT WARRANTIES OR CONDITIONS OF ANY KIND, either express or implied.
 *    See the License for the specific language governing permissions and
 *    limitations under the License.
 */

package visibility_test

import (
	"fmt"
	"net/http"
	"testing"

	"github.com/Peripli/service-manager/pkg/web"

	"github.com/Peripli/service-manager/pkg/query"
	"github.com/Peripli/service-manager/pkg/types"

	"github.com/Peripli/service-manager/test"

	"github.com/Peripli/service-manager/test/common"
	. "github.com/onsi/ginkgo"
	. "github.com/onsi/gomega"
)

func TestVisibilities(t *testing.T) {
	RegisterFailHandler(Fail)
	RunSpecs(t, "Visibilities API Tests Suite")
}

var _ = test.DescribeTestsFor(test.TestCase{
	API:            web.VisibilitiesURL,
	SupportsLabels: true,
	SupportedOps: []test.Op{
		test.Get, test.List, test.Delete, test.DeleteList,
	},
	ResourceBlueprint:                      blueprint(true),
	ResourceWithoutNullableFieldsBlueprint: blueprint(false),
	AdditionalTests: func(ctx *common.TestContext) {
		Context("non-generic tests", func() {
			var (
				existingPlatformID string
				existingBrokerID   string
				existingPlanIDs    []interface{}

				labels                          common.Object
				postVisibilityRequestNoLabels   common.Object
				postVisibilityRequestWithLabels labeledVisibility
			)

			BeforeEach(func() {
				existingBrokerID, _, _ = ctx.RegisterBroker()
				Expect(existingBrokerID).ToNot(BeEmpty())

				platform := ctx.TestPlatform
				existingPlatformID = platform.ID
				Expect(existingPlatformID).ToNot(BeEmpty())

				existingPlanIDs = ctx.SMWithOAuth.GET(web.ServicePlansURL).
					Expect().Status(http.StatusOK).
					JSON().Path("$.service_plans[*].id").Array().Raw()
				length := len(existingPlanIDs)
				Expect(length).Should(BeNumerically(">=", 2))

				postVisibilityRequestNoLabels = common.Object{
					"platform_id":     existingPlatformID,
					"service_plan_id": existingPlanIDs[0],
				}

				labels = common.Object{
					"cluster_id": common.Array{"cluster_id_value"},
					"org_id":     common.Array{"org_id_value1", "org_id_value2", "org_id_value3"},
				}

				registerPlatform := ctx.RegisterPlatform()
				postVisibilityRequestWithLabels = common.Object{
					"platform_id":     registerPlatform.ID,
					"service_plan_id": existingPlanIDs[1],
					"labels":          labels,
				}

				common.RemoveAllVisibilities(ctx.SMWithOAuth)

			})

			Describe("POST", func() {
				Context("With invalid content type", func() {
					It("returns 415", func() {
						ctx.SMWithOAuth.POST(web.VisibilitiesURL).
							WithText("text").
							Expect().Status(http.StatusUnsupportedMediaType)
					})
				})

				Context("With invalid content JSON", func() {
					It("returns 400", func() {
						ctx.SMWithOAuth.POST(web.VisibilitiesURL).
							WithText("invalid json").
							WithHeader("content-type", "application/json").
							Expect().Status(http.StatusBadRequest)
					})
				})

				Context("With missing mandatory fields", func() {
					It("returns 400", func() {
						ctx.SMWithOAuth.POST(web.VisibilitiesURL).
							WithJSON(postVisibilityRequestNoLabels).
							Expect().Status(http.StatusCreated)

						for _, prop := range []string{"service_plan_id"} {
							delete(postVisibilityRequestNoLabels, prop)

							ctx.SMWithOAuth.POST(web.VisibilitiesURL).
								WithJSON(postVisibilityRequestNoLabels).
								Expect().Status(http.StatusBadRequest).JSON().Object().Keys().Contains("error", "description")
						}
					})
				})

				Context("with not existing related platform", func() {
					It("returns 400", func() {
						platformId := "not-existing"
						ctx.SMWithOAuth.GET(web.PlatformsURL+"/"+platformId).
							WithJSON(postVisibilityRequestNoLabels).
							Expect().Status(http.StatusNotFound).JSON().Object().Keys().Contains("error", "description")

						ctx.SMWithOAuth.POST(web.VisibilitiesURL).
							WithJSON(common.Object{
								"service_plan_id": existingPlanIDs[0],
								"platform_id":     platformId,
							}).
							Expect().Status(http.StatusBadRequest).JSON().Object().Keys().Contains("error", "description")
					})
				})

				Context("with missing platform id field", func() {
					It("returns 201 if no visibilities for the plan exist", func() {
						ctx.SMWithOAuth.GET(web.VisibilitiesURL).
							Expect().Status(http.StatusOK).JSON().Path("$.visibilities[*].id").Array().NotContains(existingPlanIDs[1])

						ctx.SMWithOAuth.POST(web.VisibilitiesURL).
							WithJSON(common.Object{
								"service_plan_id": existingPlanIDs[1],
							}).
							Expect().Status(http.StatusCreated).JSON().Object().ContainsMap(common.Object{
							"service_plan_id": existingPlanIDs[1],
						})
					})

					It("returns 400 if visibilities for the plan exist", func() {
						ctx.SMWithOAuth.POST(web.VisibilitiesURL).
							WithJSON(common.Object{
								"service_plan_id": existingPlanIDs[0],
								"platform_id":     existingPlatformID,
							}).
							Expect().Status(http.StatusCreated)

						ctx.SMWithOAuth.GET(web.VisibilitiesURL).
							Expect().Status(http.StatusOK).JSON().Path("$.visibilities[*].service_plan_id").Array().Contains(existingPlanIDs[0])

						ctx.SMWithOAuth.POST(web.VisibilitiesURL).
							WithJSON(common.Object{
								"service_plan_id": existingPlanIDs[0],
							}).
							Expect().Status(http.StatusBadRequest).JSON().Object().Keys().Contains("error", "description")
					})
				})

				Context("with not existing related service plan", func() {
					It("returns 400", func() {
						planID := "not-existing"
						ctx.SMWithOAuth.GET(web.ServicePlansURL+"/"+planID).
							WithJSON(postVisibilityRequestNoLabels).
							Expect().Status(http.StatusNotFound).JSON().Object().Keys().Contains("error", "description")

						ctx.SMWithOAuth.POST(web.VisibilitiesURL).
							WithJSON(common.Object{
								"platform_id":     existingPlatformID,
								"service_plan_id": planID,
							}).
							Expect().Status(http.StatusBadRequest).JSON().Object().Keys().Contains("error", "description")
					})
				})

				Context("with missing related service plan", func() {
					It("returns 400", func() {
						ctx.SMWithOAuth.POST(web.VisibilitiesURL).
							WithJSON(common.Object{
								"platform_id": existingPlatformID,
							}).
							Expect().Status(http.StatusBadRequest).JSON().Object().Keys().Contains("error", "description")
					})
				})

				Context("with valid existing platform id and service plan id", func() {
					Context("when a record with the same platform id and service plan id already exists", func() {
						It("returns 409", func() {
							ctx.SMWithOAuth.POST(web.VisibilitiesURL).
								WithJSON(postVisibilityRequestNoLabels).
								Expect().Status(http.StatusCreated)

							ctx.SMWithOAuth.POST(web.VisibilitiesURL).
								WithJSON(postVisibilityRequestNoLabels).
								Expect().Status(http.StatusConflict).JSON().Object().Keys().Contains("error", "description")
						})
					})

					Context("when a record with null platform id and the same service plan id already exists", func() {
						It("returns 400", func() {
							ctx.SMWithOAuth.POST(web.VisibilitiesURL).
								WithJSON(common.Object{
									"service_plan_id": existingPlanIDs[0],
								}).
								Expect().Status(http.StatusCreated)

							ctx.SMWithOAuth.POST(web.VisibilitiesURL).
								WithJSON(common.Object{
									"service_plan_id": existingPlanIDs[0],
									"platform_id":     existingPlatformID,
								}).
								Expect().Status(http.StatusBadRequest).JSON().Object().Keys().Contains("error", "description")

						})
					})

					Context("when a record with the same or null platform id does not exist", func() {
						It("returns 201", func() {
							ctx.SMWithOAuth.POST(web.VisibilitiesURL).
								WithJSON(postVisibilityRequestNoLabels).
								Expect().Status(http.StatusCreated).JSON().Object().ContainsMap(postVisibilityRequestNoLabels).Keys().Contains("id")
						})
					})
				})
				Context("Labelled", func() {
					Context("When labels are valid", func() {
						It("should return 201", func() {
							ctx.SMWithOAuth.POST(web.VisibilitiesURL).
								WithJSON(postVisibilityRequestWithLabels).
								Expect().Status(http.StatusCreated).JSON().Object().Keys().Contains("id", "labels")
						})
					})

					Context("When creating labeled visibility for which a public one exists", func() {
						It("Should return 409", func() {
							ctx.SMWithOAuth.POST(web.VisibilitiesURL).
								WithJSON(postVisibilityRequestNoLabels).
								Expect().Status(http.StatusCreated)

							oldVisibility := postVisibilityRequestNoLabels
							oldVisibility["labels"] = labels
							ctx.SMWithOAuth.POST(web.VisibilitiesURL).
								WithJSON(oldVisibility).
								Expect().Status(http.StatusConflict)
						})
					})

					Context("When creating labeled visibility with key containing forbidden character", func() {
						It("Should return 400", func() {
<<<<<<< HEAD
							labels[fmt.Sprintf("containing %s separator", query.Separator)] = common.Array{"val"}
							ctx.SMWithOAuth.POST("/v1/visibilities").
=======
							labels[fmt.Sprintf("containing%cseparator", query.Separator)] = common.Array{"val"}
							ctx.SMWithOAuth.POST(web.VisibilitiesURL).
>>>>>>> 50384d18
								WithJSON(postVisibilityRequestWithLabels).
								Expect().Status(http.StatusBadRequest).JSON().Object().Value("description").String().Contains("cannot contain whitespaces")
						})
					})

					Context("When label key has new line", func() {
						It("Should return 400", func() {
							labels[`key with
	new line`] = common.Array{"label-value"}
							ctx.SMWithOAuth.POST(web.VisibilitiesURL).
								WithJSON(postVisibilityRequestWithLabels).
								Expect().Status(http.StatusBadRequest).JSON().Object().Value("description").String().Contains("cannot contain whitespaces")
						})
					})

					Context("When label value has new line", func() {
						It("Should return 400", func() {
							labels["cluster_id"] = common.Array{`{
	"key": "k1",
	"val": "val1"
	}`}
							ctx.SMWithOAuth.POST(web.VisibilitiesURL).
								WithJSON(postVisibilityRequestWithLabels).
								Expect().Status(http.StatusBadRequest)
						})
					})
				})
			})

			Describe("PATCH", func() {
				var existingVisibilityID string
				var existingVisibilityReqBody common.Object
				var updatedVisibilityReqBody common.Object
				var expectedUpdatedVisibilityRespBody common.Object
				var anotherExistingPlatformID string

				BeforeEach(func() {
					anotherPlatform := ctx.RegisterPlatform()
					anotherExistingPlatformID = anotherPlatform.ID

					existingVisibilityReqBody = common.Object{
						"platform_id":     existingPlatformID,
						"service_plan_id": existingPlanIDs[0],
					}

					updatedVisibilityReqBody = common.Object{
						"platform_id":     anotherExistingPlatformID,
						"service_plan_id": existingPlanIDs[1],
					}

					existingVisibilityID = ctx.SMWithOAuth.POST(web.VisibilitiesURL).
						WithJSON(existingVisibilityReqBody).
						Expect().Status(http.StatusCreated).JSON().Object().Value("id").String().Raw()

				})

				Context("when updating properties with valid values", func() {
					BeforeEach(func() {
						expectedUpdatedVisibilityRespBody = common.Object{
							"id":              existingVisibilityID,
							"platform_id":     anotherExistingPlatformID,
							"service_plan_id": existingPlanIDs[1],
						}
					})

					It("returns 200", func() {
						ctx.SMWithOAuth.PATCH(web.VisibilitiesURL + "/" + existingVisibilityID).
							WithJSON(updatedVisibilityReqBody).
							Expect().
							Status(http.StatusOK).JSON().Object().ContainsMap(expectedUpdatedVisibilityRespBody)

						ctx.SMWithOAuth.GET(web.VisibilitiesURL + "/" + existingVisibilityID).
							Expect().
							Status(http.StatusOK).JSON().Object().ContainsMap(expectedUpdatedVisibilityRespBody)
					})
				})

				Context("when update is partial", func() {
					BeforeEach(func() {
						expectedUpdatedVisibilityRespBody = common.Object{
							"id":              existingVisibilityID,
							"platform_id":     existingPlatformID,
							"service_plan_id": existingPlanIDs[0],
						}
					})

					It("returns 200 and patches the resource, keeping current values and overriding only provided values", func() {
						for prop, val := range updatedVisibilityReqBody {
							update := common.Object{}
							update[prop] = val
							expectedUpdatedVisibilityRespBody[prop] = val
							ctx.SMWithOAuth.PATCH(web.VisibilitiesURL + "/" + existingVisibilityID).
								WithJSON(update).
								Expect().
								Status(http.StatusOK).JSON().Object().ContainsMap(expectedUpdatedVisibilityRespBody)

							ctx.SMWithOAuth.GET(web.VisibilitiesURL + "/" + existingVisibilityID).
								Expect().
								Status(http.StatusOK).JSON().Object().ContainsMap(expectedUpdatedVisibilityRespBody)
						}
					})
				})

				Context("when platform_id is empty", func() {
					BeforeEach(func() {
						expectedUpdatedVisibilityRespBody = common.Object{
							"service_plan_id": existingPlanIDs[2],
							"platform_id":     "",
						}
						existingVisibilityID = ctx.SMWithOAuth.POST(web.VisibilitiesURL).
							WithJSON(expectedUpdatedVisibilityRespBody).
							Expect().
							Status(http.StatusCreated).JSON().Object().ContainsMap(expectedUpdatedVisibilityRespBody).Value("id").String().Raw()
					})

					It("returns 200 and add label", func() {
						expectedUpdatedVisibilityRespBody["labels"] = types.Labels{
							"key": []string{"value"},
						}
						ctx.SMWithOAuth.PATCH(web.VisibilitiesURL + "/" + existingVisibilityID).
							WithJSON(common.Object{
								"labels": common.Array{
									query.LabelChange{
										Operation: query.AddLabelOperation,
										Key:       "key",
										Values:    []string{"value"},
									},
								},
							}).
							Expect().
							Status(http.StatusOK).JSON().Object().
							ContainsMap(expectedUpdatedVisibilityRespBody)

						ctx.SMWithOAuth.GET(web.VisibilitiesURL + "/" + existingVisibilityID).
							Expect().
							Status(http.StatusOK).JSON().Object().ContainsMap(expectedUpdatedVisibilityRespBody)
					})
				})

				Context("when created_at is in the body", func() {
					It("should not update created_at", func() {
						createdAt := "2015-01-01T00:00:00Z"

						ctx.SMWithOAuth.PATCH(web.VisibilitiesURL+"/"+existingVisibilityID).
							WithJSON(common.Object{
								"created_at": createdAt,
							}).
							Expect().
							Status(http.StatusOK).JSON().Object().
							ContainsKey("created_at").
							ValueNotEqual("created_at", createdAt)

						ctx.SMWithOAuth.GET(web.VisibilitiesURL+"/"+existingVisibilityID).
							Expect().
							Status(http.StatusOK).JSON().Object().
							ContainsKey("created_at").
							ValueNotEqual("created_at", createdAt)
					})
				})

				Context("when updated_at is in the body", func() {
					It("should not update updated_at", func() {
						updatedAt := "2015-01-01T00:00:00Z"

						ctx.SMWithOAuth.PATCH(web.VisibilitiesURL+"/"+existingVisibilityID).
							WithJSON(common.Object{
								"updated_at": updatedAt,
							}).
							Expect().
							Status(http.StatusOK).JSON().Object().
							ContainsKey("updated_at").
							ValueNotEqual("updated_at", updatedAt)

						ctx.SMWithOAuth.GET(web.VisibilitiesURL+"/"+existingVisibilityID).
							Expect().
							Status(http.StatusOK).JSON().Object().
							ContainsKey("updated_at").
							ValueNotEqual("updated_at", updatedAt)
					})
				})

				Context("when id is in the body", func() {
					It("should not update the id", func() {
						id := "123"
						ctx.SMWithOAuth.PATCH(web.VisibilitiesURL + "/" + existingVisibilityID).
							WithJSON(common.Object{
								"id": id,
							}).
							Expect().Status(http.StatusOK)

						ctx.SMWithOAuth.GET(web.VisibilitiesURL+"/"+id).
							Expect().Status(http.StatusNotFound).JSON().Object().Keys().Contains("error", "description")
					})
				})

				Context("when related service plan does not exist", func() {
					It("returns 400", func() {
						planID := "does-not-exist"
						ctx.SMWithOAuth.GET(web.ServicePlansURL+"/"+planID).
							Expect().Status(http.StatusNotFound).JSON().Object().Keys().Contains("error", "description")

						ctx.SMWithOAuth.PATCH(web.VisibilitiesURL+"/"+existingVisibilityID).
							WithJSON(common.Object{
								"platform_id":     existingPlatformID,
								"service_plan_id": planID,
							}).
							Expect().Status(http.StatusBadRequest).JSON().Object().Keys().Contains("error", "description")
					})
				})

				Context("when related platform does not exist", func() {
					It("returns 400", func() {
						platformID := "does-not-exist"
						ctx.SMWithOAuth.GET(web.PlatformsURL+"/"+platformID).
							Expect().Status(http.StatusNotFound).JSON().Object().Keys().Contains("error", "description")

						ctx.SMWithOAuth.PATCH(web.VisibilitiesURL+"/"+existingVisibilityID).
							WithJSON(common.Object{
								"platform_id":     platformID,
								"service_plan_id": existingPlanIDs[0],
							}).
							Expect().Status(http.StatusBadRequest).JSON().Object().Keys().Contains("error", "description")
					})
				})

				Context("when visibility does not exist", func() {
					It("returns 404", func() {
						id := "does-not-exist"
						ctx.SMWithOAuth.GET(web.VisibilitiesURL+"/"+id).
							Expect().Status(http.StatusNotFound).JSON().Object().Keys().Contains("error", "description")

						ctx.SMWithOAuth.PATCH(web.VisibilitiesURL+"/"+id).
							WithJSON(common.Object{}).
							Expect().
							Status(http.StatusNotFound).JSON().Object().Keys().Contains("error", "description")
					})
				})

				Describe("Labelled", func() {
					var id string
					var patchLabels []query.LabelChange
					var patchLabelsBody map[string]interface{}
					changedLabelKey := "label_key"
					changedLabelValues := []string{"label_value1", "label_value2"}
					operation := query.AddLabelOperation
					BeforeEach(func() {
						patchLabels = []query.LabelChange{}
					})
					JustBeforeEach(func() {
						patchLabelsBody = make(map[string]interface{})
						patchLabels = append(patchLabels, query.LabelChange{
							Operation: operation,
							Key:       changedLabelKey,
							Values:    changedLabelValues,
						})
						patchLabelsBody["labels"] = patchLabels

						id = ctx.SMWithOAuth.POST(web.VisibilitiesURL).
							WithJSON(postVisibilityRequestWithLabels).
							Expect().Status(http.StatusCreated).JSON().Object().Value("id").String().Raw()
					})

					Context("Add new label", func() {
						It("Should return 200", func() {
							label := types.Labels{changedLabelKey: changedLabelValues}
							ctx.SMWithOAuth.PATCH(web.VisibilitiesURL + "/" + id).
								WithJSON(patchLabelsBody).
								Expect().
								Status(http.StatusOK).JSON().Object().Value("labels").Object().ContainsMap(label)
						})
					})

					Context("Add label with existing key and value", func() {
						It("Should return 200", func() {
							ctx.SMWithOAuth.PATCH(web.VisibilitiesURL + "/" + id).
								WithJSON(patchLabelsBody).
								Expect().
								Status(http.StatusOK)

							ctx.SMWithOAuth.PATCH(web.VisibilitiesURL + "/" + id).
								WithJSON(patchLabelsBody).
								Expect().
								Status(http.StatusOK)
						})
					})

					Context("Add new label value", func() {
						BeforeEach(func() {
							operation = query.AddLabelValuesOperation
							changedLabelKey = "cluster_id"
							changedLabelValues = []string{"new-label-value"}
						})
						It("Should return 200", func() {
							var labelValuesObj []interface{}
							for _, val := range changedLabelValues {
								labelValuesObj = append(labelValuesObj, val)
							}
							ctx.SMWithOAuth.PATCH(web.VisibilitiesURL + "/" + id).
								WithJSON(patchLabelsBody).
								Expect().
								Status(http.StatusOK).JSON().
								Path("$.labels").Object().Values().Path("$[*][*]").Array().Contains(labelValuesObj...)
						})
					})

					Context("Add new label value to a non-existing label", func() {
						BeforeEach(func() {
							operation = query.AddLabelValuesOperation
							changedLabelKey = "cluster_id_new"
							changedLabelValues = []string{"new-label-value"}
						})
						It("Should return 200", func() {
							var labelValuesObj []interface{}
							for _, val := range changedLabelValues {
								labelValuesObj = append(labelValuesObj, val)
							}

							ctx.SMWithOAuth.PATCH(web.VisibilitiesURL + "/" + id).
								WithJSON(patchLabelsBody).
								Expect().
								Status(http.StatusOK).JSON().
								Path("$.labels").Object().Values().Path("$[*][*]").Array().Contains(labelValuesObj...)
						})
					})

					Context("Add duplicate label value", func() {
						BeforeEach(func() {
							operation = query.AddLabelValuesOperation
							changedLabelKey = "cluster_id"
							values := labels["cluster_id"].([]interface{})
							changedLabelValues = []string{values[0].(string)}
						})

						It("Should return 200", func() {
							ctx.SMWithOAuth.PATCH(web.VisibilitiesURL + "/" + id).
								WithJSON(patchLabelsBody).
								Expect().
								Status(http.StatusOK)
						})
					})

					Context("Remove a label", func() {
						BeforeEach(func() {
							operation = query.RemoveLabelOperation
							changedLabelKey = "cluster_id"
						})
						It("Should return 200", func() {
							ctx.SMWithOAuth.PATCH(web.VisibilitiesURL + "/" + id).
								WithJSON(patchLabelsBody).
								Expect().
								Status(http.StatusOK).JSON().
								Path("$.labels").Object().Keys().NotContains(changedLabelKey)
						})
					})

					Context("Remove a label and providing no key", func() {
						BeforeEach(func() {
							operation = query.RemoveLabelOperation
							changedLabelKey = ""
						})
						It("Should return 400", func() {
							ctx.SMWithOAuth.PATCH(web.VisibilitiesURL + "/" + id).
								WithJSON(patchLabelsBody).
								Expect().
								Status(http.StatusBadRequest)
						})
					})

					Context("Remove a label key which does not exist", func() {
						BeforeEach(func() {
							operation = query.RemoveLabelOperation
							changedLabelKey = "non-existing-ey"
						})
						It("Should return 200", func() {
							ctx.SMWithOAuth.PATCH(web.VisibilitiesURL + "/" + id).
								WithJSON(patchLabelsBody).
								Expect().
								Status(http.StatusOK)
						})
					})

					Context("Remove label values and providing a single value", func() {
						var valueToRemove string
						BeforeEach(func() {
							operation = query.RemoveLabelValuesOperation
							changedLabelKey = "cluster_id"
							valueToRemove = labels[changedLabelKey].([]interface{})[0].(string)
							changedLabelValues = []string{valueToRemove}
						})
						It("Should return 200", func() {
							ctx.SMWithOAuth.PATCH(web.VisibilitiesURL + "/" + id).
								WithJSON(patchLabelsBody).
								Expect().
								Status(http.StatusOK).JSON().
								Path("$.labels[*].value[*]").Array().NotContains(valueToRemove)
						})
					})

					Context("Remove label values and providing multiple values", func() {
						var valuesToRemove []string
						BeforeEach(func() {
							operation = query.RemoveLabelValuesOperation
							changedLabelKey = "org_id"
							val1 := labels[changedLabelKey].([]interface{})[0].(string)
							val2 := labels[changedLabelKey].([]interface{})[1].(string)
							valuesToRemove = []string{val1, val2}
							changedLabelValues = valuesToRemove
						})
						It("Should return 200", func() {
							ctx.SMWithOAuth.PATCH(web.VisibilitiesURL + "/" + id).
								WithJSON(patchLabelsBody).
								Expect().
								Status(http.StatusOK).JSON().
								Path("$.labels[*].value[*]").Array().NotContains(valuesToRemove)
						})
					})

					Context("Remove all label values for a key", func() {
						var valuesToRemove []string
						BeforeEach(func() {
							operation = query.RemoveLabelValuesOperation
							changedLabelKey = "cluster_id"
							labelValues := labels[changedLabelKey].([]interface{})
							for _, val := range labelValues {
								valuesToRemove = append(valuesToRemove, val.(string))
							}
							changedLabelValues = valuesToRemove
						})
						It("Should return 200 with this key gone", func() {
							ctx.SMWithOAuth.PATCH(web.VisibilitiesURL + "/" + id).
								WithJSON(patchLabelsBody).
								Expect().
								Status(http.StatusOK).JSON().
								Path("$.labels[*].key[*]").Array().NotContains(changedLabelKey)
						})
					})

					Context("Remove label values and not providing value to remove", func() {
						BeforeEach(func() {
							operation = query.RemoveLabelValuesOperation
							changedLabelValues = []string{}
						})
						It("Should return 400", func() {
							ctx.SMWithOAuth.PATCH(web.VisibilitiesURL + "/" + id).
								WithJSON(patchLabelsBody).
								Expect().
								Status(http.StatusBadRequest)
						})
					})

					Context("Remove label value which does not exist", func() {
						BeforeEach(func() {
							operation = query.RemoveLabelValuesOperation
							changedLabelKey = "cluster_id"
							changedLabelValues = []string{"non-existing-value"}
						})
						It("Should return 200", func() {
							ctx.SMWithOAuth.PATCH(web.VisibilitiesURL + "/" + id).
								WithJSON(patchLabelsBody).
								Expect().
								Status(http.StatusOK)
						})
					})
				})
			})
		})

	},
})

func blueprint(setNullFieldsValues bool) func(ctx *common.TestContext) common.Object {
	return func(ctx *common.TestContext) common.Object {
		visReqBody := make(common.Object, 0)
		cPaidPlan := common.GeneratePaidTestPlan()
		cService := common.GenerateTestServiceWithPlans(cPaidPlan)
		catalog := common.NewEmptySBCatalog()
		catalog.AddService(cService)
		id, _, _ := ctx.RegisterBrokerWithCatalog(catalog)

<<<<<<< HEAD
		object := ctx.SMWithOAuth.GET("/v1/service_offerings").WithQuery("fieldQuery", "broker_id eq "+fmt.Sprintf(`'%s'`, id)).
=======
		object := ctx.SMWithOAuth.GET(web.ServiceOfferingsURL).WithQuery("fieldQuery", "broker_id = "+id).
>>>>>>> 50384d18
			Expect()

		so := object.Status(http.StatusOK).JSON().Object().Value("service_offerings").Array().First()

<<<<<<< HEAD
		servicePlanID := ctx.SMWithOAuth.GET("/v1/service_plans").WithQuery("fieldQuery", fmt.Sprintf("service_offering_id eq '%s'", so.Object().Value("id").String().Raw())).
=======
		servicePlanID := ctx.SMWithOAuth.GET(web.ServicePlansURL).WithQuery("fieldQuery", fmt.Sprintf("service_offering_id = %s", so.Object().Value("id").String().Raw())).
>>>>>>> 50384d18
			Expect().
			Status(http.StatusOK).JSON().Object().Value("service_plans").Array().First().Object().Value("id").String().Raw()
		visReqBody["service_plan_id"] = servicePlanID
		if setNullFieldsValues {
			platformID := ctx.SMWithOAuth.POST(web.PlatformsURL).WithJSON(common.GenerateRandomPlatform()).
				Expect().
				Status(http.StatusCreated).JSON().Object().Value("id").String().Raw()
			visReqBody["platform_id"] = platformID
		}

		visibility := ctx.SMWithOAuth.POST(web.VisibilitiesURL).WithJSON(visReqBody).Expect().
			Status(http.StatusCreated).JSON().Object().Raw()
		return visibility
	}
}

type labeledVisibility common.Object

func (vis labeledVisibility) AddLabel(label common.Object) {
	vis["labels"] = append(vis["labels"].(common.Array), label)
}<|MERGE_RESOLUTION|>--- conflicted
+++ resolved
@@ -266,13 +266,8 @@
 
 					Context("When creating labeled visibility with key containing forbidden character", func() {
 						It("Should return 400", func() {
-<<<<<<< HEAD
 							labels[fmt.Sprintf("containing %s separator", query.Separator)] = common.Array{"val"}
-							ctx.SMWithOAuth.POST("/v1/visibilities").
-=======
-							labels[fmt.Sprintf("containing%cseparator", query.Separator)] = common.Array{"val"}
-							ctx.SMWithOAuth.POST(web.VisibilitiesURL).
->>>>>>> 50384d18
+							ctx.SMWithOAuth.POST(web.VisibilitiesURL).
 								WithJSON(postVisibilityRequestWithLabels).
 								Expect().Status(http.StatusBadRequest).JSON().Object().Value("description").String().Contains("cannot contain whitespaces")
 						})
@@ -752,20 +747,12 @@
 		catalog.AddService(cService)
 		id, _, _ := ctx.RegisterBrokerWithCatalog(catalog)
 
-<<<<<<< HEAD
-		object := ctx.SMWithOAuth.GET("/v1/service_offerings").WithQuery("fieldQuery", "broker_id eq "+fmt.Sprintf(`'%s'`, id)).
-=======
-		object := ctx.SMWithOAuth.GET(web.ServiceOfferingsURL).WithQuery("fieldQuery", "broker_id = "+id).
->>>>>>> 50384d18
+		object := ctx.SMWithOAuth.GET(web.ServiceOfferingsURL).WithQuery("fieldQuery", "broker_id eq "+fmt.Sprintf(`'%s'`, id)).
 			Expect()
 
 		so := object.Status(http.StatusOK).JSON().Object().Value("service_offerings").Array().First()
 
-<<<<<<< HEAD
-		servicePlanID := ctx.SMWithOAuth.GET("/v1/service_plans").WithQuery("fieldQuery", fmt.Sprintf("service_offering_id eq '%s'", so.Object().Value("id").String().Raw())).
-=======
-		servicePlanID := ctx.SMWithOAuth.GET(web.ServicePlansURL).WithQuery("fieldQuery", fmt.Sprintf("service_offering_id = %s", so.Object().Value("id").String().Raw())).
->>>>>>> 50384d18
+		servicePlanID := ctx.SMWithOAuth.GET(web.ServicePlansURL).WithQuery("fieldQuery", fmt.Sprintf("service_offering_id eq '%s'", so.Object().Value("id").String().Raw())).
 			Expect().
 			Status(http.StatusOK).JSON().Object().Value("service_plans").Array().First().Object().Value("id").String().Raw()
 		visReqBody["service_plan_id"] = servicePlanID
