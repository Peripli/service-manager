/*
 *    Copyright 2018 The Service Manager Authors
 *
 *    Licensed under the Apache License, Version 2.0 (the "License");
 *    you may not use this file except in compliance with the License.
 *    You may obtain a copy of the License at
 *
 *        http://www.apache.org/licenses/LICENSE-2.0
 *
 *    Unless required by applicable law or agreed to in writing, software
 *    distributed under the License is distributed on an "AS IS" BASIS,
 *    WITHOUT WARRANTIES OR CONDITIONS OF ANY KIND, either express or implied.
 *    See the License for the specific language governing permissions and
 *    limitations under the License.
 */

package visibility_test

import (
	"fmt"
	"net/http"
	"testing"

	"github.com/Peripli/service-manager/pkg/types"

	"github.com/Peripli/service-manager/pkg/query"

	"github.com/Peripli/service-manager/test/common"
	. "github.com/onsi/ginkgo"
	. "github.com/onsi/gomega"
)

func TestVisibilities(t *testing.T) {
	RegisterFailHandler(Fail)
	RunSpecs(t, "Platform API Tests Suite")
}

type labeledVisibility common.Object

func (vis labeledVisibility) AddLabel(label common.Object) {
	vis["labels"] = append(vis["labels"].(common.Array), label)
}

var _ = Describe("Service Manager Platform API", func() {
	var (
		ctx                *common.TestContext
		existingPlatformID string
		existingBrokerID   string
		existingPlanIDs    []interface{}

<<<<<<< HEAD
		labels                          common.Array
=======
		labels                          common.Object
>>>>>>> a3725fda
		postVisibilityRequestNoLabels   common.Object
		postVisibilityRequestWithLabels labeledVisibility
	)

	BeforeSuite(func() {
		ctx = common.NewTestContext(nil)
	})

	BeforeEach(func() {

		existingBrokerID, _ = ctx.RegisterBroker()
		Expect(existingBrokerID).ToNot(BeEmpty())

		platform := ctx.TestPlatform
		existingPlatformID = platform.ID
		Expect(existingPlatformID).ToNot(BeEmpty())

		existingPlanIDs = ctx.SMWithOAuth.GET("/v1/service_plans").
			Expect().Status(http.StatusOK).
			JSON().Path("$.service_plans[*].id").Array().Raw()
		length := len(existingPlanIDs)
		Expect(length).Should(BeNumerically(">=", 2))

		postVisibilityRequestNoLabels = common.Object{
			"platform_id":     existingPlatformID,
			"service_plan_id": existingPlanIDs[0],
		}

<<<<<<< HEAD
		labels = common.Array{
			common.Object{
				"key":   "cluster_id",
				"value": common.Array{"cluster_id_value"},
			},
			common.Object{
				"key":   "org_id",
				"value": common.Array{"org_id_value1", "org_id_value2", "org_id_value3"},
			},
=======
		labels = common.Object{
			"cluster_id": common.Array{"cluster_id_value"},
			"org_id":     common.Array{"org_id_value1", "org_id_value2", "org_id_value3"},
>>>>>>> a3725fda
		}

		registerPlatform := ctx.RegisterPlatform()
		postVisibilityRequestWithLabels = common.Object{
			"platform_id":     registerPlatform.ID,
			"service_plan_id": existingPlanIDs[1],
			"labels":          labels,
		}

		common.RemoveAllVisibilities(ctx.SMWithOAuth)

	})

	AfterSuite(func() {
		ctx.Cleanup()
	})

	Describe("GET", func() {
		Context("Missing visibility", func() {
			It("returns 404", func() {
				ctx.SMWithOAuth.GET("/v1/visibilities/999").
					Expect().
					Status(http.StatusNotFound).
					JSON().Object().Keys().Contains("error", "description")
			})
		})

		Context("Existing visibility", func() {
			var visibilityID string

			BeforeEach(func() {
				visibilityID = ctx.SMWithOAuth.POST("/v1/visibilities").
					WithJSON(postVisibilityRequestNoLabels).
					Expect().Status(http.StatusCreated).JSON().Object().ContainsMap(postVisibilityRequestNoLabels).
					Value("id").String().Raw()

			})

			It("returns the platform with given id", func() {
				ctx.SMWithOAuth.GET("/v1/visibilities/" + visibilityID).
					Expect().
					Status(http.StatusOK).
					JSON().Object().ContainsMap(postVisibilityRequestNoLabels)
			})
		})
	})

	Describe("List", func() {
		Context("With no visibilities", func() {
			It("returns empty array", func() {
				ctx.SMWithOAuth.GET("/v1/visibilities").
					Expect().
					Status(http.StatusOK).
					JSON().Object().Value("visibilities").Array().Empty()
			})
		})

		Context("With some visibilities", func() {

			var anotherPlatformID string
			var postVisibilityRequestForAnotherPlatform common.Object
			var postVisibilityForAllPlatforms common.Object
			var expectedVisibilities common.Array

			BeforeEach(func() {
				// register a visibility for the existing platform
				json := ctx.SMWithOAuth.POST("/v1/visibilities").
					WithJSON(postVisibilityRequestNoLabels).
					Expect().Status(http.StatusCreated).JSON().Object()

				visibilityID := json.Value("id").String().Raw()
				postVisibilityRequestNoLabels["id"] = visibilityID

				json.ContainsMap(postVisibilityRequestNoLabels)

				// register another platform
				anotherPlatform := ctx.RegisterPlatform()
				anotherPlatformID = anotherPlatform.ID

				postVisibilityRequestForAnotherPlatform = common.Object{
					"platform_id":     anotherPlatformID,
					"service_plan_id": existingPlanIDs[0],
				}

				// add a visibility related to the new platform
				json = ctx.SMWithOAuth.POST("/v1/visibilities").
					WithJSON(postVisibilityRequestForAnotherPlatform).
					Expect().Status(http.StatusCreated).JSON().Object()

				anotherPlatformVisibilityID := json.Value("id").String().Raw()
				postVisibilityRequestForAnotherPlatform["id"] = anotherPlatformVisibilityID

				json.ContainsMap(postVisibilityRequestForAnotherPlatform)

				// add a visibility related to no platform
				postVisibilityForAllPlatforms = common.Object{
					"service_plan_id": existingPlanIDs[1],
					"platform_id":     "",
				}

				json = ctx.SMWithOAuth.POST("/v1/visibilities").
					WithJSON(postVisibilityForAllPlatforms).
					Expect().Status(http.StatusCreated).JSON().Object()

				noPlatformVisibilityID := json.Value("id").String().Raw()
				postVisibilityForAllPlatforms["id"] = noPlatformVisibilityID

				json.ContainsMap(postVisibilityForAllPlatforms)
			})

			Context("when authentication is oauth", func() {
				BeforeEach(func() {
					expectedVisibilities = common.Array{postVisibilityRequestNoLabels, postVisibilityRequestForAnotherPlatform, postVisibilityForAllPlatforms}
				})

				It("returns all the visibilities if authn is oauth", func() {
					array := ctx.SMWithOAuth.GET("/v1/visibilities").
						Expect().Status(http.StatusOK).JSON().Object().Value("visibilities").Array()

					for _, v := range array.Iter() {
						obj := v.Object().Raw()
						delete(obj, "created_at")
						delete(obj, "updated_at")
					}
					array.Contains(expectedVisibilities...)
				})
			})

			Context("when authentication is basic", func() {
				BeforeEach(func() {
					expectedVisibilities = common.Array{postVisibilityRequestNoLabels, postVisibilityForAllPlatforms}
				})

				It("returns the visibilities with the credentials' platform id and the visibilities with null platform id if authn is basic", func() {
					array := ctx.SMWithBasic.GET("/v1/visibilities").
						Expect().Status(http.StatusOK).JSON().Object().Value("visibilities").Array()

					for _, v := range array.Iter() {
						obj := v.Object().Raw()
						delete(obj, "created_at")
						delete(obj, "updated_at")
					}
					array.Contains(expectedVisibilities...)

				})
			})

		})
	})

	Describe("POST", func() {
		Context("With invalid content type", func() {
			It("returns 415", func() {
				ctx.SMWithOAuth.POST("/v1/visibilities").
					WithText("text").
					Expect().Status(http.StatusUnsupportedMediaType)
			})
		})

		Context("With invalid content JSON", func() {
			It("returns 400", func() {
				ctx.SMWithOAuth.POST("/v1/visibilities").
					WithText("invalid json").
					WithHeader("content-type", "application/json").
					Expect().Status(http.StatusBadRequest)
			})
		})

		Context("With missing mandatory fields", func() {
			It("returns 400", func() {
				ctx.SMWithOAuth.POST("/v1/visibilities").
					WithJSON(postVisibilityRequestNoLabels).
					Expect().Status(http.StatusCreated)

				for _, prop := range []string{"service_plan_id"} {
					delete(postVisibilityRequestNoLabels, prop)

					ctx.SMWithOAuth.POST("/v1/visibilities").
						WithJSON(postVisibilityRequestNoLabels).
						Expect().Status(http.StatusBadRequest).JSON().Object().Keys().Contains("error", "description")
				}
			})
		})

		Context("with not existing related platform", func() {
			It("returns 400", func() {
				platformId := "not-existing"
				ctx.SMWithOAuth.GET("/v1/platforms/"+platformId).
<<<<<<< HEAD
					Expect().
					Status(http.StatusNotFound).JSON().Object().Keys().Contains("error", "description")
=======
					WithJSON(postVisibilityRequestNoLabels).
					Expect().Status(http.StatusNotFound).JSON().Object().Keys().Contains("error", "description")
>>>>>>> a3725fda

				ctx.SMWithOAuth.POST("/v1/visibilities").
					WithJSON(common.Object{
						"service_plan_id": existingPlanIDs[0],
						"platform_id":     platformId,
					}).
					Expect().
					Status(http.StatusBadRequest).JSON().Object().Keys().Contains("error", "description")
			})
		})

		Context("with missing platform id field", func() {
			It("returns 201 if no visibilities for the plan exist", func() {
				ctx.SMWithOAuth.GET("/v1/visibilities").
					Expect().Status(http.StatusOK).JSON().Path("$.visibilities[*].id").Array().NotContains(existingPlanIDs[1])

				ctx.SMWithOAuth.POST("/v1/visibilities").
					WithJSON(common.Object{
						"service_plan_id": existingPlanIDs[1],
					}).
					Expect().Status(http.StatusCreated).JSON().Object().ContainsMap(common.Object{
					"service_plan_id": existingPlanIDs[1],
				})
			})

			It("returns 400 if visibilities for the plan exist", func() {
				ctx.SMWithOAuth.POST("/v1/visibilities").
					WithJSON(common.Object{
						"service_plan_id": existingPlanIDs[0],
						"platform_id":     existingPlatformID,
					}).
					Expect().Status(http.StatusCreated)

				ctx.SMWithOAuth.GET("/v1/visibilities").
					Expect().Status(http.StatusOK).JSON().Path("$.visibilities[*].service_plan_id").Array().Contains(existingPlanIDs[0])

				ctx.SMWithOAuth.POST("/v1/visibilities").
					WithJSON(common.Object{
						"service_plan_id": existingPlanIDs[0],
					}).
					Expect().Status(http.StatusBadRequest).JSON().Object().Keys().Contains("error", "description")
			})
		})

		Context("with not existing related service plan", func() {
			It("returns 400", func() {
				planID := "not-existing"
				ctx.SMWithOAuth.GET("/v1/service_plans/"+planID).
					WithJSON(postVisibilityRequestNoLabels).
					Expect().Status(http.StatusNotFound).JSON().Object().Keys().Contains("error", "description")

				ctx.SMWithOAuth.POST("/v1/visibilities").
					WithJSON(common.Object{
						"platform_id":     existingPlatformID,
						"service_plan_id": planID,
					}).
					Expect().Status(http.StatusBadRequest).JSON().Object().Keys().Contains("error", "description")
			})
		})

		Context("with missing related service plan", func() {
			It("returns 400", func() {
				ctx.SMWithOAuth.POST("/v1/visibilities").
					WithJSON(common.Object{
						"platform_id": existingPlatformID,
					}).
					Expect().Status(http.StatusBadRequest).JSON().Object().Keys().Contains("error", "description")
			})
		})

		Context("with valid existing platform id and service plan id", func() {
			Context("when a record with the same platform id and service plan id already exists", func() {
				It("returns 409", func() {
					ctx.SMWithOAuth.POST("/v1/visibilities").
						WithJSON(postVisibilityRequestNoLabels).
						Expect().Status(http.StatusCreated)

					ctx.SMWithOAuth.POST("/v1/visibilities").
						WithJSON(postVisibilityRequestNoLabels).
						Expect().Status(http.StatusConflict).JSON().Object().Keys().Contains("error", "description")
				})
			})

			Context("when a record with null platform id and the same service plan id already exists", func() {
				It("returns 400", func() {
					ctx.SMWithOAuth.POST("/v1/visibilities").
						WithJSON(common.Object{
							"service_plan_id": existingPlanIDs[0],
						}).
						Expect().Status(http.StatusCreated)

					ctx.SMWithOAuth.POST("/v1/visibilities").
						WithJSON(common.Object{
							"service_plan_id": existingPlanIDs[0],
							"platform_id":     existingPlatformID,
						}).
						Expect().Status(http.StatusBadRequest).JSON().Object().Keys().Contains("error", "description")

				})
			})

			Context("when a record with the same or null platform id does not exist", func() {
				It("returns 201", func() {
					ctx.SMWithOAuth.POST("/v1/visibilities").
						WithJSON(postVisibilityRequestNoLabels).
						Expect().Status(http.StatusCreated).JSON().Object().ContainsMap(postVisibilityRequestNoLabels).Keys().Contains("id")
				})
			})
		})

		Describe("PATCH", func() {
			var existingVisibilityID string
			var existingVisibilityReqBody common.Object
			var updatedVisibilityReqBody common.Object
			var expectedUpdatedVisibilityRespBody common.Object
			var anotherExistingPlatformID string

			BeforeEach(func() {
				anotherPlatform := ctx.RegisterPlatform()
				anotherExistingPlatformID = anotherPlatform.ID

				existingVisibilityReqBody = common.Object{
					"platform_id":     existingPlatformID,
					"service_plan_id": existingPlanIDs[0],
				}

				updatedVisibilityReqBody = common.Object{
					"platform_id":     anotherExistingPlatformID,
					"service_plan_id": existingPlanIDs[1],
				}

				existingVisibilityID = ctx.SMWithOAuth.POST("/v1/visibilities").
					WithJSON(existingVisibilityReqBody).
					Expect().Status(http.StatusCreated).JSON().Object().Value("id").String().Raw()

			})

			Context("when updating properties with valid values", func() {
				BeforeEach(func() {
					expectedUpdatedVisibilityRespBody = common.Object{
						"id":              existingVisibilityID,
						"platform_id":     anotherExistingPlatformID,
						"service_plan_id": existingPlanIDs[1],
					}
				})

				It("returns 200", func() {
					ctx.SMWithOAuth.PATCH("/v1/visibilities/" + existingVisibilityID).
						WithJSON(updatedVisibilityReqBody).
						Expect().
						Status(http.StatusOK).JSON().Object().ContainsMap(expectedUpdatedVisibilityRespBody)

					ctx.SMWithOAuth.GET("/v1/visibilities/" + existingVisibilityID).
						Expect().
						Status(http.StatusOK).JSON().Object().ContainsMap(expectedUpdatedVisibilityRespBody)
				})
			})

			Context("when update is partial", func() {
				BeforeEach(func() {
					expectedUpdatedVisibilityRespBody = common.Object{
						"id":              existingVisibilityID,
						"platform_id":     existingPlatformID,
						"service_plan_id": existingPlanIDs[0],
					}
				})

				It("returns 200 and patches the resource, keeping current values and overriding only provided values", func() {
					for prop, val := range updatedVisibilityReqBody {
						update := common.Object{}
						update[prop] = val
						expectedUpdatedVisibilityRespBody[prop] = val
						ctx.SMWithOAuth.PATCH("/v1/visibilities/" + existingVisibilityID).
							WithJSON(update).
							Expect().
							Status(http.StatusOK).JSON().Object().ContainsMap(expectedUpdatedVisibilityRespBody)

						ctx.SMWithOAuth.GET("/v1/visibilities/" + existingVisibilityID).
							Expect().
							Status(http.StatusOK).JSON().Object().ContainsMap(expectedUpdatedVisibilityRespBody)
					}
				})
			})

			Context("when created_at is in the body", func() {
				It("should not update created_at", func() {
					createdAt := "2015-01-01T00:00:00Z"

					ctx.SMWithOAuth.PATCH("/v1/visibilities/"+existingVisibilityID).
						WithJSON(common.Object{
							"created_at": createdAt,
						}).
						Expect().
						Status(http.StatusOK).JSON().Object().
						ContainsKey("created_at").
						ValueNotEqual("created_at", createdAt)

					ctx.SMWithOAuth.GET("/v1/visibilities/"+existingVisibilityID).
						Expect().
						Status(http.StatusOK).JSON().Object().
						ContainsKey("created_at").
						ValueNotEqual("created_at", createdAt)
				})
			})

			Context("when updated_at is in the body", func() {
				It("should not update updated_at", func() {
					updatedAt := "2015-01-01T00:00:00Z"

					ctx.SMWithOAuth.PATCH("/v1/visibilities/"+existingVisibilityID).
						WithJSON(common.Object{
							"updated_at": updatedAt,
						}).
						Expect().
						Status(http.StatusOK).JSON().Object().
						ContainsKey("updated_at").
						ValueNotEqual("updated_at", updatedAt)

					ctx.SMWithOAuth.GET("/v1/visibilities/"+existingVisibilityID).
						Expect().
						Status(http.StatusOK).JSON().Object().
						ContainsKey("updated_at").
						ValueNotEqual("updated_at", updatedAt)
				})
			})

			Context("when id is in the body", func() {
				It("should not update the id", func() {
					id := "123"
					ctx.SMWithOAuth.PATCH("/v1/visibilities/" + existingVisibilityID).
						WithJSON(common.Object{
							"id": id,
						}).
						Expect().Status(http.StatusOK)

					ctx.SMWithOAuth.GET("/v1/visibilities/"+id).
						Expect().Status(http.StatusNotFound).JSON().Object().Keys().Contains("error", "description")
				})
			})

			Context("when related service plan does not exist", func() {
				It("returns 400", func() {
					planID := "does-not-exist"
					ctx.SMWithOAuth.GET("/v1/service_plans/"+planID).
						Expect().Status(http.StatusNotFound).JSON().Object().Keys().Contains("error", "description")

					ctx.SMWithOAuth.PATCH("/v1/visibilities/"+existingVisibilityID).
						WithJSON(common.Object{
							"platform_id":     existingPlatformID,
							"service_plan_id": planID,
						}).
						Expect().Status(http.StatusBadRequest).JSON().Object().Keys().Contains("error", "description")
				})
			})

			Context("when related platform does not exist", func() {
				It("returns 400", func() {
					platformID := "does-not-exist"
					ctx.SMWithOAuth.GET("/v1/platforms/"+platformID).
						Expect().Status(http.StatusNotFound).JSON().Object().Keys().Contains("error", "description")

					ctx.SMWithOAuth.PATCH("/v1/visibilities/"+existingVisibilityID).
						WithJSON(common.Object{
							"platform_id":     platformID,
							"service_plan_id": existingPlanIDs[0],
						}).
						Expect().Status(http.StatusBadRequest).JSON().Object().Keys().Contains("error", "description")
				})
			})

			Context("when visibility does not exist", func() {
				It("returns 404", func() {
					id := "does-not-exist"
					ctx.SMWithOAuth.GET("/v1/visibilities/"+id).
						Expect().Status(http.StatusNotFound).JSON().Object().Keys().Contains("error", "description")

					ctx.SMWithOAuth.PATCH("/v1/visibilities/"+id).
						WithJSON(common.Object{}).
						Expect().
						Status(http.StatusNotFound).JSON().Object().Keys().Contains("error", "description")
				})
			})
		})

		Describe("DELETE", func() {
			Context("Non existing visibility", func() {
				It("returns 404", func() {
					ctx.SMWithOAuth.DELETE("/v1/visibilities/999").
						Expect().
						Status(http.StatusNotFound).JSON().Object().Keys().Contains("error", "description")
				})
			})

			Context("Existing visibility", func() {
				It("returns 200", func() {
					id := ctx.SMWithOAuth.POST("/v1/visibilities").
						WithJSON(postVisibilityRequestNoLabels).
						Expect().Status(http.StatusCreated).JSON().Object().Value("id").String().Raw()

					ctx.SMWithOAuth.GET("/v1/visibilities/" + id).
						Expect().
						Status(http.StatusOK)

					ctx.SMWithOAuth.DELETE("/v1/visibilities/" + id).
						Expect().
						Status(http.StatusOK).JSON().Object().Empty()

					ctx.SMWithOAuth.GET("/v1/visibilities/"+id).
						Expect().
						Status(http.StatusNotFound).JSON().Object().Keys().Contains("error", "description")
				})
			})
		})
	})

	Describe("Labelled", func() {
		Describe("POST", func() {
			Context("When labels are valid", func() {
				It("should return 201", func() {
					ctx.SMWithOAuth.POST("/v1/visibilities").
						WithJSON(postVisibilityRequestWithLabels).
						Expect().Status(http.StatusCreated).JSON().Object().Keys().Contains("id", "labels")
				})
			})

<<<<<<< HEAD
			Context("When labels have duplicates", func() {
				It("should return 400", func() {
					visibility := postVisibilityRequestWithLabels
					visibility.AddLabel(labels[0].(common.Object))
					description := ctx.SMWithOAuth.POST("/v1/visibilities").
						WithJSON(visibility).
						Expect().Status(http.StatusBadRequest).JSON().Object().Value("description").Raw().(string)
					Expect(description).To(ContainSubstring("duplicate"))
				})
			})

=======
>>>>>>> a3725fda
			Context("When creating labeled visibility for which a public one exists", func() {
				It("Should return 409", func() {
					ctx.SMWithOAuth.POST("/v1/visibilities").
						WithJSON(postVisibilityRequestNoLabels).
						Expect().Status(http.StatusCreated)

					oldVisibility := postVisibilityRequestNoLabels
					oldVisibility["labels"] = labels
					ctx.SMWithOAuth.POST("/v1/visibilities").
						WithJSON(oldVisibility).
						Expect().Status(http.StatusConflict)
				})
			})

			Context("When creating labeled visibility with key containing forbidden character", func() {
				It("Should return 400", func() {
<<<<<<< HEAD
					visibility := postVisibilityRequestWithLabels
					newLabel := labels[0].(common.Object)
					newLabel["key"] = fmt.Sprintf("containing%cseparator", query.Separator)
					visibility.AddLabel(newLabel)
					ctx.SMWithOAuth.POST("/v1/visibilities").
						WithJSON(visibility).
						Expect().Status(http.StatusBadRequest)
=======
					labels[fmt.Sprintf("containing%cseparator", query.Separator)] = common.Array{"val"}
					ctx.SMWithOAuth.POST("/v1/visibilities").
						WithJSON(postVisibilityRequestWithLabels).
						Expect().Status(http.StatusBadRequest).JSON().Object().Value("description").String().Contains("cannot contain whitespaces and special symbol")
				})
			})

			Context("When label key has new line", func() {
				It("Should return 400", func() {
					labels[`key with 
new line`] = common.Array{"label-value"}
					ctx.SMWithOAuth.POST("/v1/visibilities").
						WithJSON(postVisibilityRequestWithLabels).
						Expect().Status(http.StatusBadRequest).JSON().Object().Value("description").String().Contains("cannot contain whitespaces and special symbol")
>>>>>>> a3725fda
				})
			})

			Context("When label value has new line", func() {
				It("Should return 400", func() {
<<<<<<< HEAD
					visibility := postVisibilityRequestWithLabels
					newLabel := labels[0].(common.Object)
					newLabel["value"] = `{
"key": "k1",
"val": "val1"
}`
					visibility.AddLabel(newLabel)
					ctx.SMWithOAuth.POST("/v1/visibilities").
						WithJSON(visibility).
=======
					labels["cluster_id"] = common.Array{`{
"key": "k1",
"val": "val1"
}`}
					ctx.SMWithOAuth.POST("/v1/visibilities").
						WithJSON(postVisibilityRequestWithLabels).
>>>>>>> a3725fda
						Expect().Status(http.StatusBadRequest)
				})
			})
		})

		Describe("DELETE", func() {
			Context("When field query uses missing field", func() {
				It("Should return 400", func() {
					description := ctx.SMWithOAuth.DELETE("/v1/visibilities").
						WithQuery(string(query.FieldQuery), "missing_field = some_value").
						Expect().Status(http.StatusBadRequest).JSON().Object().Value("description").Raw().(string)
					Expect(description).To(ContainSubstring("unsupported"))
				})
			})

			Context("When query operator is missing", func() {
				It("Should return 400", func() {
					description := ctx.SMWithOAuth.DELETE("/v1/visibilities").
						WithQuery(string(query.FieldQuery), "missing_fieldsome_value").
						Expect().Status(http.StatusBadRequest).JSON().Object().Value("description").Raw().(string)
					Expect(description).To(ContainSubstring("missing"))
				})
			})

			Context("When deleting by label query", func() {
				It("Should return 400", func() {
					description := ctx.SMWithOAuth.DELETE("/v1/visibilities").
						WithQuery(string(query.LabelQuery), "platform_id = some_value").
						Expect().Status(http.StatusBadRequest).JSON().Object().Value("description").Raw().(string)
					Expect(description).To(ContainSubstring("conditional delete "))
				})
			})

			Context("When deleting by field for which no records exist", func() {
				It("Should return 404", func() {
					ctx.SMWithOAuth.DELETE("/v1/visibilities").
						WithQuery(string(query.FieldQuery), "platform_id = missing_value").
						Expect().Status(http.StatusNotFound).JSON().Object().Keys().Contains("error", "description")
				})
			})

			Context("When deleting by field for which a record exists", func() {
				It("Should return 200", func() {
					id := ctx.SMWithOAuth.POST("/v1/visibilities").
						WithJSON(postVisibilityRequestNoLabels).
						Expect().Status(http.StatusCreated).JSON().Object().Value("id").String().Raw()

					ctx.SMWithOAuth.GET("/v1/visibilities/" + id).
						Expect().
						Status(http.StatusOK)

					ctx.SMWithOAuth.DELETE("/v1/visibilities").
						WithQuery(string(query.FieldQuery), fmt.Sprintf("platform_id = %s", postVisibilityRequestNoLabels["platform_id"])).
						Expect().
						Status(http.StatusOK).JSON().Object().Empty()

					ctx.SMWithOAuth.GET("/v1/visibilities/"+id).
						Expect().
						Status(http.StatusNotFound).JSON().Object().Keys().Contains("error", "description")
				})
			})
		})

		Describe("LIST", func() {
			var id string
			var platformID string
			BeforeEach(func() {
				id = ctx.SMWithOAuth.POST("/v1/visibilities").
					WithJSON(postVisibilityRequestWithLabels).
					Expect().Status(http.StatusCreated).JSON().Object().Value("id").String().Raw()
				platformID = postVisibilityRequestWithLabels["platform_id"].(string)
			})
			Context("With id field query", func() {
				It("Should return the same result as get by id", func() {
					visibilityJSON := ctx.SMWithOAuth.GET("/v1/visibilities/" + id).
						Expect().
						Status(http.StatusOK).JSON().Raw()

					ctx.SMWithOAuth.GET("/v1/visibilities").
						WithQuery(string(query.FieldQuery), fmt.Sprintf("id = %s", id)).
						Expect().
						Status(http.StatusOK).JSON().Object().Value("visibilities").Array().Element(0).Equal(visibilityJSON)
				})
			})

			Context("With field query for which no entries exist", func() {
				It("Should return 200 with empty array", func() {
					ctx.SMWithOAuth.GET("/v1/visibilities").
						WithQuery(string(query.FieldQuery), "platform_id = non-existing-platform-id").
						Expect().
						Status(http.StatusOK).JSON().Object().Value("visibilities").Array().Empty()
				})
			})

			Context("With label query for which no entries exist", func() {
				It("Should return 200 with empty array", func() {
					ctx.SMWithOAuth.GET("/v1/visibilities").
						WithQuery(string(query.LabelQuery), "some_key = some_value").
						Expect().
						Status(http.StatusOK).JSON().Object().Value("visibilities").Array().Empty()
				})
			})

			Context("With field query for entries exist, but label query for which one does not", func() {
				It("Should return 200 with empty array", func() {
					ctx.SMWithOAuth.GET("/v1/visibilities").
						WithQuery(string(query.FieldQuery), fmt.Sprintf("platform_id = %s", platformID)).
						WithQuery(string(query.LabelQuery), "some_key = some_value").
						Expect().
						Status(http.StatusOK).JSON().Object().Value("visibilities").Array().Empty()
				})
			})

			Context("With label query for entries exist, but field query for which one does not", func() {
				It("Should return 200 with empty array", func() {
<<<<<<< HEAD
					labelKey := labels[0].(common.Object)["key"].(string)
					labelValue := labels[0].(common.Object)["value"].([]interface{})[0].(string)
=======
					labelKey := "cluster_id"
					labelValue := labels[labelKey].([]interface{})[0].(string)
>>>>>>> a3725fda

					ctx.SMWithOAuth.GET("/v1/visibilities").
						WithQuery(string(query.LabelQuery), fmt.Sprintf("%s = %s", labelKey, labelValue)).
						WithQuery(string(query.FieldQuery), "platform_id = non-existing-platform-id").
						Expect().
						Status(http.StatusOK).JSON().Object().Value("visibilities").Array().Empty()
				})
			})

			Context("With only field query for which entries exists", func() {
				It("Should return 200 with all entries", func() {
					newVisibilityID := ctx.SMWithOAuth.POST("/v1/visibilities").
						WithJSON(postVisibilityRequestNoLabels).
						Expect().Status(http.StatusCreated).JSON().Object().Value("id").String().Raw()

					oldVisibilityJSON := ctx.SMWithOAuth.GET("/v1/visibilities/" + id).
						Expect().
						Status(http.StatusOK).JSON().Raw()

					newVisibilityJSON := ctx.SMWithOAuth.GET("/v1/visibilities/" + newVisibilityID).
						Expect().
						Status(http.StatusOK).JSON().Raw()

					ctx.SMWithOAuth.GET("/v1/visibilities").
						WithQuery(string(query.FieldQuery), fmt.Sprintf("platform_id in [%s|%s]", existingPlatformID, platformID)).
						Expect().
						Status(http.StatusOK).JSON().Object().Value("visibilities").Array().ContainsOnly(oldVisibilityJSON, newVisibilityJSON)
				})
			})

			Context("With univariate operator applied to empty right operand", func() {
				It("Should return 200", func() {
					ctx.SMWithOAuth.GET("/v1/visibilities").
						WithQuery(string(query.FieldQuery), fmt.Sprintf("platform_id = ")).
						Expect().
						Status(http.StatusOK)
				})
			})

			Context("With multivariate operator applied to empty right operand", func() {
				It("Should return 200", func() {
					ctx.SMWithOAuth.GET("/v1/visibilities").
						WithQuery(string(query.FieldQuery), "platform_id notin []").
						Expect().
						Status(http.StatusOK)
				})
			})

			Context("With only label query for which entry exists", func() {
				It("Should return 200 with this entry", func() {
<<<<<<< HEAD
					labelKey := labels[0].(common.Object)["key"].(string)
					labelValue := labels[0].(common.Object)["value"].([]interface{})[0].(string)

					var expectedKeys []interface{}
					for _, label := range labels {
						expectedKeys = append(expectedKeys, label.(common.Object)["key"].(string))
=======
					labelKey := "cluster_id"
					labelValue := labels[labelKey].([]interface{})[0].(string)

					var expectedKeys []interface{}
					for key := range labels {
						expectedKeys = append(expectedKeys, key)
>>>>>>> a3725fda
					}

					visibilitiesResp := ctx.SMWithOAuth.GET("/v1/visibilities").
						WithQuery(string(query.LabelQuery), fmt.Sprintf("%s = %s", labelKey, labelValue)).
						Expect().
						Status(http.StatusOK).JSON().Object().Value("visibilities")
					visibilitiesResp.Array().Length().Equal(1)
<<<<<<< HEAD
					visibilitiesResp.Array().Element(0).Path("$.labels[*].key").Array().ContainsOnly(expectedKeys...)
=======
					visibilitiesResp.Array().Element(0).Path("$.labels").Object().Keys().ContainsOnly(expectedKeys...)
>>>>>>> a3725fda
				})
			})

			Context("With multiple field queries", func() {
				It("Should return 200", func() {
					visibilityJSON := ctx.SMWithOAuth.GET("/v1/visibilities/" + id).
						Expect().
						Status(http.StatusOK).JSON().Raw()

					ctx.SMWithOAuth.GET("/v1/visibilities").
						WithQuery(string(query.FieldQuery), fmt.Sprintf("platform_id = %s|service_plan_id = %s", platformID, postVisibilityRequestWithLabels["service_plan_id"].(string))).
						Expect().
						Status(http.StatusOK).JSON().Object().Value("visibilities").Array().ContainsOnly(visibilityJSON)
				})
			})

			Context("With both label and field query", func() {
				It("Should return 200", func() {
<<<<<<< HEAD
					labelKey := labels[0].(common.Object)["key"].(string)
					labelValue := labels[0].(common.Object)["value"].([]interface{})[0].(string)
=======
					labelKey := "cluster_id"
					labelValue := labels[labelKey].([]interface{})[0].(string)
>>>>>>> a3725fda

					visibilityJSON := ctx.SMWithOAuth.GET("/v1/visibilities/" + id).
						Expect().
						Status(http.StatusOK).JSON().Raw()

					ctx.SMWithOAuth.GET("/v1/visibilities").
						WithQuery(string(query.LabelQuery), fmt.Sprintf("%s = %s", labelKey, labelValue)).
						WithQuery(string(query.FieldQuery), fmt.Sprintf("platform_id = %s", platformID)).
						Expect().
						Status(http.StatusOK).JSON().Object().Value("visibilities").Array().ContainsOnly(visibilityJSON)
				})
			})

			Context("With numeric operator applied to non-numeric operands", func() {
				It("Should return 400", func() {
					ctx.SMWithOAuth.GET("/v1/visibilities").
						WithQuery(string(query.FieldQuery), fmt.Sprintf("platform_id+lt+%s", platformID)).
						Expect().
						Status(http.StatusBadRequest)
				})
			})

			Context("With univariate operator applied to multiple right operands", func() {
				It("Should return 400", func() {
					ctx.SMWithOAuth.GET("/v1/visibilities").
						WithQuery(string(query.FieldQuery), "platform_id gt [5|6|7]").
						Expect().
						Status(http.StatusBadRequest)
				})
			})

			Context("When right operand is json", func() {
				It("Should return 200", func() {
					newVisibility := postVisibilityRequestNoLabels
					jsonLabelValue := `{"key1": "val1", "key2": "val2"}`
<<<<<<< HEAD
					newVisibility["labels"] = common.Array{common.Object{
						"key":   "cluster_id",
						"value": common.Array{jsonLabelValue},
					}}
=======
					newVisibility["labels"] = common.Object{
						"cluster_id": common.Array{jsonLabelValue},
					}
>>>>>>> a3725fda
					newVisibilityID := ctx.SMWithOAuth.POST("/v1/visibilities").
						WithJSON(newVisibility).
						Expect().Status(http.StatusCreated).JSON().Object().Value("id").String().Raw()

					visibilityJSON := ctx.SMWithOAuth.GET("/v1/visibilities/" + newVisibilityID).
						Expect().
						Status(http.StatusOK).JSON().Raw()

					ctx.SMWithOAuth.GET("/v1/visibilities").
						WithQuery(string(query.LabelQuery), fmt.Sprintf("%s = %s", "cluster_id", jsonLabelValue)).
						Expect().Status(http.StatusOK).
						JSON().Object().Value("visibilities").Array().ContainsOnly(visibilityJSON)
				})
			})

			Context("When right operand has new lines", func() {
				It("Should return 400", func() {
					jsonLabelValueWithNewLines := `{
"key1": "val1",
"key2": "val2"
}`
					ctx.SMWithOAuth.GET("/v1/visibilities").
						WithQuery(string(query.LabelQuery), fmt.Sprintf("%s = %s", "cluster_id", jsonLabelValueWithNewLines)).
						Expect().Status(http.StatusBadRequest)
				})
			})
		})

		Describe("PATCH", func() {
			var id string
			var patchLabels []query.LabelChange
			var patchLabelsBody map[string]interface{}
			changedLabelKey := "label_key"
			changedLabelValues := []string{"label_value1", "label_value2"}
			operation := query.AddLabelOperation
			BeforeEach(func() {
				patchLabels = []query.LabelChange{}
			})
			JustBeforeEach(func() {
				patchLabelsBody = make(map[string]interface{})
				patchLabels = append(patchLabels, query.LabelChange{
					Operation: operation,
					Key:       changedLabelKey,
					Values:    changedLabelValues,
				})
				patchLabelsBody["labels"] = patchLabels

				id = ctx.SMWithOAuth.POST("/v1/visibilities").
					WithJSON(postVisibilityRequestWithLabels).
					Expect().Status(http.StatusCreated).JSON().Object().Value("id").String().Raw()
			})

			Context("Add new label", func() {
				It("Should return 200", func() {
<<<<<<< HEAD
					label := types.Label{Key: changedLabelKey, Value: changedLabelValues}
					ctx.SMWithOAuth.PATCH("/v1/visibilities/" + id).
						WithJSON(patchLabelsBody).
						Expect().
						Status(http.StatusOK).JSON().Object().Value("labels").Array().Contains(label)
=======
					label := types.Labels{changedLabelKey: changedLabelValues}
					ctx.SMWithOAuth.PATCH("/v1/visibilities/" + id).
						WithJSON(patchLabelsBody).
						Expect().
						Status(http.StatusOK).JSON().Object().Value("labels").Object().ContainsMap(label)
>>>>>>> a3725fda
				})
			})

			Context("Add label with existing key and value", func() {
				It("Should return 400", func() {
					ctx.SMWithOAuth.PATCH("/v1/visibilities/" + id).
						WithJSON(patchLabelsBody).
						Expect().
						Status(http.StatusOK)

					ctx.SMWithOAuth.PATCH("/v1/visibilities/" + id).
						WithJSON(patchLabelsBody).
						Expect().
						Status(http.StatusBadRequest)
				})
			})

			Context("Add new label value", func() {
				BeforeEach(func() {
					operation = query.AddLabelValuesOperation
<<<<<<< HEAD
					changedLabelKey = labels[0].(common.Object)["key"].(string)
=======
					changedLabelKey = "cluster_id"
>>>>>>> a3725fda
					changedLabelValues = []string{"new-label-value"}
				})
				It("Should return 200", func() {
					var labelValuesObj []interface{}
					for _, val := range changedLabelValues {
						labelValuesObj = append(labelValuesObj, val)
					}
					ctx.SMWithOAuth.PATCH("/v1/visibilities/" + id).
						WithJSON(patchLabelsBody).
						Expect().
						Status(http.StatusOK).JSON().
<<<<<<< HEAD
						Path("$.labels[*].value[*]").Array().Contains(labelValuesObj...)
=======
						Path("$.labels").Object().Values().Path("$[*][*]").Array().Contains(labelValuesObj...)
				})
			})

			Context("Add new label value to a non-existing label", func() {
				BeforeEach(func() {
					operation = query.AddLabelValuesOperation
					changedLabelKey = "cluster_id_new"
					changedLabelValues = []string{"new-label-value"}
				})
				It("Should return 200", func() {
					var labelValuesObj []interface{}
					for _, val := range changedLabelValues {
						labelValuesObj = append(labelValuesObj, val)
					}

					ctx.SMWithOAuth.PATCH("/v1/visibilities/" + id).
						WithJSON(patchLabelsBody).
						Expect().
						Status(http.StatusOK).JSON().
						Path("$.labels").Object().Values().Path("$[*][*]").Array().Contains(labelValuesObj...)
				})
			})

			Context("Add duplicate label value", func() {
				BeforeEach(func() {
					operation = query.AddLabelValuesOperation
					changedLabelKey = "cluster_id"
					values := labels["cluster_id"].([]interface{})
					changedLabelValues = []string{values[0].(string)}
				})
				It("Should return 400", func() {
					ctx.SMWithOAuth.PATCH("/v1/visibilities/" + id).
						WithJSON(patchLabelsBody).
						Expect().
						Status(http.StatusBadRequest).JSON().Object().
						Value("description").String().Contains("already exists")
>>>>>>> a3725fda
				})
			})

			Context("Remove a label", func() {
				BeforeEach(func() {
					operation = query.RemoveLabelOperation
<<<<<<< HEAD
					changedLabelKey = labels[0].(common.Object)["key"].(string)
=======
					changedLabelKey = "cluster_id"
>>>>>>> a3725fda
				})
				It("Should return 200", func() {
					ctx.SMWithOAuth.PATCH("/v1/visibilities/" + id).
						WithJSON(patchLabelsBody).
						Expect().
						Status(http.StatusOK).JSON().
<<<<<<< HEAD
						Path("$.labels[*].key").Array().NotContains(labels[0].(common.Object)["key"].(string))
=======
						Path("$.labels").Object().Keys().NotContains(changedLabelKey)
>>>>>>> a3725fda
				})
			})

			Context("Remove a label and providing no key", func() {
				BeforeEach(func() {
					operation = query.RemoveLabelOperation
					changedLabelKey = ""
				})
				It("Should return 400", func() {
					ctx.SMWithOAuth.PATCH("/v1/visibilities/" + id).
						WithJSON(patchLabelsBody).
						Expect().
						Status(http.StatusBadRequest)
				})
			})

			Context("Remove a label key which does not exist", func() {
				BeforeEach(func() {
					operation = query.RemoveLabelOperation
					changedLabelKey = "non-existing-ey"
				})
				It("Should return 400", func() {
					ctx.SMWithOAuth.PATCH("/v1/visibilities/" + id).
						WithJSON(patchLabelsBody).
						Expect().
						Status(http.StatusBadRequest)
				})
			})

			Context("Remove label values and providing a single value", func() {
				var valueToRemove string
				BeforeEach(func() {
					operation = query.RemoveLabelValuesOperation
<<<<<<< HEAD
					changedLabelKey = labels[0].(common.Object)["key"].(string)
					valueToRemove = labels[0].(common.Object)["value"].([]interface{})[0].(string)
=======
					changedLabelKey = "cluster_id"
					valueToRemove = labels[changedLabelKey].([]interface{})[0].(string)
>>>>>>> a3725fda
					changedLabelValues = []string{valueToRemove}
				})
				It("Should return 200", func() {
					ctx.SMWithOAuth.PATCH("/v1/visibilities/" + id).
						WithJSON(patchLabelsBody).
						Expect().
						Status(http.StatusOK).JSON().
						Path("$.labels[*].value[*]").Array().NotContains(valueToRemove)
				})
			})

			Context("Remove label values and providing multiple values", func() {
				var valuesToRemove []string
				BeforeEach(func() {
					operation = query.RemoveLabelValuesOperation
<<<<<<< HEAD
					changedLabelKey = labels[1].(common.Object)["key"].(string)
					val1 := labels[1].(common.Object)["value"].([]interface{})[0].(string)
					val2 := labels[1].(common.Object)["value"].([]interface{})[1].(string)
=======
					changedLabelKey = "org_id"
					val1 := labels[changedLabelKey].([]interface{})[0].(string)
					val2 := labels[changedLabelKey].([]interface{})[1].(string)
>>>>>>> a3725fda
					valuesToRemove = []string{val1, val2}
					changedLabelValues = valuesToRemove
				})
				It("Should return 200", func() {
					ctx.SMWithOAuth.PATCH("/v1/visibilities/" + id).
						WithJSON(patchLabelsBody).
						Expect().
						Status(http.StatusOK).JSON().
						Path("$.labels[*].value[*]").Array().NotContains(valuesToRemove)
				})
			})

			Context("Remove all label values for a key", func() {
				var valuesToRemove []string
				BeforeEach(func() {
					operation = query.RemoveLabelValuesOperation
<<<<<<< HEAD
					changedLabelKey = labels[0].(common.Object)["key"].(string)
					labelValues := labels[0].(common.Object)["value"].([]interface{})
=======
					changedLabelKey = "cluster_id"
					labelValues := labels[changedLabelKey].([]interface{})
>>>>>>> a3725fda
					for _, val := range labelValues {
						valuesToRemove = append(valuesToRemove, val.(string))
					}
					changedLabelValues = valuesToRemove
				})
				It("Should return 200 with this key gone", func() {
					ctx.SMWithOAuth.PATCH("/v1/visibilities/" + id).
						WithJSON(patchLabelsBody).
						Expect().
						Status(http.StatusOK).JSON().
						Path("$.labels[*].key[*]").Array().NotContains(changedLabelKey)
				})
			})

			Context("Remove label values and not providing value to remove", func() {
				BeforeEach(func() {
					operation = query.RemoveLabelValuesOperation
					changedLabelValues = []string{}
				})
				It("Should return 400", func() {
					ctx.SMWithOAuth.PATCH("/v1/visibilities/" + id).
						WithJSON(patchLabelsBody).
						Expect().
						Status(http.StatusBadRequest)
				})
			})

			Context("Remove label value which does not exist", func() {
				BeforeEach(func() {
					operation = query.RemoveLabelValuesOperation
<<<<<<< HEAD
					changedLabelKey = labels[0].(common.Object)["key"].(string)
=======
					changedLabelKey = "cluster_id"
>>>>>>> a3725fda
					changedLabelValues = []string{"non-existing-value"}
				})
				It("Should return 400", func() {
					ctx.SMWithOAuth.PATCH("/v1/visibilities/" + id).
						WithJSON(patchLabelsBody).
						Expect().
						Status(http.StatusBadRequest)
				})
			})
		})
	})
})<|MERGE_RESOLUTION|>--- conflicted
+++ resolved
@@ -48,11 +48,7 @@
 		existingBrokerID   string
 		existingPlanIDs    []interface{}
 
-<<<<<<< HEAD
-		labels                          common.Array
-=======
 		labels                          common.Object
->>>>>>> a3725fda
 		postVisibilityRequestNoLabels   common.Object
 		postVisibilityRequestWithLabels labeledVisibility
 	)
@@ -81,21 +77,9 @@
 			"service_plan_id": existingPlanIDs[0],
 		}
 
-<<<<<<< HEAD
-		labels = common.Array{
-			common.Object{
-				"key":   "cluster_id",
-				"value": common.Array{"cluster_id_value"},
-			},
-			common.Object{
-				"key":   "org_id",
-				"value": common.Array{"org_id_value1", "org_id_value2", "org_id_value3"},
-			},
-=======
 		labels = common.Object{
 			"cluster_id": common.Array{"cluster_id_value"},
 			"org_id":     common.Array{"org_id_value1", "org_id_value2", "org_id_value3"},
->>>>>>> a3725fda
 		}
 
 		registerPlatform := ctx.RegisterPlatform()
@@ -284,21 +268,15 @@
 			It("returns 400", func() {
 				platformId := "not-existing"
 				ctx.SMWithOAuth.GET("/v1/platforms/"+platformId).
-<<<<<<< HEAD
-					Expect().
-					Status(http.StatusNotFound).JSON().Object().Keys().Contains("error", "description")
-=======
 					WithJSON(postVisibilityRequestNoLabels).
 					Expect().Status(http.StatusNotFound).JSON().Object().Keys().Contains("error", "description")
->>>>>>> a3725fda
 
 				ctx.SMWithOAuth.POST("/v1/visibilities").
 					WithJSON(common.Object{
 						"service_plan_id": existingPlanIDs[0],
 						"platform_id":     platformId,
 					}).
-					Expect().
-					Status(http.StatusBadRequest).JSON().Object().Keys().Contains("error", "description")
+					Expect().Status(http.StatusBadRequest).JSON().Object().Keys().Contains("error", "description")
 			})
 		})
 
@@ -616,20 +594,6 @@
 				})
 			})
 
-<<<<<<< HEAD
-			Context("When labels have duplicates", func() {
-				It("should return 400", func() {
-					visibility := postVisibilityRequestWithLabels
-					visibility.AddLabel(labels[0].(common.Object))
-					description := ctx.SMWithOAuth.POST("/v1/visibilities").
-						WithJSON(visibility).
-						Expect().Status(http.StatusBadRequest).JSON().Object().Value("description").Raw().(string)
-					Expect(description).To(ContainSubstring("duplicate"))
-				})
-			})
-
-=======
->>>>>>> a3725fda
 			Context("When creating labeled visibility for which a public one exists", func() {
 				It("Should return 409", func() {
 					ctx.SMWithOAuth.POST("/v1/visibilities").
@@ -646,15 +610,6 @@
 
 			Context("When creating labeled visibility with key containing forbidden character", func() {
 				It("Should return 400", func() {
-<<<<<<< HEAD
-					visibility := postVisibilityRequestWithLabels
-					newLabel := labels[0].(common.Object)
-					newLabel["key"] = fmt.Sprintf("containing%cseparator", query.Separator)
-					visibility.AddLabel(newLabel)
-					ctx.SMWithOAuth.POST("/v1/visibilities").
-						WithJSON(visibility).
-						Expect().Status(http.StatusBadRequest)
-=======
 					labels[fmt.Sprintf("containing%cseparator", query.Separator)] = common.Array{"val"}
 					ctx.SMWithOAuth.POST("/v1/visibilities").
 						WithJSON(postVisibilityRequestWithLabels).
@@ -669,30 +624,17 @@
 					ctx.SMWithOAuth.POST("/v1/visibilities").
 						WithJSON(postVisibilityRequestWithLabels).
 						Expect().Status(http.StatusBadRequest).JSON().Object().Value("description").String().Contains("cannot contain whitespaces and special symbol")
->>>>>>> a3725fda
 				})
 			})
 
 			Context("When label value has new line", func() {
 				It("Should return 400", func() {
-<<<<<<< HEAD
-					visibility := postVisibilityRequestWithLabels
-					newLabel := labels[0].(common.Object)
-					newLabel["value"] = `{
-"key": "k1",
-"val": "val1"
-}`
-					visibility.AddLabel(newLabel)
-					ctx.SMWithOAuth.POST("/v1/visibilities").
-						WithJSON(visibility).
-=======
 					labels["cluster_id"] = common.Array{`{
 "key": "k1",
 "val": "val1"
 }`}
 					ctx.SMWithOAuth.POST("/v1/visibilities").
 						WithJSON(postVisibilityRequestWithLabels).
->>>>>>> a3725fda
 						Expect().Status(http.StatusBadRequest)
 				})
 			})
@@ -808,13 +750,8 @@
 
 			Context("With label query for entries exist, but field query for which one does not", func() {
 				It("Should return 200 with empty array", func() {
-<<<<<<< HEAD
-					labelKey := labels[0].(common.Object)["key"].(string)
-					labelValue := labels[0].(common.Object)["value"].([]interface{})[0].(string)
-=======
 					labelKey := "cluster_id"
 					labelValue := labels[labelKey].([]interface{})[0].(string)
->>>>>>> a3725fda
 
 					ctx.SMWithOAuth.GET("/v1/visibilities").
 						WithQuery(string(query.LabelQuery), fmt.Sprintf("%s = %s", labelKey, labelValue)).
@@ -865,21 +802,12 @@
 
 			Context("With only label query for which entry exists", func() {
 				It("Should return 200 with this entry", func() {
-<<<<<<< HEAD
-					labelKey := labels[0].(common.Object)["key"].(string)
-					labelValue := labels[0].(common.Object)["value"].([]interface{})[0].(string)
-
-					var expectedKeys []interface{}
-					for _, label := range labels {
-						expectedKeys = append(expectedKeys, label.(common.Object)["key"].(string))
-=======
 					labelKey := "cluster_id"
 					labelValue := labels[labelKey].([]interface{})[0].(string)
 
 					var expectedKeys []interface{}
 					for key := range labels {
 						expectedKeys = append(expectedKeys, key)
->>>>>>> a3725fda
 					}
 
 					visibilitiesResp := ctx.SMWithOAuth.GET("/v1/visibilities").
@@ -887,11 +815,7 @@
 						Expect().
 						Status(http.StatusOK).JSON().Object().Value("visibilities")
 					visibilitiesResp.Array().Length().Equal(1)
-<<<<<<< HEAD
-					visibilitiesResp.Array().Element(0).Path("$.labels[*].key").Array().ContainsOnly(expectedKeys...)
-=======
 					visibilitiesResp.Array().Element(0).Path("$.labels").Object().Keys().ContainsOnly(expectedKeys...)
->>>>>>> a3725fda
 				})
 			})
 
@@ -910,13 +834,8 @@
 
 			Context("With both label and field query", func() {
 				It("Should return 200", func() {
-<<<<<<< HEAD
-					labelKey := labels[0].(common.Object)["key"].(string)
-					labelValue := labels[0].(common.Object)["value"].([]interface{})[0].(string)
-=======
 					labelKey := "cluster_id"
 					labelValue := labels[labelKey].([]interface{})[0].(string)
->>>>>>> a3725fda
 
 					visibilityJSON := ctx.SMWithOAuth.GET("/v1/visibilities/" + id).
 						Expect().
@@ -952,16 +871,9 @@
 				It("Should return 200", func() {
 					newVisibility := postVisibilityRequestNoLabels
 					jsonLabelValue := `{"key1": "val1", "key2": "val2"}`
-<<<<<<< HEAD
-					newVisibility["labels"] = common.Array{common.Object{
-						"key":   "cluster_id",
-						"value": common.Array{jsonLabelValue},
-					}}
-=======
 					newVisibility["labels"] = common.Object{
 						"cluster_id": common.Array{jsonLabelValue},
 					}
->>>>>>> a3725fda
 					newVisibilityID := ctx.SMWithOAuth.POST("/v1/visibilities").
 						WithJSON(newVisibility).
 						Expect().Status(http.StatusCreated).JSON().Object().Value("id").String().Raw()
@@ -1016,19 +928,11 @@
 
 			Context("Add new label", func() {
 				It("Should return 200", func() {
-<<<<<<< HEAD
-					label := types.Label{Key: changedLabelKey, Value: changedLabelValues}
-					ctx.SMWithOAuth.PATCH("/v1/visibilities/" + id).
-						WithJSON(patchLabelsBody).
-						Expect().
-						Status(http.StatusOK).JSON().Object().Value("labels").Array().Contains(label)
-=======
 					label := types.Labels{changedLabelKey: changedLabelValues}
 					ctx.SMWithOAuth.PATCH("/v1/visibilities/" + id).
 						WithJSON(patchLabelsBody).
 						Expect().
 						Status(http.StatusOK).JSON().Object().Value("labels").Object().ContainsMap(label)
->>>>>>> a3725fda
 				})
 			})
 
@@ -1049,11 +953,7 @@
 			Context("Add new label value", func() {
 				BeforeEach(func() {
 					operation = query.AddLabelValuesOperation
-<<<<<<< HEAD
-					changedLabelKey = labels[0].(common.Object)["key"].(string)
-=======
 					changedLabelKey = "cluster_id"
->>>>>>> a3725fda
 					changedLabelValues = []string{"new-label-value"}
 				})
 				It("Should return 200", func() {
@@ -1065,9 +965,6 @@
 						WithJSON(patchLabelsBody).
 						Expect().
 						Status(http.StatusOK).JSON().
-<<<<<<< HEAD
-						Path("$.labels[*].value[*]").Array().Contains(labelValuesObj...)
-=======
 						Path("$.labels").Object().Values().Path("$[*][*]").Array().Contains(labelValuesObj...)
 				})
 			})
@@ -1105,29 +1002,20 @@
 						Expect().
 						Status(http.StatusBadRequest).JSON().Object().
 						Value("description").String().Contains("already exists")
->>>>>>> a3725fda
 				})
 			})
 
 			Context("Remove a label", func() {
 				BeforeEach(func() {
 					operation = query.RemoveLabelOperation
-<<<<<<< HEAD
-					changedLabelKey = labels[0].(common.Object)["key"].(string)
-=======
 					changedLabelKey = "cluster_id"
->>>>>>> a3725fda
 				})
 				It("Should return 200", func() {
 					ctx.SMWithOAuth.PATCH("/v1/visibilities/" + id).
 						WithJSON(patchLabelsBody).
 						Expect().
 						Status(http.StatusOK).JSON().
-<<<<<<< HEAD
-						Path("$.labels[*].key").Array().NotContains(labels[0].(common.Object)["key"].(string))
-=======
 						Path("$.labels").Object().Keys().NotContains(changedLabelKey)
->>>>>>> a3725fda
 				})
 			})
 
@@ -1161,13 +1049,8 @@
 				var valueToRemove string
 				BeforeEach(func() {
 					operation = query.RemoveLabelValuesOperation
-<<<<<<< HEAD
-					changedLabelKey = labels[0].(common.Object)["key"].(string)
-					valueToRemove = labels[0].(common.Object)["value"].([]interface{})[0].(string)
-=======
 					changedLabelKey = "cluster_id"
 					valueToRemove = labels[changedLabelKey].([]interface{})[0].(string)
->>>>>>> a3725fda
 					changedLabelValues = []string{valueToRemove}
 				})
 				It("Should return 200", func() {
@@ -1183,15 +1066,9 @@
 				var valuesToRemove []string
 				BeforeEach(func() {
 					operation = query.RemoveLabelValuesOperation
-<<<<<<< HEAD
-					changedLabelKey = labels[1].(common.Object)["key"].(string)
-					val1 := labels[1].(common.Object)["value"].([]interface{})[0].(string)
-					val2 := labels[1].(common.Object)["value"].([]interface{})[1].(string)
-=======
 					changedLabelKey = "org_id"
 					val1 := labels[changedLabelKey].([]interface{})[0].(string)
 					val2 := labels[changedLabelKey].([]interface{})[1].(string)
->>>>>>> a3725fda
 					valuesToRemove = []string{val1, val2}
 					changedLabelValues = valuesToRemove
 				})
@@ -1208,13 +1085,8 @@
 				var valuesToRemove []string
 				BeforeEach(func() {
 					operation = query.RemoveLabelValuesOperation
-<<<<<<< HEAD
-					changedLabelKey = labels[0].(common.Object)["key"].(string)
-					labelValues := labels[0].(common.Object)["value"].([]interface{})
-=======
 					changedLabelKey = "cluster_id"
 					labelValues := labels[changedLabelKey].([]interface{})
->>>>>>> a3725fda
 					for _, val := range labelValues {
 						valuesToRemove = append(valuesToRemove, val.(string))
 					}
@@ -1245,11 +1117,7 @@
 			Context("Remove label value which does not exist", func() {
 				BeforeEach(func() {
 					operation = query.RemoveLabelValuesOperation
-<<<<<<< HEAD
-					changedLabelKey = labels[0].(common.Object)["key"].(string)
-=======
 					changedLabelKey = "cluster_id"
->>>>>>> a3725fda
 					changedLabelValues = []string{"non-existing-value"}
 				})
 				It("Should return 400", func() {
