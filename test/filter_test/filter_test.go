--- conflicted
+++ resolved
@@ -115,18 +115,13 @@
 	}
 }
 
-<<<<<<< HEAD
-func (tf osbTestFilter) Run(next web.Handler) web.Handler {
-	return web.HandlerFunc(func(request *web.Request) (*web.Response, error) {
-=======
 func (tf osbTestFilter) Run(request *web.Request, next web.Handler) (*web.Response, error) {
->>>>>>> 5ee451a1
-		*tf.state += "osb1"
-		res, err := next.Handle(request)
-		if err == nil {
-			*tf.state += "osb2"
-		}
-		return res, err
+	*tf.state += "osb1"
+	res, err := next.Handle(request)
+	if err == nil {
+		*tf.state += "osb2"
+	}
+	return res, err
 }
 
 type globalTestFilterA struct {
@@ -147,18 +142,13 @@
 	}
 }
 
-<<<<<<< HEAD
-func (gfa globalTestFilterA) Run(next web.Handler) web.Handler {
-	return web.HandlerFunc(func(request *web.Request) (*web.Response, error) {
-=======
-func (gfa globalTestFilterA) Run(request *web.Request, next web.Handler) (*web.Response,error) {
->>>>>>> 5ee451a1
-		*gfa.state += "a1"
-		res, err := next.Handle(request)
-		if err == nil {
-			*gfa.state += "a2"
-		}
-		return res, err
+func (gfa globalTestFilterA) Run(request *web.Request, next web.Handler) (*web.Response, error) {
+	*gfa.state += "a1"
+	res, err := next.Handle(request)
+	if err == nil {
+		*gfa.state += "a2"
+	}
+	return res, err
 }
 
 type globalTestFilterB struct {
@@ -179,21 +169,11 @@
 	}
 }
 
-<<<<<<< HEAD
-func (gfb globalTestFilterB) Run(next web.Handler) web.Handler {
-	return web.HandlerFunc(func(request *web.Request) (*web.Response, error) {
-=======
-func (gfb globalTestFilterB) Run(request *web.Request, next web.Handler) (*web.Response,error) {
->>>>>>> 5ee451a1
-		*gfb.state += "b1"
-		res, err := next.Handle(request)
-		if err == nil {
-			*gfb.state += "b2"
-		}
-		return res, err
-<<<<<<< HEAD
-	})
-}
-=======
-}
->>>>>>> 5ee451a1
+func (gfb globalTestFilterB) Run(request *web.Request, next web.Handler) (*web.Response, error) {
+	*gfb.state += "b1"
+	res, err := next.Handle(request)
+	if err == nil {
+		*gfb.state += "b2"
+	}
+	return res, err
+}