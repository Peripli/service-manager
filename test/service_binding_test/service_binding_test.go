--- conflicted
+++ resolved
@@ -570,80 +570,6 @@
 								})
 							})
 
-<<<<<<< HEAD
-							XWhen("SM crashes after storing operation before storing resource", func() {
-								var newCtx *TestContext
-
-								postHookWithShutdownTimeout := func() func(e env.Environment, servers map[string]FakeServer) {
-									return func(e env.Environment, servers map[string]FakeServer) {
-										e.Set("server.shutdown_timeout", 1*time.Second)
-										e.Set("httpclient.response_header_timeout", 1*time.Second)
-									}
-								}
-
-								BeforeEach(func() {
-									ctxMaintainerBuilder := t.ContextBuilder.WithEnvPostExtensions(postHookWithShutdownTimeout())
-									newCtx = ctxMaintainerBuilder.BuildWithoutCleanup()
-
-									brokerServer.BindingHandlerFunc(http.MethodPut, http.MethodPut+"3", func(_ *http.Request) (int, map[string]interface{}) {
-										defer newCtx.CleanupAll(false)
-										return http.StatusOK, Object{"state": types.IN_PROGRESS}
-									})
-
-									brokerServer.BindingHandlerFunc(http.MethodDelete, http.MethodDelete+"3", ParameterizedHandler(http.StatusAccepted, Object{"async": true}))
-									brokerServer.BindingLastOpHandlerFunc(http.MethodDelete+"3", func(_ *http.Request) (int, map[string]interface{}) {
-										return http.StatusOK, Object{"state": types.SUCCEEDED}
-									})
-								})
-
-								It("Should mark operation as failed and trigger orphan mitigation", func() {
-									opChan := make(chan *types.Operation)
-									defer close(opChan)
-
-									opCriteria := []query.Criterion{
-										query.ByField(query.EqualsOperator, "type", string(types.CREATE)),
-										query.ByField(query.EqualsOperator, "state", string(types.IN_PROGRESS)),
-										query.ByField(query.EqualsOperator, "resource_type", string(types.ServiceBindingType)),
-										query.ByField(query.EqualsOperator, "reschedule", "false"),
-										query.ByField(query.EqualsOperator, "deletion_scheduled", operations.ZeroTime),
-									}
-
-									go func() {
-										for {
-											object, err := ctx.SMRepository.Get(context.TODO(), types.OperationType, opCriteria...)
-											if err == nil {
-												opChan <- object.(*types.Operation)
-												break
-											}
-										}
-									}()
-
-									createBinding(newCtx.SMWithOAuthForTenant, testCase.async, testCase.expectedSMCrashStatusCode)
-									operation := <-opChan
-
-									VerifyResourceDoesNotExist(ctx.SMWithOAuthForTenant, ResourceExpectations{
-										ID:   operation.ResourceID,
-										Type: types.ServiceBindingType,
-									})
-
-									operationExpectation := OperationExpectations{
-										Category:          types.CREATE,
-										State:             types.FAILED,
-										ResourceType:      types.ServiceBindingType,
-										Reschedulable:     false,
-										DeletionScheduled: false,
-									}
-
-									bindingID, _ = VerifyOperationExists(ctx, fmt.Sprintf("%s/%s%s/%s", web.ServiceBindingsURL, operation.ResourceID, web.ResourceOperationsURL, operation.ID), operationExpectation)
-									VerifyResourceDoesNotExist(ctx.SMWithOAuthForTenant, ResourceExpectations{
-										ID:   bindingID,
-										Type: types.ServiceBindingType,
-									})
-								})
-							})
-
-=======
->>>>>>> 41435f5b
 							When("broker responds with synchronous success", func() {
 								BeforeEach(func() {
 									brokerServer.BindingHandlerFunc(http.MethodPut, http.MethodPut+"1", ParameterizedHandler(http.StatusCreated, syncBindingResponse))
