/*
 * Copyright 2018 The Service Manager Authors
 *
 * Licensed under the Apache License, Version 2.0 (the "License");
 * you may not use this file except in compliance with the License.
 * You may obtain a copy of the License at
 *
 *     http://www.apache.org/licenses/LICENSE-2.0
 *
 * Unless required by applicable law or agreed to in writing, software
 * distributed under the License is distributed on an "AS IS" BASIS,
 * WITHOUT WARRANTIES OR CONDITIONS OF ANY KIND, either express or implied.
 * See the License for the specific language governing permissions and
 * limitations under the License.
 */

package test

import (
	"encoding/json"
	"fmt"
	"net/http"
	"strings"

	"github.com/Peripli/service-manager/pkg/query"

	"github.com/Peripli/service-manager/test/common"
	. "github.com/onsi/ginkgo"
	. "github.com/onsi/ginkgo/extensions/table"
)

type deleteOpEntry struct {
	resourcesToExpectBeforeOp func() []common.Object

	queryTemplate               string
	queryArgs                   func() common.Object
	resourcesToExpectAfterOp    func() []common.Object
	resourcesNotToExpectAfterOp func() []common.Object
	expectedStatusCode          int
}

func DescribeDeleteListFor(ctx *common.TestContext, t TestCase) bool {
	var r []common.Object
	var rWithMandatoryFields common.Object

	entriesWithQuery := []TableEntry{
		Entry("returns 200 for operator =",
			deleteOpEntry{
				resourcesToExpectBeforeOp: func() []common.Object {
					return []common.Object{r[0]}
				},
				queryTemplate: "%s eq '%v'",
				queryArgs: func() common.Object {
					return r[0]
				},
				resourcesNotToExpectAfterOp: func() []common.Object {
					return []common.Object{r[0]}
				},
				expectedStatusCode: http.StatusOK,
			},
		),
		Entry("returns 200 for operator !=",
			deleteOpEntry{
				resourcesToExpectBeforeOp: func() []common.Object {
					return []common.Object{r[0], r[1]}
				},
				queryTemplate: "%s ne '%v'",
				queryArgs: func() common.Object {
					return common.RemoveBooleanArgs(r[0])
				},
				resourcesToExpectAfterOp: func() []common.Object {
					return []common.Object{r[0]}
				},
				expectedStatusCode: http.StatusOK,
			},
		),

		Entry("returns 200 for operator in with multiple right operands",
			deleteOpEntry{
				resourcesToExpectBeforeOp: func() []common.Object {
					return []common.Object{r[0], r[1]}
				},
				queryTemplate: "%[1]s in ('%[2]v','%[2]v','%[2]v')",
				queryArgs: func() common.Object {
					return r[0]
				},
				resourcesNotToExpectAfterOp: func() []common.Object {
					return []common.Object{r[0]}
				},
				expectedStatusCode: http.StatusOK,
			},
		),

		Entry("returns 200 for operator in with single right operand",
			deleteOpEntry{
				resourcesToExpectBeforeOp: func() []common.Object {
					return []common.Object{r[0], r[1]}
				},
				queryTemplate: "%s in ('%v')",
				queryArgs: func() common.Object {
					return r[0]
				},
				resourcesNotToExpectAfterOp: func() []common.Object {
					return []common.Object{r[0]}
				},
				expectedStatusCode: http.StatusOK,
			},
		),
		Entry("returns 200 for operator notin with multiple right operands",
			deleteOpEntry{
				resourcesToExpectBeforeOp: func() []common.Object {
					return []common.Object{r[0], r[1]}
				},
				queryTemplate: "%[1]s notin ('%[2]v','%[2]v','%[2]v')",
				queryArgs: func() common.Object {
					return common.RemoveBooleanArgs(r[0])
				},
				resourcesToExpectAfterOp: func() []common.Object {
					return []common.Object{r[0]}
				},
				expectedStatusCode: http.StatusOK,
			},
		),
		Entry("returns 200 for operator notin with single right operand",
			deleteOpEntry{
				resourcesToExpectBeforeOp: func() []common.Object {
					return []common.Object{r[0], r[1]}
				},
				queryTemplate: "%s notin ('%v')",
				queryArgs: func() common.Object {
					return common.RemoveBooleanArgs(r[0])
				},
				resourcesToExpectAfterOp: func() []common.Object {
					return []common.Object{r[0]}
				},
				expectedStatusCode: http.StatusOK,
			},
		),
		Entry("returns 200 for operator gt",
			deleteOpEntry{
				resourcesToExpectBeforeOp: func() []common.Object {
					return []common.Object{r[0], r[1]}
				},
				queryTemplate: "%s gt '%v'",
				queryArgs: func() common.Object {
					return common.RemoveNonNumericArgs(r[0])
				},
				resourcesToExpectAfterOp: func() []common.Object {
					return []common.Object{r[0]}
				},
				expectedStatusCode: http.StatusOK,
			},
		),
		Entry("returns 200 for operator lt",
			deleteOpEntry{
				resourcesToExpectBeforeOp: func() []common.Object {
					return []common.Object{r[0], r[1]}
				},
				queryTemplate: "%s lt '%v'",
				queryArgs: func() common.Object {
					return common.RemoveNonNumericArgs(r[1])
				},
				resourcesToExpectAfterOp: func() []common.Object {
					return []common.Object{r[1]}
				},
				expectedStatusCode: http.StatusOK,
			},
		),
		Entry("returns 200 for greater than or equal queries",
			deleteOpEntry{
				resourcesToExpectBeforeOp: func() []common.Object {
					return []common.Object{r[0], r[1]}
				},
				queryTemplate: "%s ge %v",
				queryArgs: func() common.Object {
					return common.RemoveNonNumericArgs(r[1])
				},
				resourcesToExpectAfterOp: func() []common.Object {
					return []common.Object{r[0]}
				},
				expectedStatusCode: http.StatusOK,
			},
		),
		Entry("returns 400 for greater than or equal queries when query args are non numeric",
			deleteOpEntry{
				resourcesToExpectBeforeOp: func() []common.Object {
					return []common.Object{r[0], r[1]}
				},
				queryTemplate: "%s ge %v",
				queryArgs: func() common.Object {
					return common.RemoveNumericArgs(r[0])
				},
				resourcesToExpectAfterOp: func() []common.Object {
					return []common.Object{r[0], r[1]}
				},
				expectedStatusCode: http.StatusBadRequest,
			},
		),
		Entry("returns 200 for greater than or equal queries",
			deleteOpEntry{
				resourcesToExpectBeforeOp: func() []common.Object {
					return []common.Object{r[0], r[1]}
				},
				queryTemplate: "%s le %v",
				queryArgs: func() common.Object {
					return common.RemoveNonNumericArgs(r[1])
				},
				resourcesNotToExpectAfterOp: func() []common.Object {
					return []common.Object{r[0], r[1]}
				},
				expectedStatusCode: http.StatusOK,
			}),
		Entry("returns 400 for less than or equal queries when query args are non numeric",
			deleteOpEntry{
				resourcesToExpectBeforeOp: func() []common.Object {
					return []common.Object{r[0], r[1]}
				},
				queryTemplate: "%s le %v",
				queryArgs: func() common.Object {
					return common.RemoveNumericArgs(r[0])
				},
				resourcesToExpectAfterOp: func() []common.Object {
					return []common.Object{r[0], r[1]}
				},
				expectedStatusCode: http.StatusBadRequest,
			},
		),
		Entry("returns 200 for operator en",
			deleteOpEntry{
				resourcesToExpectBeforeOp: func() []common.Object {
					return []common.Object{r[0], rWithMandatoryFields}
				},
				queryTemplate: "%s en '%v'",
				queryArgs: func() common.Object {
					return common.RemoveNotNullableFieldAndLabels(r[0], rWithMandatoryFields)
				},
				resourcesNotToExpectAfterOp: func() []common.Object {
					return []common.Object{r[0], rWithMandatoryFields}
				},
				expectedStatusCode: http.StatusOK,
			},
		),
		Entry("returns 400 when label query is duplicated",
			deleteOpEntry{
				queryTemplate: "%[1]s eq '%[2]v' and %[1]s eq '%[2]v'",
				queryArgs: func() common.Object {
					return common.Object{
						"labels": common.CopyLabels(r[0]),
					}
				},
				expectedStatusCode: http.StatusBadRequest,
			},
		),
		Entry("returns 200 when field query is duplicated",
			deleteOpEntry{
				queryTemplate: "%[1]s eq '%[2]v' and %[1]s eq '%[2]v'",
				queryArgs: func() common.Object {
					return common.CopyFields(r[0])
				},
				expectedStatusCode: http.StatusOK,
			},
		),
		Entry("returns 200 for JSON fields with stripped new lines",
			deleteOpEntry{
				resourcesToExpectBeforeOp: func() []common.Object {
					return []common.Object{r[0]}
				},
				queryTemplate: "%s eq '%v'",
				queryArgs: func() common.Object {
					return common.RemoveNonJSONArgs(r[0])
				},
				resourcesNotToExpectAfterOp: func() []common.Object {
					return []common.Object{r[0]}
				},
				expectedStatusCode: http.StatusOK,
			},
		),
		Entry("returns 400 when query operator is invalid",
			deleteOpEntry{
				queryTemplate: "%s @@ '%v'",
				queryArgs: func() common.Object {
					return r[0]
				},
				expectedStatusCode: http.StatusBadRequest,
			},
		),
		Entry("returns 400 when query is duplicated",
			deleteOpEntry{
				queryTemplate: "%[1]s = '%[2]v' and %[1]s = '%[2]v'",
				queryArgs: func() common.Object {
					return r[0]
				},
				expectedStatusCode: http.StatusBadRequest,
			},
		),
		Entry("returns 400 when operator is not properly separated with right space from operands",
			deleteOpEntry{
				queryTemplate: "%s ='%v'",
				queryArgs: func() common.Object {
					return r[0]
				},
				expectedStatusCode: http.StatusBadRequest,
			},
		),
		Entry("returns 400 when operator is not properly separated with left space from operands",
			deleteOpEntry{
				queryTemplate: "%seq '%v'",
				queryArgs: func() common.Object {
					return r[0]
				},
				expectedStatusCode: http.StatusBadRequest,
			},
		),

		Entry("returns 400 when field query left operands are unknown",
			deleteOpEntry{
				queryTemplate: "%[1]s in ('%[2]v','%[2]v')",
				queryArgs: func() common.Object {
					return common.Object{"unknownkey": "unknownvalue"}
				},
				expectedStatusCode: http.StatusBadRequest,
			},
		),
		Entry("returns 200 when label query left operands are unknown",
			deleteOpEntry{
				resourcesToExpectBeforeOp: func() []common.Object {
					return []common.Object{r[0], r[1]}
				},
				queryTemplate: "%[1]s in ('%[2]v','%[2]v')",
				queryArgs: func() common.Object {
					return common.Object{
						"labels": map[string]interface{}{
							"unknown": []interface{}{
								"unknown",
							},
						}}
				},
				resourcesToExpectAfterOp: func() []common.Object {
					return []common.Object{r[0], r[1]}
				},
				expectedStatusCode: http.StatusNotFound,
			},
		),
		Entry("returns 400 when single value operator is used with multiple right value arguments",
			deleteOpEntry{
				queryTemplate: "%[1]s ne ('%[2]v','%[2]v','%[2]v')",
				queryArgs: func() common.Object {
					return r[0]
				},
				expectedStatusCode: http.StatusBadRequest,
			},
		),
		Entry("returns 400 when numeric operator is used with non-numeric operands",
			deleteOpEntry{
				queryTemplate: "%s < '%v'",

				queryArgs: func() common.Object {
					return common.RemoveNumericArgs(r[0])
				},
				expectedStatusCode: http.StatusBadRequest,
			},
		),
	}

	attachLabel := func(obj common.Object, i int) common.Object {
		patchLabelsBody := make(map[string]interface{})
		patchLabels := []query.LabelChange{
			{
				Operation: query.AddLabelOperation,
				Key:       "labelKey1",
				Values:    []string{fmt.Sprintf("%d", i)},
			},
			{
				Operation: query.AddLabelOperation,
				Key:       "labelKey2",
				Values:    []string{fmt.Sprintf("str%d", i)},
			},
			{
				Operation: query.AddLabelOperation,
				Key:       "labelKey3",
				Values:    []string{fmt.Sprintf(`{"key%d": "val%d"}`, i, i)},
			},
		}
		patchLabelsBody["labels"] = patchLabels

		By(fmt.Sprintf("Attempting to patch resource of %s with labels as labels are declared supported", t.API))
		ctx.SMWithOAuth.PATCH(t.API + "/" + obj["id"].(string)).WithJSON(patchLabelsBody).
			Expect().
			Status(http.StatusOK)

		result := ctx.SMWithOAuth.GET(t.API + "/" + obj["id"].(string)).
			Expect().
			Status(http.StatusOK).JSON().Object()
		result.ContainsKey("labels")
		r := result.Raw()
		return r
	}

	beforeEachHelper := func() {
		By(fmt.Sprintf("[BEFOREEACH]: Preparing and creating test resources"))

		r = make([]common.Object, 0, 0)
		rWithMandatoryFields = t.ResourceWithoutNullableFieldsBlueprint(ctx, ctx.SMWithOAuth, false)
		for i := 0; i < 2; i++ {
			gen := t.ResourceBlueprint(ctx, ctx.SMWithOAuth, false)
			gen = attachLabel(gen, i)
			stripObject(gen, t.ResourcePropertiesToIgnore...)
			r = append(r, gen)
		}
		By(fmt.Sprintf("[BEFOREEACH]: Successfully finished preparing and creating test resources"))
	}

	afterEachHelper := func() {
		By(fmt.Sprintf("[AFTEREACH]: Cleaning up test resources"))
		ctx.CleanupAdditionalResources()
		By(fmt.Sprintf("[AFTEREACH]: Sucessfully finished cleaning up test resources"))
	}

	verifyDeleteListOpHelperWithAuth := func(deleteListOpEntry deleteOpEntry, query string, auth *common.SMExpect) {
		expectedAfterOpIDs := make([]string, 0)
		unexpectedAfterOpIDs := make([]string, 0)

		if deleteListOpEntry.resourcesToExpectAfterOp != nil {
			expectedAfterOpIDs = common.ExtractResourceIDs(deleteListOpEntry.resourcesToExpectAfterOp())
		}
		if deleteListOpEntry.resourcesNotToExpectAfterOp != nil {
			unexpectedAfterOpIDs = common.ExtractResourceIDs(deleteListOpEntry.resourcesNotToExpectAfterOp())
		}

		By("[TEST]: ======= Expectations Summary =======")

		By(fmt.Sprintf("[TEST]: Deleting %s at %s", t.API, query))
		By(fmt.Sprintf("[TEST]: Currently present resources: %v", r))
		By(fmt.Sprintf("[TEST]: Expected %s ids after operations: %s", t.API, expectedAfterOpIDs))
		By(fmt.Sprintf("[TEST]: Unexpected %s ids after operations: %s", t.API, unexpectedAfterOpIDs))
		By(fmt.Sprintf("[TEST]: Expected status code %d", deleteListOpEntry.expectedStatusCode))

		By("[TEST]: ====================================")

		if deleteListOpEntry.resourcesToExpectBeforeOp != nil {
			By(fmt.Sprintf("[TEST]: Verifying expected %s before operation are present", t.API))
			beforeOpArray := ctx.SMWithOAuth.List(t.API)

			for _, v := range beforeOpArray.Iter() {
				obj := v.Object().Raw()
<<<<<<< HEAD
				StripObject(obj)
			}

			for _, entity := range deleteListOpEntry.resourcesToExpectBeforeOp() {
				StripObject(entity)
=======
				stripObject(obj, t.ResourcePropertiesToIgnore...)
			}

			for _, entity := range deleteListOpEntry.resourcesToExpectBeforeOp() {
				stripObject(entity, t.ResourcePropertiesToIgnore...)
>>>>>>> 4eaca562
				beforeOpArray.Contains(entity)
			}
		}

		req := auth.DELETE(t.API)
		if query != "" {
			req = req.WithQueryString(query)
		}

		By(fmt.Sprintf("[TEST]: Verifying expected status code %d is returned from operation", deleteListOpEntry.expectedStatusCode))
		resp := req.
			Expect().
			Status(deleteListOpEntry.expectedStatusCode)

		if deleteListOpEntry.expectedStatusCode != http.StatusOK {
			By(fmt.Sprintf("[TEST]: Verifying error and description fields are returned after operation"))
			resp.JSON().Object().Keys().Contains("error", "description")
		} else {
			afterOpArray := ctx.SMWithOAuth.List(t.API)

			for _, v := range afterOpArray.Iter() {
				obj := v.Object().Raw()
<<<<<<< HEAD
				StripObject(obj)
=======
				stripObject(obj, t.ResourcePropertiesToIgnore...)
>>>>>>> 4eaca562
			}

			if deleteListOpEntry.resourcesToExpectAfterOp != nil {
				By(fmt.Sprintf("[TEST]: Verifying expected %s are returned after operation", t.API))
				for _, entity := range deleteListOpEntry.resourcesToExpectAfterOp() {
<<<<<<< HEAD
					StripObject(entity)
=======
					stripObject(entity, t.ResourcePropertiesToIgnore...)
>>>>>>> 4eaca562
					afterOpArray.Contains(entity)
				}
			}

			if deleteListOpEntry.resourcesNotToExpectAfterOp != nil {
				By(fmt.Sprintf("[TEST]: Verifying unexpected %s are NOT returned after operation", t.API))
				for _, entity := range deleteListOpEntry.resourcesNotToExpectAfterOp() {
<<<<<<< HEAD
					StripObject(entity)
=======
					stripObject(entity, t.ResourcePropertiesToIgnore...)
>>>>>>> 4eaca562
					afterOpArray.NotContains(entity)
				}
			}
		}
	}
	verifyDeleteListOpHelper := func(deleteListOpEntry deleteOpEntry, query string) {
		verifyDeleteListOpHelperWithAuth(deleteListOpEntry, query, ctx.SMWithOAuth)
	}

	verifyDeleteListOp := func(entry deleteOpEntry) {
		if len(entry.queryTemplate) == 0 {
			Fail("Query template missing")
		}

		// test with multi field query - meaning all fields in one query
		beforeEachHelper()
		args := entry.queryArgs()
		labels := args["labels"]
		fields := common.CopyObject(args)
		delete(fields, "labels")

		queryKeys := extractQueryKeys(fields)
		if len(queryKeys) > 1 {
			fquery := "fieldQuery=" + expandMultiFieldQuery(entry.queryTemplate, fields)
			verifyDeleteListOpHelper(entry, fquery)
		}
		afterEachHelper()

		for _, queryKey := range queryKeys {
			// test with each field as separate field query
			beforeEachHelper()
			args := entry.queryArgs()
			fields := common.CopyObject(args)
			delete(fields, "labels")
			queryValue := expandNextFieldQuery(entry.queryTemplate, fields, queryKey)
			query := "fieldQuery=" + queryValue
			verifyDeleteListOpHelper(entry, query)
			afterEachHelper()
		}

		if labels != nil {
			// test with all labels as one label query
			beforeEachHelper()
			multiLabelQuery, labelQueries := expandLabelQuery(labels.(map[string]interface{}), entry.queryTemplate)
			verifyDeleteListOpHelper(entry, "labelQuery="+multiLabelQuery)
			afterEachHelper()

			for _, labelQuery := range labelQueries {
				// test with each label as separate label query
				beforeEachHelper()
				verifyDeleteListOpHelper(entry, "labelQuery="+labelQuery)
				afterEachHelper()
			}

			// test with all fields and all labels as one query
			beforeEachHelper()
			// recalculate the multi field query as each beforeEach creates new resources and field values may differ
			fields := common.CopyObject(entry.queryArgs())
			delete(fields, "labels")
			multiFieldQuery := expandMultiFieldQuery(entry.queryTemplate, fields)
			verifyDeleteListOpHelper(entry, "fieldQuery="+multiFieldQuery+"&"+"labelQuery="+multiLabelQuery)
			afterEachHelper()
		}
	}

	return Describe("DELETE LIST", func() {
		Context("with no filtering", func() {
			BeforeEach(beforeEachHelper)

			AfterEach(afterEachHelper)

			Context("with basic auth", func() {
				It("returns 200", func() {
					ctx.SMWithBasic.DELETE(t.API).
						Expect().
						Status(http.StatusUnauthorized)
				})
			})

			Context("with bearer auth", func() {
				if !t.DisableTenantResources {
					Context("when authenticating with tenant scoped token", func() {
						var rForTenant common.Object

						BeforeEach(func() {
							rForTenant = t.ResourceBlueprint(ctx, ctx.SMWithOAuthForTenant, false)
						})

						It("deletes only tenant specific resources", func() {
							verifyDeleteListOpHelperWithAuth(deleteOpEntry{
								resourcesToExpectBeforeOp: func() []common.Object {
									return []common.Object{r[0], r[1], rForTenant}
								},
								resourcesNotToExpectAfterOp: func() []common.Object {
									return []common.Object{rForTenant}
								},
								resourcesToExpectAfterOp: func() []common.Object {
									return []common.Object{r[0], r[1]}
								},
								expectedStatusCode: http.StatusOK,
							}, "", ctx.SMWithOAuthForTenant)
						})

						Context("when authenticating with global token", func() {
							It("deletes all resources", func() {
								verifyDeleteListOpHelperWithAuth(deleteOpEntry{
									resourcesToExpectBeforeOp: func() []common.Object {
										return []common.Object{r[0], r[1], rForTenant}
									},
									resourcesNotToExpectAfterOp: func() []common.Object {
										return []common.Object{r[0], r[1], rForTenant}
									},
									expectedStatusCode: http.StatusOK,
								}, "", ctx.SMWithOAuth)
							})
						})
					})
				}

				Context("with no query", func() {
					It("deletes all the resources", func() {
						verifyDeleteListOpHelper(deleteOpEntry{
							resourcesToExpectBeforeOp: func() []common.Object {
								return []common.Object{r[0], r[1]}
							},
							resourcesNotToExpectAfterOp: func() []common.Object {
								return []common.Object{r[0], r[1]}
							},
							expectedStatusCode: http.StatusOK,
						}, "")
					})
				})

				Context("with empty field query", func() {
					It("returns 200", func() {
						verifyDeleteListOpHelper(deleteOpEntry{
							resourcesToExpectBeforeOp: func() []common.Object {
								return []common.Object{r[0], r[1]}
							},
							resourcesNotToExpectAfterOp: func() []common.Object {
								return []common.Object{r[0], r[1]}
							},
							expectedStatusCode: http.StatusOK,
						}, "fieldQuery=")
					})
				})

				Context("with empty label query", func() {
					It("returns 200", func() {
						verifyDeleteListOpHelper(deleteOpEntry{
							resourcesToExpectBeforeOp: func() []common.Object {
								return []common.Object{r[0], r[1]}
							},
							resourcesNotToExpectAfterOp: func() []common.Object {
								return []common.Object{r[0], r[1]}
							},
							expectedStatusCode: http.StatusOK,
						}, "labelQuery=")
					})
				})

				Context("with empty field and label query", func() {
					It("returns 200", func() {
						verifyDeleteListOpHelper(deleteOpEntry{
							resourcesToExpectBeforeOp: func() []common.Object {
								return []common.Object{r[0], r[1]}
							},
							resourcesNotToExpectAfterOp: func() []common.Object {
								return []common.Object{r[0], r[1]}
							},
							expectedStatusCode: http.StatusOK,
						}, "fieldQuery=&labelQuery=")
					})
				})
			})
		})

		DescribeTable("with non-empty query", verifyDeleteListOp, entriesWithQuery...)
	})
}

func extractQueryKeys(queryArgsObj common.Object) []string {
	queryKeys := make([]string, 0)
	for key := range queryArgsObj {
		queryKeys = append(queryKeys, key)
	}

	return queryKeys
}

func expandNextFieldQuery(queryTemplate string, queryArgs common.Object, currentArgKey string) string {
	currentArgValue, ok := queryArgs[currentArgKey]

	if !ok || currentArgValue == nil {
		panic("decide what to do")
	}

	if m, ok := currentArgValue.(map[string]interface{}); ok {
		bytes, err := json.Marshal(m)
		if err != nil {
			panic(err)
		}
		currentArgValue = string(bytes)
	}

	if a, ok := currentArgValue.([]interface{}); ok {
		bytes, err := json.Marshal(a)
		if err != nil {
			panic(err)
		}
		currentArgValue = string(bytes)

	}
	return fmt.Sprintf(queryTemplate, currentArgKey, currentArgValue)
}

func expandMultiFieldQuery(queryTemplate string, queryArgs common.Object) string {
	expandedMultiQuerySegments := make([]string, 0)
	for queryArgKey, queryArgValue := range queryArgs {
		expandedMultiQuerySegments = append(expandedMultiQuerySegments, fmt.Sprintf(queryTemplate, queryArgKey, queryArgValue))
	}
	return strings.Join(expandedMultiQuerySegments, " and ")
}<|MERGE_RESOLUTION|>--- conflicted
+++ resolved
@@ -443,19 +443,11 @@
 
 			for _, v := range beforeOpArray.Iter() {
 				obj := v.Object().Raw()
-<<<<<<< HEAD
-				StripObject(obj)
-			}
-
-			for _, entity := range deleteListOpEntry.resourcesToExpectBeforeOp() {
-				StripObject(entity)
-=======
 				stripObject(obj, t.ResourcePropertiesToIgnore...)
 			}
 
 			for _, entity := range deleteListOpEntry.resourcesToExpectBeforeOp() {
 				stripObject(entity, t.ResourcePropertiesToIgnore...)
->>>>>>> 4eaca562
 				beforeOpArray.Contains(entity)
 			}
 		}
@@ -478,21 +470,13 @@
 
 			for _, v := range afterOpArray.Iter() {
 				obj := v.Object().Raw()
-<<<<<<< HEAD
-				StripObject(obj)
-=======
 				stripObject(obj, t.ResourcePropertiesToIgnore...)
->>>>>>> 4eaca562
 			}
 
 			if deleteListOpEntry.resourcesToExpectAfterOp != nil {
 				By(fmt.Sprintf("[TEST]: Verifying expected %s are returned after operation", t.API))
 				for _, entity := range deleteListOpEntry.resourcesToExpectAfterOp() {
-<<<<<<< HEAD
-					StripObject(entity)
-=======
 					stripObject(entity, t.ResourcePropertiesToIgnore...)
->>>>>>> 4eaca562
 					afterOpArray.Contains(entity)
 				}
 			}
@@ -500,11 +484,7 @@
 			if deleteListOpEntry.resourcesNotToExpectAfterOp != nil {
 				By(fmt.Sprintf("[TEST]: Verifying unexpected %s are NOT returned after operation", t.API))
 				for _, entity := range deleteListOpEntry.resourcesNotToExpectAfterOp() {
-<<<<<<< HEAD
-					StripObject(entity)
-=======
 					stripObject(entity, t.ResourcePropertiesToIgnore...)
->>>>>>> 4eaca562
 					afterOpArray.NotContains(entity)
 				}
 			}
