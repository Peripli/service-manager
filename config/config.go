--- conflicted
+++ resolved
@@ -42,33 +42,10 @@
 // DefaultSettings returns the default values for configuring the Service Manager
 func DefaultSettings() *Settings {
 	config := &Settings{
-<<<<<<< HEAD
-		Server: server.Settings{
-			Port:            8080,
-			RequestTimeout:  time.Second * 3,
-			ShutdownTimeout: time.Second * 3,
-		},
-		Storage: storage.Settings{
-			URI: "",
-		},
-		Log: log.Settings{
-			Level:  "debug",
-			Format: "text",
-		},
-		API: api.Settings{
-			TokenIssuerURL: "",
-			ClientID:       "",
-			Security: api.Security{
-				EncryptionKey: "",
-			},
-			SkipSSLValidation: false,
-		},
-=======
 		Server:  server.DefaultSettings(),
 		Storage: storage.DefaultSettings(),
 		Log:     log.DefaultSettings(),
 		API:     api.DefaultSettings(),
->>>>>>> c48beef8
 	}
 	return config
 }
