--- conflicted
+++ resolved
@@ -27,11 +27,6 @@
 	"github.com/Peripli/service-manager/server"
 	"github.com/Peripli/service-manager/storage"
 	"github.com/Peripli/service-manager/storage/postgres"
-<<<<<<< HEAD
-	"github.com/sirupsen/logrus"
-	"github.com/Peripli/service-manager/api/info"
-=======
->>>>>>> d6b5ab9b
 )
 
 // New creates a SM server
@@ -46,12 +41,6 @@
 	if err != nil {
 		return nil, fmt.Errorf("error using storage: %v", err)
 	}
-<<<<<<< HEAD
-
-	defaultAPI := api.Default(storage)
-	defaultAPI.RegisterControllers(info.NewController(serverEnv))
-=======
->>>>>>> d6b5ab9b
 
 	api := api.New(storage, cfg.API)
 
