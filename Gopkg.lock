--- conflicted
+++ resolved
@@ -2,11 +2,6 @@
 
 
 [[projects]]
-<<<<<<< HEAD
-  name = "github.com/cloudfoundry-community/go-cfenv"
-  packages = ["."]
-  revision = "e84b5c116637ef174eb8c7d68a28bc7269b3b9cb"
-=======
   name = "github.com/ajg/form"
   packages = ["."]
   revision = "cc2954064ec9ea8d93917f0f87456e11d7b881ad"
@@ -23,7 +18,6 @@
   packages = ["spew"]
   revision = "346938d642f2ec3594ed81d874461961cd0faa76"
   version = "v1.1.0"
->>>>>>> e73c0554
 
 [[projects]]
   name = "github.com/fatih/structs"
@@ -471,10 +465,6 @@
 [solve-meta]
   analyzer-name = "dep"
   analyzer-version = 1
-<<<<<<< HEAD
-  inputs-digest = "410f63bd8cb2e8a3fa7725262a8603bd8b6c42082f3a03de92bb3ab0c52ec3dd"
-=======
   inputs-digest = "de131a598cb9a3f9f8f554568f89abb6adacd815e71c10835deb96e11cec67ee"
->>>>>>> e73c0554
   solver-name = "gps-cdcl"
   solver-version = 1