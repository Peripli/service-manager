--- conflicted
+++ resolved
@@ -17,21 +17,12 @@
   version = "v1.5.1"
 
 [[projects]]
-<<<<<<< HEAD
-  digest = "1:d04889482897652dedae6d8575b479c06fa3eb3c3abe248163b25d3df5fab43e"
-  name = "github.com/antlr/antlr4"
-  packages = ["runtime/Go/antlr"]
-  pruneopts = "UT"
-  revision = "be58ebffde8e29c154192c019608f0a5b8e6a064"
-  version = "4.7.2"
-=======
   branch = "master"
   digest = "1:270034307d19ff986d62b52ae7b75c058d80642073b525328ba7b856720932ad"
   name = "github.com/benjamintf1/unmarshalledmatchers"
   packages = ["."]
   pruneopts = "UT"
   revision = "bb1c1f34eaeac620307d94a2371c514fbaf6ec7f"
->>>>>>> 0e392b47
 
 [[projects]]
   digest = "1:d5fa6328bd281ac91e7b5d3f45b49f8ac36c30b6a530f633d91c6eaef50cd137"
@@ -577,11 +568,7 @@
 
 [[projects]]
   branch = "master"
-<<<<<<< HEAD
-  digest = "1:e6b963cfd255c232a9613b0d12438d2972b055915ede2f6d905f8da113a86dc7"
-=======
   digest = "1:a3618b1fc378635b02a2e0eef5694311e1e29137c562210ad46999d8f3e0cc2c"
->>>>>>> 0e392b47
   name = "golang.org/x/net"
   packages = [
     "context",
@@ -593,11 +580,7 @@
     "publicsuffix",
   ]
   pruneopts = "UT"
-<<<<<<< HEAD
-  revision = "74de082e2cca95839e88aa0aeee5aadf6ce7710f"
-=======
   revision = "f4e77d36d62c17c2336347bb2670ddbd02d092b7"
->>>>>>> 0e392b47
 
 [[projects]]
   branch = "master"
@@ -612,19 +595,11 @@
 
 [[projects]]
   branch = "master"
-<<<<<<< HEAD
-  digest = "1:f6321364014431568a59b49b449d6ae60c017f3afa3f4ab787a5636853b16b1e"
-=======
   digest = "1:4fc43e824f7e546353de724c00507b1d9c0bab56344b10c2330a97f166a0fba7"
->>>>>>> 0e392b47
   name = "golang.org/x/sys"
   packages = ["unix"]
   pruneopts = "UT"
-<<<<<<< HEAD
-  revision = "9eb1bfa1ce65ae8a6ff3114b0aaf9a41a6cf3560"
-=======
   revision = "2d0786266e9cd132da844109aa05016f11f3df28"
->>>>>>> 0e392b47
 
 [[projects]]
   digest = "1:28deae5fe892797ff37a317b5bcda96d11d1c90dadd89f1337651df3bc4c586e"
@@ -721,11 +696,7 @@
   analyzer-version = 1
   input-imports = [
     "github.com/DATA-DOG/go-sqlmock",
-<<<<<<< HEAD
-    "github.com/antlr/antlr4/runtime/Go/antlr",
-=======
     "github.com/benjamintf1/unmarshalledmatchers",
->>>>>>> 0e392b47
     "github.com/cloudfoundry-community/go-cfenv",
     "github.com/coreos/go-oidc",
     "github.com/fatih/structs",
