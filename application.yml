--- conflicted
+++ resolved
@@ -6,17 +6,14 @@
   level: debug
   format: text
 storage:
-  uri: postgres://postgres:postgres@192.168.99.100:5555/postgres?sslmode=disable
+  uri: postgres://postgres:postgres@192.168.99.100:5432/postgres?sslmode=disable
+#storage:
+#  name: sm-postgres
 api:
-<<<<<<< HEAD
+  # token_issuer_url: https://uaa.local.pcfdev.io
+  client_id: sm
   token_issuer_url: https://uaa.local.pcfdev.io
   security:
     len: 32
     encryption_key: ejHjRNHbS0NaqARSRvnweVV9zcmhQEa8
-    uri: postgres://guard:guard@192.168.99.100:5555/postgres?sslmode=disable
-oauth:
-  clientId: smctl
-=======
-  # token_issuer_url: https://uaa.local.pcfdev.io
-  client_id: sm
->>>>>>> 84e1dd8a
+    uri: postgres://guard:guard@192.168.99.100:5555/postgres?sslmode=disable