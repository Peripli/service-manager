server:
  request_timeout: 4000ms
  shutdown_timeout: 4000ms
  port: 8080
  # max_body_bytes: 4000
  # max_header_bytes: 1000
log:
  level: debug
  format: text
storage:
#  name: sm-postgres
  uri: postgres://postgres:postgres@localhost:5432/postgres?sslmode=disable
  encryption_key: ejHjRNHbS0NaqARSRvnweVV9zcmhQEa8
<<<<<<< HEAD
  skip_ssl_validation: false
# storage:
#  name: sm-postgres
=======
>>>>>>> b8047ba6
api:
  token_issuer_url: http://localhost:8080/uaa
  client_id: sm
  skip_ssl_validation: false<|MERGE_RESOLUTION|>--- conflicted
+++ resolved
@@ -11,12 +11,7 @@
 #  name: sm-postgres
   uri: postgres://postgres:postgres@localhost:5432/postgres?sslmode=disable
   encryption_key: ejHjRNHbS0NaqARSRvnweVV9zcmhQEa8
-<<<<<<< HEAD
   skip_ssl_validation: false
-# storage:
-#  name: sm-postgres
-=======
->>>>>>> b8047ba6
 api:
   token_issuer_url: http://localhost:8080/uaa
   client_id: sm
