--- conflicted
+++ resolved
@@ -1,4 +1,3 @@
-<<<<<<< HEAD
 server:
   requestTimeout: 4000ms
   shutdownTimeout: 4000ms
@@ -12,16 +11,3 @@
 #  name: sm-postgres
 api:
   token_issuer_url: https://uaa.local.pcfdev.io
-=======
-server:
-  requestTimeout: 4000ms
-  shutdownTimeout: 4000ms
-  port: 8080
-log:
-  level: debug
-  format: text
-storage:
-  uri: postgres://postgres:postgres@192.168.99.100:5432/postgres?sslmode=disable
-api:
-  token_issuer_url: https://uaa.local.pcfdev.io
->>>>>>> b3b2c676
