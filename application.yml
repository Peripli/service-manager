--- conflicted
+++ resolved
@@ -1,7 +1,7 @@
 server:
   requestTimeout: 4000ms
   shutdownTimeout: 4000ms
-  port: 8080
+port: 8080
 log:
   level: debug
   format: text
@@ -11,8 +11,5 @@
 #  name: sm-postgres
 api:
   token_issuer_url: https://uaa.local.pcfdev.io
-<<<<<<< HEAD
 cli:
-  clientId: smctl
-=======
->>>>>>> d73aaa23
+  clientId: smctl