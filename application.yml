server:
  request_timeout: 4000ms
  shutdown_timeout: 4000ms
  port: 8080
log:
  level: debug
  format: text
storage:
  uri: postgres://postgres:postgres@192.168.99.101:5432/postgres?sslmode=disable
#storage:
#  name: sm-postgres
api:
  token_issuer_url: https://uaa.local.pcfdev.io
  client_id: sm
<<<<<<< HEAD
  skip_ssl_validation: false
=======
  security:
    encryption_key: ejHjRNHbS0NaqARSRvnweVV9zcmhQEa8
>>>>>>> 20b38a91
<|MERGE_RESOLUTION|>--- conflicted
+++ resolved
@@ -6,15 +6,12 @@
   level: debug
   format: text
 storage:
-  uri: postgres://postgres:postgres@192.168.99.101:5432/postgres?sslmode=disable
+  uri: postgres://postgres:postgres@192.168.99.100:5432/postgres?sslmode=disable
 #storage:
 #  name: sm-postgres
 api:
   token_issuer_url: https://uaa.local.pcfdev.io
   client_id: sm
-<<<<<<< HEAD
-  skip_ssl_validation: false
-=======
   security:
     encryption_key: ejHjRNHbS0NaqARSRvnweVV9zcmhQEa8
->>>>>>> 20b38a91
+  skip_ssl_validation: false
