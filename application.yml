--- conflicted
+++ resolved
@@ -10,10 +10,5 @@
 #storage:
 #  name: sm-postgres
 api:
-  token_issuer_url: https://uaa.local.pcfdev.io
-<<<<<<< HEAD
+  # token_issuer_url: https://uaa.local.pcfdev.io
   client_id: sm
-=======
-oauth:
-  clientId: smctl
->>>>>>> 2d8c3b0b
