server:
  requestTimeout: 3000
  shutdownTimeout: 3000
  port: 8080
log:
  level: debug
  format: text
db:
<<<<<<< HEAD
  uri: postgres://postgres:postgres@localhost:5432/postgres?sslmode=disable
  name: sm-postgres
=======
  name: sm-postgres
  uri: postgres://postgres:postgres@192.168.99.101:5555/postgres?sslmode=disable
>>>>>>> 639f5e4b
<|MERGE_RESOLUTION|>--- conflicted
+++ resolved
@@ -1,15 +1,10 @@
-server:
-  requestTimeout: 3000
-  shutdownTimeout: 3000
-  port: 8080
-log:
-  level: debug
-  format: text
-db:
-<<<<<<< HEAD
-  uri: postgres://postgres:postgres@localhost:5432/postgres?sslmode=disable
-  name: sm-postgres
-=======
-  name: sm-postgres
-  uri: postgres://postgres:postgres@192.168.99.101:5555/postgres?sslmode=disable
->>>>>>> 639f5e4b
+server:
+  requestTimeout: 3000
+  shutdownTimeout: 3000
+  port: 8080
+log:
+  level: debug
+  format: text
+db:
+  name: sm-postgres
+  uri: postgres://postgres:postgres@192.168.99.101:5555/postgres?sslmode=disable