--- conflicted
+++ resolved
@@ -163,11 +163,7 @@
 
 func extractPlatformFromContext(userContext *web.UserContext) (*types.Platform, error) {
 	platform := &types.Platform{}
-<<<<<<< HEAD
-	err := userContext.DataFunc(platform)
-=======
 	err := userContext.Data(platform)
->>>>>>> d2070f63
 	if err != nil {
 		return nil, fmt.Errorf("could not get platform from user context %v", err)
 	}
