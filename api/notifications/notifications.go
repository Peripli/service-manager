--- conflicted
+++ resolved
@@ -169,32 +169,6 @@
 	}
 }
 
-<<<<<<< HEAD
-func (c *Controller) getNotificationList(ctx context.Context, user *web.UserContext, revisionKnownToProxy, LastKnownRevisionHeader int64) (*types.Notifications, error) {
-	// TODO: is this +1/-1 ok or we should add less than or equal operator
-	listQuery1 := query.ByField(query.GreaterThanOperator, "revision", strconv.FormatInt(revisionKnownToProxy-1, 10))
-	listQuery2 := query.ByField(query.LessThanOperator, "revision", strconv.FormatInt(LastKnownRevisionHeader+1, 10))
-
-	platform, err := extractPlatformFromContext(user)
-	if err != nil {
-		return nil, err
-	}
-	filterByPlatform := query.ByField(query.EqualsOrNilOperator, "platform_id", platform.ID)
-	objectList, err := c.repository.List(ctx, types.NotificationType, nil, listQuery1, listQuery2, filterByPlatform)
-	if err != nil {
-		return nil, err
-	}
-	notificationsList := objectList.(*types.Notifications)
-	// TODO: Should be done in the database with order by
-	sort.Slice(notificationsList.Notifications, func(i, j int) bool {
-		return notificationsList.Notifications[i].Revision < notificationsList.Notifications[j].Revision
-	})
-
-	return notificationsList, nil
-}
-
-=======
->>>>>>> 37fdf32a
 func extractPlatformFromContext(userContext *web.UserContext) (*types.Platform, error) {
 	platform := &types.Platform{}
 	err := userContext.Data.Data(platform)
