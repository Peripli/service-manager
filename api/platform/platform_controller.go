/*
 *    Copyright 2018 The Service Manager Authors
 *
 *    Licensed under the Apache License, Version 2.0 (the "License");
 *    you may not use this file except in compliance with the License.
 *    You may obtain a copy of the License at
 *
 *        http://www.apache.org/licenses/LICENSE-2.0
 *
 *    Unless required by applicable law or agreed to in writing, software
 *    distributed under the License is distributed on an "AS IS" BASIS,
 *    WITHOUT WARRANTIES OR CONDITIONS OF ANY KIND, either express or implied.
 *    See the License for the specific language governing permissions and
 *    limitations under the License.
 */

package platform

import (
	"net/http"
	"time"

	"github.com/Peripli/service-manager/pkg/types"
	"github.com/Peripli/service-manager/pkg/util"
	"github.com/Peripli/service-manager/pkg/web"
	"github.com/Peripli/service-manager/storage"
	"github.com/satori/go.uuid"
	"github.com/sirupsen/logrus"
)

const reqPlatformID = "platform_id"

// Controller platform controller
type Controller struct {
	PlatformStorage storage.Platform
}

var _ web.Controller = &Controller{}

// createPlatform handler for POST /v1/platforms
func (c *Controller) createPlatform(request *web.Request) (*web.Response, error) {
	logrus.Debug("Creating new platform")

	platform := &types.Platform{}
	if err := util.BytesToObject(request.Body, platform); err != nil {
		return nil, err
	}

	if platform.ID == "" {
		UUID, err := uuid.NewV4()
		if err != nil {
			logrus.Error("Could not generate GUID")
			return nil, err
		}
		platform.ID = UUID.String()
	}
	currentTime := time.Now().UTC()
	platform.CreatedAt = currentTime
	platform.UpdatedAt = currentTime

	credentials, err := types.GenerateCredentials()
	if err != nil {
		logrus.Error("Could not generate credentials for platform")
		return nil, err
	}
	platform.Credentials = credentials

	if err := c.PlatformStorage.Create(platform); err != nil {
		return nil, util.HandleStorageError(err, "platform", platform.ID)
	}

	return util.NewJSONResponse(http.StatusCreated, platform)
}

// getPlatform handler for GET /v1/platforms/:platform_id
func (c *Controller) getPlatform(request *web.Request) (*web.Response, error) {
	platformID := request.PathParams[reqPlatformID]
	logrus.Debugf("Getting platform with id %s", platformID)

	platform, err := c.PlatformStorage.Get(platformID)
	if err = util.HandleStorageError(err, "platform", platformID); err != nil {
		return nil, err
	}
<<<<<<< HEAD
	return util.NewJSONResponse(http.StatusOK, platform)
=======
	platform.Credentials = nil
	return rest.NewJSONResponse(http.StatusOK, platform)
>>>>>>> 3d7c8f89
}

// getAllPlatforms handler for GET /v1/platforms
func (c *Controller) getAllPlatforms(request *web.Request) (*web.Response, error) {
	logrus.Debug("Getting all platforms")
	platforms, err := c.PlatformStorage.GetAll()
	if err != nil {
		return nil, err
	}
	for _, platform := range platforms {
		platform.Credentials = nil
	}

<<<<<<< HEAD
	return util.NewJSONResponse(http.StatusOK, &platformsResponse)
=======
	return rest.NewJSONResponse(http.StatusOK, struct {
		Platforms []*types.Platform `json:"platforms"`
	}{
		Platforms: platforms,
	})
>>>>>>> 3d7c8f89
}

// deletePlatform handler for DELETE /v1/platforms/:platform_id
func (c *Controller) deletePlatform(request *web.Request) (*web.Response, error) {
	platformID := request.PathParams[reqPlatformID]
	logrus.Debugf("Deleting platform with id %s", platformID)

	if err := c.PlatformStorage.Delete(platformID); err != nil {
		return nil, util.HandleStorageError(err, "platform", platformID)
	}

	// map[string]string{} will result in empty JSON
	return util.NewJSONResponse(http.StatusOK, map[string]string{})
}

// updatePlatform handler for PATCH /v1/platforms/:platform_id
func (c *Controller) patchPlatform(request *web.Request) (*web.Response, error) {
	platformID := request.PathParams[reqPlatformID]
	logrus.Debugf("Updating platform with id %s", platformID)
<<<<<<< HEAD

	platform, err := c.PlatformStorage.Get(platformID)
=======
	newPlatform, errDecode := getPlatformFromRequest(request)
	if errDecode != nil {
		return nil, errDecode
	}
	newPlatform.ID = platformID
	newPlatform.CreatedAt = time.Time{}
	newPlatform.UpdatedAt = time.Now().UTC()
	platformStorage := c.PlatformStorage
	err := platformStorage.Update(newPlatform)
	err = common.CheckErrors(
		common.HandleNotFoundError(err, "platform", platformID),
		common.HandleUniqueError(err, "platform"),
	)
>>>>>>> 3d7c8f89
	if err != nil {
		return nil, util.HandleStorageError(err, "platform", platformID)
	}

	if err := util.BytesToObject(request.Body, platform); err != nil {
		return nil, err
	}

	platform.ID = platformID
	platform.UpdatedAt = time.Now().UTC()

	if err := c.PlatformStorage.Update(platform); err != nil {
		return nil, util.HandleStorageError(err, "platform", platformID)
	}

	if err != nil {
		return nil, err
	}

	return util.NewJSONResponse(http.StatusOK, platform)
}<|MERGE_RESOLUTION|>--- conflicted
+++ resolved
@@ -81,12 +81,8 @@
 	if err = util.HandleStorageError(err, "platform", platformID); err != nil {
 		return nil, err
 	}
-<<<<<<< HEAD
+	platform.Credentials = nil
 	return util.NewJSONResponse(http.StatusOK, platform)
-=======
-	platform.Credentials = nil
-	return rest.NewJSONResponse(http.StatusOK, platform)
->>>>>>> 3d7c8f89
 }
 
 // getAllPlatforms handler for GET /v1/platforms
@@ -96,19 +92,16 @@
 	if err != nil {
 		return nil, err
 	}
+
 	for _, platform := range platforms {
 		platform.Credentials = nil
 	}
 
-<<<<<<< HEAD
-	return util.NewJSONResponse(http.StatusOK, &platformsResponse)
-=======
-	return rest.NewJSONResponse(http.StatusOK, struct {
+	return util.NewJSONResponse(http.StatusOK, struct {
 		Platforms []*types.Platform `json:"platforms"`
 	}{
 		Platforms: platforms,
 	})
->>>>>>> 3d7c8f89
 }
 
 // deletePlatform handler for DELETE /v1/platforms/:platform_id
@@ -128,24 +121,8 @@
 func (c *Controller) patchPlatform(request *web.Request) (*web.Response, error) {
 	platformID := request.PathParams[reqPlatformID]
 	logrus.Debugf("Updating platform with id %s", platformID)
-<<<<<<< HEAD
 
 	platform, err := c.PlatformStorage.Get(platformID)
-=======
-	newPlatform, errDecode := getPlatformFromRequest(request)
-	if errDecode != nil {
-		return nil, errDecode
-	}
-	newPlatform.ID = platformID
-	newPlatform.CreatedAt = time.Time{}
-	newPlatform.UpdatedAt = time.Now().UTC()
-	platformStorage := c.PlatformStorage
-	err := platformStorage.Update(newPlatform)
-	err = common.CheckErrors(
-		common.HandleNotFoundError(err, "platform", platformID),
-		common.HandleUniqueError(err, "platform"),
-	)
->>>>>>> 3d7c8f89
 	if err != nil {
 		return nil, util.HandleStorageError(err, "platform", platformID)
 	}
@@ -155,6 +132,7 @@
 	}
 
 	platform.ID = platformID
+	platform.CreatedAt = time.Time{}
 	platform.UpdatedAt = time.Now().UTC()
 
 	if err := c.PlatformStorage.Update(platform); err != nil {
