--- conflicted
+++ resolved
@@ -66,11 +66,7 @@
 	plan := planObject.(*types.ServicePlan)
 
 	if plan.Name != "reference-plan" {
-<<<<<<< HEAD
 		return next.Handle(req)
-=======
-		return nil, errors.New("plan_id is not a reference plan")
->>>>>>> 12b0b897
 	}
 
 	referencedInstanceID := gjson.GetBytes(req.Body, "parameters.referenced_instance_id").String()
