--- conflicted
+++ resolved
@@ -80,11 +80,7 @@
 	}
 
 	return &web.UserContext{
-<<<<<<< HEAD
-		DataFunc: func(v interface{}) error {
-=======
 		Data: func(v interface{}) error {
->>>>>>> d2070f63
 			return json.Unmarshal(bytes, v)
 		},
 		AuthenticationType: web.Basic,
