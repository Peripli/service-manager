--- conflicted
+++ resolved
@@ -111,18 +111,6 @@
 		return next.Handle(req)
 	}
 
-<<<<<<< HEAD
-=======
-	// Ownership validation
-	if rif.tenantIdentifier != "" {
-		callerTenantID := query.RetrieveFromCriteria(rif.tenantIdentifier, query.CriteriaForContext(req.Context())...)
-		err = storage.ValidateOwnership(rif.repository, rif.tenantIdentifier, req, callerTenantID)
-		if err != nil {
-			return nil, err // handled by the ValidateOwnership func
-		}
-	}
-
->>>>>>> e6341a51
 	parameters := gjson.GetBytes(req.Body, "parameters").Map()
 
 	referencedInstanceID, exists := parameters[instance_sharing.ReferencedInstanceIDKey]
@@ -151,12 +139,9 @@
 
 	_, err = storage.IsReferencedShared(ctx, rif.repository, referencedInstanceID.String())
 	if err != nil {
-<<<<<<< HEAD
 		log.C(ctx).Errorf("Unable to confirm if the referencedInstanceID is a refernce to a shared instance: \"%s\",error details: %s", referencedInstanceID, err)
+		// handled by the IsReferencedShared function
 		return nil, err
-=======
-		return nil, err // handled by the IsReferencedShared function
->>>>>>> e6341a51
 	}
 
 	log.C(ctx).Infof("Reference Instance Provision passed successfully, instanceID: \"%s\"", referencedInstanceID)
