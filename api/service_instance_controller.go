/*
 * Copyright 2018 The Service Manager Authors
 *
 * Licensed under the Apache License, Version 2.0 (the "License");
 * you may not use this file except in compliance with the License.
 * You may obtain a copy of the License at
 *
 *     http://www.apache.org/licenses/LICENSE-2.0
 *
 * Unless required by applicable law or agreed to in writing, software
 * distributed under the License is distributed on an "AS IS" BASIS,
 * WITHOUT WARRANTIES OR CONDITIONS OF ANY KIND, either express or implied.
 * See the License for the specific language governing permissions and
 * limitations under the License.
 */

package api

import (
	"context"
	"fmt"
	"github.com/Peripli/service-manager/api/osb"
	"github.com/Peripli/service-manager/pkg/log"
	"github.com/Peripli/service-manager/pkg/query"
	"github.com/Peripli/service-manager/pkg/types"
	"github.com/Peripli/service-manager/pkg/util"
	"github.com/Peripli/service-manager/pkg/web"
	"github.com/Peripli/service-manager/storage"
	"net/http"
)

const serviceInstanceOSBURL string = "%s/v2/service_instances/%s"

// ServiceInstanceController implements api.Controller by providing service Instances API logic
type ServiceInstanceController struct {
	*BaseController
	osbVersion string
}

func NewServiceInstanceController(ctx context.Context, options *Options) *ServiceInstanceController {

	return &ServiceInstanceController{
		BaseController: NewAsyncController(ctx, options, web.ServiceInstancesURL, types.ServiceInstanceType, true, func() types.Object {
			return &types.ServiceInstance{}
<<<<<<< HEAD
		}, false),
=======
		}),
		osbVersion: options.APISettings.OSBVersion,
>>>>>>> 739ec9b7
	}
}

func (c *ServiceInstanceController) Routes() []web.Route {
	return []web.Route{
		{
			Endpoint: web.Endpoint{
				Method: http.MethodPost,
				Path:   c.resourceBaseURL,
			},
			Handler: c.CreateObject,
		},
		{
			Endpoint: web.Endpoint{
				Method: http.MethodGet,
				Path:   fmt.Sprintf("%s/{%s}", c.resourceBaseURL, web.PathParamResourceID),
			},
			Handler: c.GetSingleObject,
		},

		{
			Endpoint: web.Endpoint{
				Method: http.MethodGet,
				Path:   fmt.Sprintf("%s/{%s}%s", c.resourceBaseURL, web.PathParamResourceID, web.ParametersURL),
			},
			Handler: c.GetParameters,
		},

		{
			Endpoint: web.Endpoint{
				Method: http.MethodGet,
				Path:   fmt.Sprintf("%s/{%s}%s/{%s}", c.resourceBaseURL, web.PathParamResourceID, web.ResourceOperationsURL, web.PathParamID),
			},
			Handler: c.GetOperation,
		},
		{
			Endpoint: web.Endpoint{
				Method: http.MethodGet,
				Path:   c.resourceBaseURL,
			},
			Handler: c.ListObjects,
		},
		{
			Endpoint: web.Endpoint{
				Method: http.MethodDelete,
				Path:   fmt.Sprintf("%s/{%s}", c.resourceBaseURL, web.PathParamResourceID),
			},
			Handler: c.DeleteSingleObject,
		},
		{
			Endpoint: web.Endpoint{
				Method: http.MethodPatch,
				Path:   fmt.Sprintf("%s/{%s}", c.resourceBaseURL, web.PathParamResourceID),
			},
			Handler: c.PatchObject,
		},
	}
}

func (c *ServiceInstanceController) GetParameters(r *web.Request) (*web.Response, error) {
	isAsync := r.URL.Query().Get(web.QueryParamAsync)
	if isAsync == "true" {
		return nil, &util.HTTPError{
			ErrorType:   "InvalidRequest",
			Description: fmt.Sprintf("requested %s api doesn't support asynchronous operation.", r.URL.RequestURI()),
			StatusCode:  http.StatusBadRequest,
		}
	}
	serviceInstanceId := r.PathParams[web.PathParamResourceID]
	ctx := r.Context()
	log.C(ctx).Debugf("getting %s with id %s", c.objectType, serviceInstanceId)

	service, err := storage.GetServiceOfferingByServiceInstanceId(c.repository, ctx, serviceInstanceId)
	if err != nil {
		return nil, err
	}

	brokerObject, err := c.repository.Get(ctx, types.ServiceBrokerType, query.ByField(query.EqualsOperator, "id", service.BrokerID))
	if err != nil {
		return nil, util.HandleStorageError(err, types.ServiceBrokerType.String())
	}
	broker := brokerObject.(*types.ServiceBroker)
	if !service.InstancesRetrievable {
		return nil, &util.HTTPError{
			ErrorType:   "BadRequest",
			Description: fmt.Sprintf("this operation is not supported."),
			StatusCode:  http.StatusBadRequest,
		}

	}

	serviceInstanceBytes, err := osb.Get(util.ClientRequest, c.osbVersion, ctx,
		broker,
		fmt.Sprintf(serviceInstanceOSBURL, broker.BrokerURL, serviceInstanceId),
		types.ServiceInstanceType.String())

	if err != nil {
		return nil, err
	}

	serviceResponse := &types.ServiceInstance{}
	if err := util.BytesToObject(serviceInstanceBytes, &serviceResponse); err != nil {
		return nil, &util.HTTPError{
			ErrorType:   "ServiceBrokerErr",
			Description: fmt.Sprintf("error reading parameters of service instance with id %s from broker %s", serviceInstanceId, broker.BrokerURL),
			StatusCode:  http.StatusBadGateway,
		}
	}

	return util.NewJSONResponse(http.StatusOK, &serviceResponse.Parameters)
}<|MERGE_RESOLUTION|>--- conflicted
+++ resolved
@@ -42,12 +42,8 @@
 	return &ServiceInstanceController{
 		BaseController: NewAsyncController(ctx, options, web.ServiceInstancesURL, types.ServiceInstanceType, true, func() types.Object {
 			return &types.ServiceInstance{}
-<<<<<<< HEAD
 		}, false),
-=======
-		}),
 		osbVersion: options.APISettings.OSBVersion,
->>>>>>> 739ec9b7
 	}
 }
 
@@ -67,7 +63,6 @@
 			},
 			Handler: c.GetSingleObject,
 		},
-
 		{
 			Endpoint: web.Endpoint{
 				Method: http.MethodGet,
