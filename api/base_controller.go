/*
 * Copyright 2018 The Service Manager Authors
 *
 * Licensed under the Apache License, Version 2.0 (the "License");
 * you may not use this file except in compliance with the License.
 * You may obtain a copy of the License at
 *
 *     http://www.apache.org/licenses/LICENSE-2.0
 *
 * Unless required by applicable law or agreed to in writing, software
 * distributed under the License is distributed on an "AS IS" BASIS,
 * WITHOUT WARRANTIES OR CONDITIONS OF ANY KIND, either express or implied.
 * See the License for the specific language governing permissions and
 * limitations under the License.
 */

package api

import (
	"context"
	"encoding/base64"
	"fmt"
	"net/http"
	"strconv"
	"time"

	"github.com/Peripli/service-manager/operations"

	"github.com/tidwall/sjson"

	"github.com/gofrs/uuid"

	"github.com/Peripli/service-manager/storage"

	"github.com/Peripli/service-manager/pkg/log"
	"github.com/Peripli/service-manager/pkg/query"
	"github.com/Peripli/service-manager/pkg/types"
	"github.com/Peripli/service-manager/pkg/util"
	"github.com/Peripli/service-manager/pkg/web"
)

// pagingLimitOffset is a constant which is needed to identify if there are more items in the DB.
// If there is 1 more item than requested, we need to generate a token for the next page.
// The last item is omitted.
const pagingLimitOffset = 1

// BaseController provides common CRUD handlers for all object types in the service manager
type BaseController struct {
	scheduler       *operations.Scheduler
	resourceBaseURL string
	objectType      types.ObjectType
	repository      storage.Repository
	objectBlueprint func() types.Object
	DefaultPageSize int
	MaxPageSize     int
	supportsAsync   bool
}

// NewController returns a new base controller
func NewController(ctx context.Context, options *Options, resourceBaseURL string, objectType types.ObjectType, objectBlueprint func() types.Object) *BaseController {
	poolSize := options.OperationSettings.DefaultPoolSize
	for _, pool := range options.OperationSettings.Pools {
		if pool.Resource == objectType.String() {
			poolSize = pool.Size
			break
		}
	}
	controller := &BaseController{
		repository:      options.Repository,
		resourceBaseURL: resourceBaseURL,
		objectBlueprint: objectBlueprint,
		objectType:      objectType,
		DefaultPageSize: options.APISettings.DefaultPageSize,
		MaxPageSize:     options.APISettings.MaxPageSize,
		scheduler:       operations.NewScheduler(ctx, options.Repository, options.OperationSettings.JobTimeout, poolSize, options.WaitGroup),
	}

	return controller
}

// NewAsyncController returns a new base controller with a scheduler making it effectively an async controller
func NewAsyncController(ctx context.Context, options *Options, resourceBaseURL string, objectType types.ObjectType, objectBlueprint func() types.Object) *BaseController {
	controller := NewController(ctx, options, resourceBaseURL, objectType, objectBlueprint)
	controller.supportsAsync = true

	return controller
}

// Routes returns the common set of routes for all objects
func (c *BaseController) Routes() []web.Route {
	return []web.Route{
		{
			Endpoint: web.Endpoint{
				Method: http.MethodPost,
				Path:   c.resourceBaseURL,
			},
			Handler: c.CreateObject,
		},
		{
			Endpoint: web.Endpoint{
				Method: http.MethodGet,
				Path:   fmt.Sprintf("%s/{%s}", c.resourceBaseURL, web.PathParamResourceID),
			},
			Handler: c.GetSingleObject,
		},
		{
			Endpoint: web.Endpoint{
				Method: http.MethodGet,
				Path:   fmt.Sprintf("%s/{%s}%s/{%s}", c.resourceBaseURL, web.PathParamResourceID, web.OperationsURL, web.PathParamID),
			},
			Handler: c.GetOperation,
		},
		{
			Endpoint: web.Endpoint{
				Method: http.MethodGet,
				Path:   c.resourceBaseURL,
			},
			Handler: c.ListObjects,
		},
		{
			Endpoint: web.Endpoint{
				Method: http.MethodDelete,
				Path:   c.resourceBaseURL,
			},
			Handler: c.DeleteObjects,
		},
		{
			Endpoint: web.Endpoint{
				Method: http.MethodDelete,
				Path:   fmt.Sprintf("%s/{%s}", c.resourceBaseURL, web.PathParamResourceID),
			},
			Handler: c.DeleteSingleObject,
		},
		{
			Endpoint: web.Endpoint{
				Method: http.MethodPatch,
				Path:   fmt.Sprintf("%s/{%s}", c.resourceBaseURL, web.PathParamResourceID),
			},
			Handler: c.PatchObject,
		},
	}
}

// CreateObject handles the creation of a new object
func (c *BaseController) CreateObject(r *web.Request) (*web.Response, error) {
	ctx := r.Context()
	log.C(ctx).Debugf("Creating new %s", c.objectType)

	result := c.objectBlueprint()
	if err := util.BytesToObject(r.Body, result); err != nil {
		return nil, err
	}

	if result.GetID() == "" {
		UUID, err := uuid.NewV4()
		if err != nil {
			return nil, fmt.Errorf("could not generate GUID for %s: %s", c.objectType, err)
		}
		result.SetID(UUID.String())
	}
	currentTime := time.Now().UTC()
	result.SetCreatedAt(currentTime)
	result.SetUpdatedAt(currentTime)
	result.SetReady(false)

	action := func(ctx context.Context, repository storage.Repository) (types.Object, error) {
		return repository.Create(ctx, result)
	}

<<<<<<< HEAD
	UUID, err := uuid.NewV4()
	if err != nil {
		return nil, fmt.Errorf("could not generate GUID for %s: %s", c.objectType, err)
	}
	operation := &types.Operation{
		Base: types.Base{
			ID:        UUID.String(),
			CreatedAt: time.Now(),
			UpdatedAt: time.Now(),
			Labels:    make(map[string][]string),
			Ready:     true,
		},
		Type:          types.CREATE,
		State:         types.IN_PROGRESS,
		ResourceID:    result.GetID(),
		ResourceType:  c.objectType,
		CorrelationID: log.CorrelationIDFromContext(ctx),
	}

	isAsync := r.URL.Query().Get(QueryParamAsync)
=======
	isAsync := r.URL.Query().Get(web.QueryParamAsync)
>>>>>>> 186dc0d1
	if isAsync == "true" {
		log.C(ctx).Debugf("Request will be executed asynchronously")
		if err := c.checkAsyncSupport(); err != nil {
			return nil, err
		}

		if err := c.scheduler.ScheduleAsyncStorageAction(ctx, operation, action); err != nil {
			return nil, err
		}

		return newAsyncResponse(operation.GetID(), result.GetID(), c.resourceBaseURL)
	}

	log.C(ctx).Debugf("Request will be executed synchronously")
	result.SetReady(true)
	createdObj, err := c.scheduler.ScheduleSyncStorageAction(ctx, operation, action)
	if err != nil {
		return nil, util.HandleStorageError(err, c.objectType.String())
	}

	return util.NewJSONResponse(http.StatusCreated, createdObj)
}

// DeleteObjects handles the deletion of the objects specified in the request
func (c *BaseController) DeleteObjects(r *web.Request) (*web.Response, error) {
	ctx := r.Context()
	log.C(ctx).Debugf("Deleting %ss...", c.objectType)

<<<<<<< HEAD
	isAsync := r.URL.Query().Get(QueryParamAsync)
=======
	criteria := query.CriteriaForContext(ctx)

	operationFunc := func(ctx context.Context, repository storage.Repository) (types.Object, error) {
		return nil, repository.Delete(ctx, c.objectType, criteria...)
	}

	isAsync := r.URL.Query().Get(web.QueryParamAsync)
>>>>>>> 186dc0d1
	if isAsync == "true" {
		return nil, &util.HTTPError{
			ErrorType:   "BadRequest",
			Description: "Only one resource can be deleted asynchronously at a time",
			StatusCode:  http.StatusBadRequest,
		}
	}

	criteria := query.CriteriaForContext(ctx)

	log.C(ctx).Debugf("Request will be executed synchronously")
	if err := c.repository.Delete(ctx, c.objectType, criteria...); err != nil {
		return nil, util.HandleStorageError(err, c.objectType.String())
	}

	return util.NewJSONResponse(http.StatusOK, map[string]string{})
}

// DeleteSingleObject handles the deletion of the object with the id specified in the request
func (c *BaseController) DeleteSingleObject(r *web.Request) (*web.Response, error) {
	objectID := r.PathParams[web.PathParamResourceID]
	ctx := r.Context()
	log.C(ctx).Debugf("Deleting %s with id %s", c.objectType, objectID)

	byID := query.ByField(query.EqualsOperator, "id", objectID)
	ctx, err := query.AddCriteria(ctx, byID)
	if err != nil {
		return nil, err
	}
	r.Request = r.WithContext(ctx)
	criteria := query.CriteriaForContext(ctx)

	action := func(ctx context.Context, repository storage.Repository) (types.Object, error) {
		return nil, repository.Delete(ctx, c.objectType, criteria...)
	}

	UUID, err := uuid.NewV4()
	if err != nil {
		return nil, fmt.Errorf("could not generate GUID for %s: %s", c.objectType, err)
	}
	operation := &types.Operation{
		Base: types.Base{
			ID:        UUID.String(),
			CreatedAt: time.Now(),
			UpdatedAt: time.Now(),
			Labels:    make(map[string][]string),
			Ready:     true,
		},
		Type:          types.DELETE,
		State:         types.IN_PROGRESS,
		ResourceID:    objectID,
		ResourceType:  c.objectType,
		CorrelationID: log.CorrelationIDFromContext(ctx),
	}

	isAsync := r.URL.Query().Get(QueryParamAsync)
	if isAsync == "true" {
		log.C(ctx).Debugf("Request will be executed asynchronously")
		if err := c.checkAsyncSupport(); err != nil {
			return nil, err
		}

		if err := c.scheduler.ScheduleAsyncStorageAction(ctx, operation, action); err != nil {
			return nil, err
		}

		return newAsyncResponse(operation.ID, objectID, c.resourceBaseURL)
	}

	log.C(ctx).Debugf("Request will be executed synchronously")
	if _, err := c.scheduler.ScheduleSyncStorageAction(ctx, operation, action); err != nil {
		return nil, util.HandleStorageError(err, c.objectType.String())
	}

	return util.NewJSONResponse(http.StatusOK, map[string]string{})
}

// GetSingleObject handles the fetching of a single object with the id specified in the request
func (c *BaseController) GetSingleObject(r *web.Request) (*web.Response, error) {
	objectID := r.PathParams[web.PathParamResourceID]
	ctx := r.Context()
	log.C(ctx).Debugf("Getting %s with id %s", c.objectType, objectID)

	byID := query.ByField(query.EqualsOperator, "id", objectID)
	criteria := query.CriteriaForContext(ctx)
	object, err := c.repository.Get(ctx, c.objectType, append(criteria, byID)...)
	if err != nil {
		return nil, util.HandleStorageError(err, c.objectType.String())
	}

	cleanObject(ctx, object)
	displayOp := r.URL.Query().Get(web.QueryParamLastOp)
	if displayOp == "true" {
		if err := attachLastOperation(ctx, objectID, object, r, c.repository); err != nil {
			return nil, err
		}
	}

	return util.NewJSONResponse(http.StatusOK, object)
}

// GetOperation handles the fetching of a single operation with the id specified for the specified resource
func (c *BaseController) GetOperation(r *web.Request) (*web.Response, error) {
	objectID := r.PathParams[web.PathParamResourceID]
	operationID := r.PathParams[web.PathParamID]

	ctx := r.Context()
	log.C(ctx).Debugf("Getting operation with id %s for object of type %s with id %s", operationID, c.objectType, objectID)

	byOperationID := query.ByField(query.EqualsOperator, "id", operationID)
	byObjectID := query.ByField(query.EqualsOperator, "resource_id", objectID)
	var err error
	ctx, err = query.AddCriteria(ctx, byObjectID, byOperationID)
	if err != nil {
		return nil, err
	}
	criteria := query.CriteriaForContext(ctx)
	operation, err := c.repository.Get(ctx, types.OperationType, criteria...)
	if err != nil {
		return nil, util.HandleStorageError(err, c.objectType.String())
	}

	return util.NewJSONResponse(http.StatusOK, operation)
}

// ListObjects handles the fetching of all objects
func (c *BaseController) ListObjects(r *web.Request) (*web.Response, error) {
	ctx := r.Context()

	criteria := query.CriteriaForContext(ctx)
	count, err := c.repository.Count(ctx, c.objectType, criteria...)
	if err != nil {
		return nil, util.HandleStorageError(err, c.objectType.String())
	}

	maxItems := r.URL.Query().Get("max_items")
	limit, err := c.parseMaxItemsQuery(maxItems)
	if err != nil {
		return nil, err
	}

	if limit == 0 {
		log.C(ctx).Debugf("Returning only count of %s since max_items is 0", c.objectType)
		page := struct {
			ItemsCount int `json:"num_items"`
		}{
			ItemsCount: count,
		}
		return util.NewJSONResponse(http.StatusOK, page)
	}

	rawToken := r.URL.Query().Get("token")
	pagingSequence, err := c.parsePageToken(ctx, rawToken)
	if err != nil {
		return nil, err
	}

	criteria = append(criteria, query.LimitResultBy(limit+pagingLimitOffset),
		query.OrderResultBy("paging_sequence", query.AscOrder),
		query.ByField(query.GreaterThanOperator, "paging_sequence", pagingSequence))

	log.C(ctx).Debugf("Getting a page of %ss", c.objectType)
	objectList, err := c.repository.List(ctx, c.objectType, criteria...)
	if err != nil {
		return nil, util.HandleStorageError(err, c.objectType.String())
	}

	page := pageFromObjectList(ctx, objectList, count, limit)
	resp, err := util.NewJSONResponse(http.StatusOK, page)
	if err != nil {
		return nil, err
	}

	if page.Token != "" {
		nextPageUrl := r.URL
		q := nextPageUrl.Query()
		q.Set("token", page.Token)
		nextPageUrl.RawQuery = q.Encode()
		resp.Header.Add("Link", fmt.Sprintf(`<%s>; rel="next"`, nextPageUrl))
	}

	return resp, nil
}

// PatchObject handles the update of the object with the id specified in the request
func (c *BaseController) PatchObject(r *web.Request) (*web.Response, error) {
	objectID := r.PathParams[web.PathParamResourceID]
	ctx := r.Context()
	log.C(ctx).Debugf("Updating %s with id %s", c.objectType, objectID)

	labelChanges, err := query.LabelChangesFromJSON(r.Body)
	if err != nil {
		return nil, err
	}

	byID := query.ByField(query.EqualsOperator, "id", objectID)
	ctx, err = query.AddCriteria(ctx, byID)
	if err != nil {
		return nil, err
	}
	criteria := query.CriteriaForContext(ctx)
	objFromDB, err := c.repository.Get(ctx, c.objectType, criteria...)
	if err != nil {
		return nil, util.HandleStorageError(err, c.objectType.String())
	}

	if r.Body, err = sjson.DeleteBytes(r.Body, "labels"); err != nil {
		return nil, err
	}
	createdAt := objFromDB.GetCreatedAt()
	updatedAt := objFromDB.GetUpdatedAt()

	if err := util.BytesToObject(r.Body, objFromDB); err != nil {
		return nil, err
	}

	objFromDB.SetID(objectID)
	objFromDB.SetCreatedAt(createdAt)
	objFromDB.SetUpdatedAt(updatedAt)
	objFromDB.SetReady(true)

	labels, _, _ := query.ApplyLabelChangesToLabels(labelChanges, objFromDB.GetLabels())
	objFromDB.SetLabels(labels)

	action := func(ctx context.Context, repository storage.Repository) (types.Object, error) {
		return repository.Update(ctx, objFromDB, labelChanges, criteria...)
	}

<<<<<<< HEAD
	UUID, err := uuid.NewV4()
	if err != nil {
		return nil, fmt.Errorf("could not generate GUID for %s: %s", c.objectType, err)
	}
	operation := &types.Operation{
		Base: types.Base{
			ID:        UUID.String(),
			CreatedAt: time.Now(),
			UpdatedAt: time.Now(),
			Labels:    make(map[string][]string),
			Ready:     true,
		},
		Type:          types.UPDATE,
		State:         types.IN_PROGRESS,
		ResourceID:    objFromDB.GetID(),
		ResourceType:  c.objectType,
		CorrelationID: log.CorrelationIDFromContext(ctx),
	}

	isAsync := r.URL.Query().Get(QueryParamAsync)
=======
	isAsync := r.URL.Query().Get(web.QueryParamAsync)
>>>>>>> 186dc0d1
	if isAsync == "true" {
		log.C(ctx).Debugf("Request will be executed asynchronously")
		if err := c.checkAsyncSupport(); err != nil {
			return nil, err
		}

		if err := c.scheduler.ScheduleAsyncStorageAction(ctx, operation, action); err != nil {
			return nil, err
		}

		return newAsyncResponse(operation.GetID(), objFromDB.GetID(), c.resourceBaseURL)
	}

	log.C(ctx).Debugf("Request will be executed synchronously")
	object, err := c.scheduler.ScheduleSyncStorageAction(ctx, operation, action)
	if err != nil {
		return nil, util.HandleStorageError(err, c.objectType.String())
	}

	cleanObject(ctx, object)
	return util.NewJSONResponse(http.StatusOK, object)
}

func cleanObject(ctx context.Context, object types.Object) {
	if secured, ok := object.(types.Strip); ok {
		secured.Sanitize()
	} else {
		log.C(ctx).Debugf("Object of type %s with id %s is not secured, so no credentials are cleaned up on response", object.GetType(), object.GetID())
	}
}

func attachLastOperation(ctx context.Context, objectID string, object types.Object, r *web.Request, repository storage.Repository) error {
	if operatable, ok := object.(types.Operatable); ok {
		orderBy := query.OrderResultBy("paging_sequence", query.DescOrder)
		limitBy := query.LimitResultBy(1)
		byObjectID := query.ByField(query.EqualsOperator, "resource_id", objectID)
		criteria := query.CriteriaForContext(ctx)
		list, err := repository.List(ctx, types.OperationType, append(criteria, byObjectID, orderBy, limitBy)...)
		if err != nil {
			return util.HandleStorageError(err, types.OperationType.String())
		}
		if list.Len() == 0 {
			log.C(ctx).Debugf("No last operation found for entity with id %s of type %s", objectID, object.GetType().String())
			return nil
		}
		lastOperation := list.ItemAt(0)
		operatable.SetLastOperation(lastOperation.(*types.Operation))
		return nil
	}

	return &util.HTTPError{
		ErrorType:   "LastOperationNotSupported",
		Description: fmt.Sprintf("last operation is not supported for type %s", object.GetType().String()),
		StatusCode:  http.StatusBadRequest,
	}
}

func (c *BaseController) parseMaxItemsQuery(maxItems string) (int, error) {
	limit := c.DefaultPageSize
	var err error
	if maxItems != "" {
		limit, err = strconv.Atoi(maxItems)
		if err != nil {
			return -1, &util.HTTPError{
				ErrorType:   "InvalidMaxItems",
				Description: fmt.Sprintf("max_items should be integer: %v", err),
				StatusCode:  http.StatusBadRequest,
			}
		}
		if limit < 0 {
			return -1, &util.HTTPError{
				ErrorType:   "InvalidMaxItems",
				Description: fmt.Sprintf("max_items cannot be negative"),
				StatusCode:  http.StatusBadRequest,
			}
		}
		if limit > c.MaxPageSize {
			limit = c.MaxPageSize
		}
	}
	return limit, nil
}

func (c *BaseController) parsePageToken(ctx context.Context, token string) (string, error) {
	targetPageSequence := "0"
	if token != "" {
		base64DecodedTokenBytes, err := base64.StdEncoding.DecodeString(token)
		if err != nil {
			log.C(ctx).Infof("Invalid token provided: %v", err)
			return "", &util.HTTPError{
				ErrorType:   "TokenInvalid",
				Description: "Invalid token provided.",
				StatusCode:  http.StatusBadRequest,
			}
		}
		targetPageSequence = string(base64DecodedTokenBytes)
		pagingSequence, err := strconv.ParseInt(targetPageSequence, 10, 0)
		if err != nil {
			log.C(ctx).Infof("Invalid token provided: %v", err)
			return "", &util.HTTPError{
				ErrorType:   "TokenInvalid",
				Description: "Invalid token provided.",
				StatusCode:  http.StatusBadRequest,
			}
		}
		if pagingSequence < 0 {
			log.C(ctx).Infof("Invalid token provided: negative value")
			return "", &util.HTTPError{
				ErrorType:   "TokenInvalid",
				Description: "Invalid token provided.",
				StatusCode:  http.StatusBadRequest,
			}
		}
	}
	return targetPageSequence, nil
}

func (c *BaseController) checkAsyncSupport() error {
	if !c.supportsAsync {
		return &util.HTTPError{
			ErrorType:   "InvalidRequest",
			Description: fmt.Sprintf("requested %s api doesn't support asynchronous operations", c.objectType),
			StatusCode:  http.StatusBadRequest,
		}
	}
	return nil
}

func generateTokenForItem(obj types.Object) string {
	nextPageToken := obj.GetPagingSequence()
	return base64.StdEncoding.EncodeToString([]byte(strconv.FormatInt(nextPageToken, 10)))
}

func pageFromObjectList(ctx context.Context, objectList types.ObjectList, count, limit int) *types.ObjectPage {
	page := &types.ObjectPage{
		ItemsCount: count,
		Items:      make([]types.Object, 0, objectList.Len()),
	}

	for i := 0; i < objectList.Len(); i++ {
		obj := objectList.ItemAt(i)
		cleanObject(ctx, obj)
		page.Items = append(page.Items, obj)
	}

	if len(page.Items) > limit {
		page.Items = page.Items[:len(page.Items)-1]
		page.Token = generateTokenForItem(page.Items[len(page.Items)-1])
	}
	return page
}

func getResourceIDsFromCriteria(criteria []query.Criterion) []string {
	for _, criterion := range criteria {
		if criterion.LeftOp == "id" {
			return criterion.RightOp
		}
	}
	return []string{}
}

func newAsyncResponse(operationID, resourceID, resourceBaseURL string) (*web.Response, error) {
	operationURL := buildOperationURL(operationID, resourceID, resourceBaseURL)
	additionalHeaders := map[string]string{"Location": operationURL}
	return util.NewJSONResponseWithHeaders(http.StatusAccepted, map[string]string{}, additionalHeaders)
}

func buildOperationURL(operationID, resourceID, resourceType string) string {
	return fmt.Sprintf("%s/%s%s/%s", resourceType, resourceID, web.OperationsURL, operationID)
}<|MERGE_RESOLUTION|>--- conflicted
+++ resolved
@@ -167,7 +167,6 @@
 		return repository.Create(ctx, result)
 	}
 
-<<<<<<< HEAD
 	UUID, err := uuid.NewV4()
 	if err != nil {
 		return nil, fmt.Errorf("could not generate GUID for %s: %s", c.objectType, err)
@@ -187,10 +186,7 @@
 		CorrelationID: log.CorrelationIDFromContext(ctx),
 	}
 
-	isAsync := r.URL.Query().Get(QueryParamAsync)
-=======
 	isAsync := r.URL.Query().Get(web.QueryParamAsync)
->>>>>>> 186dc0d1
 	if isAsync == "true" {
 		log.C(ctx).Debugf("Request will be executed asynchronously")
 		if err := c.checkAsyncSupport(); err != nil {
@@ -219,17 +215,7 @@
 	ctx := r.Context()
 	log.C(ctx).Debugf("Deleting %ss...", c.objectType)
 
-<<<<<<< HEAD
 	isAsync := r.URL.Query().Get(QueryParamAsync)
-=======
-	criteria := query.CriteriaForContext(ctx)
-
-	operationFunc := func(ctx context.Context, repository storage.Repository) (types.Object, error) {
-		return nil, repository.Delete(ctx, c.objectType, criteria...)
-	}
-
-	isAsync := r.URL.Query().Get(web.QueryParamAsync)
->>>>>>> 186dc0d1
 	if isAsync == "true" {
 		return nil, &util.HTTPError{
 			ErrorType:   "BadRequest",
@@ -458,7 +444,6 @@
 		return repository.Update(ctx, objFromDB, labelChanges, criteria...)
 	}
 
-<<<<<<< HEAD
 	UUID, err := uuid.NewV4()
 	if err != nil {
 		return nil, fmt.Errorf("could not generate GUID for %s: %s", c.objectType, err)
@@ -478,10 +463,7 @@
 		CorrelationID: log.CorrelationIDFromContext(ctx),
 	}
 
-	isAsync := r.URL.Query().Get(QueryParamAsync)
-=======
 	isAsync := r.URL.Query().Get(web.QueryParamAsync)
->>>>>>> 186dc0d1
 	if isAsync == "true" {
 		log.C(ctx).Debugf("Request will be executed asynchronously")
 		if err := c.checkAsyncSupport(); err != nil {
