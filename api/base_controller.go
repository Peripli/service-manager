/*
 * Copyright 2018 The Service Manager Authors
 *
 * Licensed under the Apache License, Version 2.0 (the "License");
 * you may not use this file except in compliance with the License.
 * You may obtain a copy of the License at
 *
 *     http://www.apache.org/licenses/LICENSE-2.0
 *
 * Unless required by applicable law or agreed to in writing, software
 * distributed under the License is distributed on an "AS IS" BASIS,
 * WITHOUT WARRANTIES OR CONDITIONS OF ANY KIND, either express or implied.
 * See the License for the specific language governing permissions and
 * limitations under the License.
 */

package api

import (
	"context"
	"encoding/base64"
	"fmt"
	"github.com/Peripli/service-manager/operations"
	"net/http"
	"strconv"
	"time"

	"github.com/tidwall/sjson"

	"github.com/gofrs/uuid"

	"github.com/Peripli/service-manager/storage"

	"github.com/Peripli/service-manager/pkg/log"
	"github.com/Peripli/service-manager/pkg/query"
	"github.com/Peripli/service-manager/pkg/types"
	"github.com/Peripli/service-manager/pkg/util"
	"github.com/Peripli/service-manager/pkg/web"
)

<<<<<<< HEAD
const (
	PathParamID     = "id"
	QueryParamAsync = "async"
)
=======
const PathParamID = "id"
const PathParamResourceID = "resource_id"
>>>>>>> 529fb9ae

// pagingLimitOffset is a constant which is needed to identify if there are more items in the DB.
// If there is 1 more item than requested, we need to generate a token for the next page.
// The last item is omitted.
const pagingLimitOffset = 1

// BaseController provides common CRUD handlers for all object types in the service manager
type BaseController struct {
	scheduler       *operations.DefaultScheduler
	resourceBaseURL string
	objectType      types.ObjectType
	repository      storage.Repository
	objectBlueprint func() types.Object
	DefaultPageSize int
	MaxPageSize     int
}

// NewController returns a new base controller
func NewController(repository storage.Repository, resourceBaseURL string, objectType types.ObjectType, objectBlueprint func() types.Object, options *Options) *BaseController {
	return &BaseController{
		repository:      repository,
		resourceBaseURL: resourceBaseURL,
		objectBlueprint: objectBlueprint,
		objectType:      objectType,
		DefaultPageSize: options.APISettings.DefaultPageSize,
		MaxPageSize:     options.APISettings.MaxPageSize,
	}
}

// NewAsyncController returns a new base controller with a scheduler making it effectively an async controller
func NewAsyncController(ctx context.Context, repository storage.Repository, resourceBaseURL string, objectType types.ObjectType, objectBlueprint func() types.Object, options *Options) *BaseController {
	controller := NewController(repository, resourceBaseURL, objectType, objectBlueprint, options)

	poolSize := operations.MinPoolSize
	for _, pool := range options.OperationSettings.Pools {
		if pool.Resource == objectType.String() {
			poolSize = pool.Size
			break
		}
	}

	controller.scheduler = operations.NewScheduler(ctx, repository, options.OperationSettings.JobTimeout, poolSize)

	return controller
}

// Routes returns the common set of routes for all objects
func (c *BaseController) Routes() []web.Route {
	return []web.Route{
		{
			Endpoint: web.Endpoint{
				Method: http.MethodPost,
				Path:   c.resourceBaseURL,
			},
			Handler: c.CreateObject,
		},
		{
			Endpoint: web.Endpoint{
				Method: http.MethodGet,
				Path:   fmt.Sprintf("%s/{%s}", c.resourceBaseURL, PathParamID),
			},
			Handler: c.GetSingleObject,
		},
		{
			Endpoint: web.Endpoint{
				Method: http.MethodGet,
				Path:   fmt.Sprintf("%s/{%s}%s/{%s}", c.resourceBaseURL, PathParamResourceID, web.OperationsURL, PathParamID),
			},
			Handler: c.GetOperation,
		},
		{
			Endpoint: web.Endpoint{
				Method: http.MethodGet,
				Path:   c.resourceBaseURL,
			},
			Handler: c.ListObjects,
		},
		{
			Endpoint: web.Endpoint{
				Method: http.MethodDelete,
				Path:   c.resourceBaseURL,
			},
			Handler: c.DeleteObjects,
		},
		{
			Endpoint: web.Endpoint{
				Method: http.MethodDelete,
				Path:   fmt.Sprintf("%s/{%s}", c.resourceBaseURL, PathParamID),
			},
			Handler: c.DeleteSingleObject,
		},
		{
			Endpoint: web.Endpoint{
				Method: http.MethodPatch,
				Path:   fmt.Sprintf("%s/{%s}", c.resourceBaseURL, PathParamID),
			},
			Handler: c.PatchObject,
		},
	}
}

// CreateObject handles the creation of a new object
func (c *BaseController) CreateObject(r *web.Request) (*web.Response, error) {
	ctx := r.Context()
	log.C(ctx).Debugf("Creating new %s", c.objectType)

	result := c.objectBlueprint()
	if err := util.BytesToObject(r.Body, result); err != nil {
		return nil, err
	}

	if result.GetID() == "" {
		UUID, err := uuid.NewV4()
		if err != nil {
			return nil, fmt.Errorf("could not generate GUID for %s: %s", c.objectType, err)
		}
		result.SetID(UUID.String())
	}
	currentTime := time.Now().UTC()
	result.SetCreatedAt(currentTime)
	result.SetUpdatedAt(currentTime)

	operationFunc := func(ctx context.Context, repository storage.Repository) (types.Object, error) {
		return repository.Create(ctx, result)
	}

	isAsync := r.URL.Query().Get(QueryParamAsync)
	if isAsync == "true" {
		log.C(ctx).Debugf("Request will be executed asynchronously")
		if err := c.checkAsyncSupport(); err != nil {
			return nil, err
		}

		operation, err := c.buildOperation(ctx, c.repository, types.IN_PROGRESS, types.CREATE, result.GetID(), log.CorrelationIDFromContext(ctx))
		if err != nil {
			return nil, err
		}

		operationID, err := c.scheduler.Schedule(operations.Job{
			ReqCtx:        util.StateContext{Context: ctx},
			ObjectType:    c.objectType,
			Operation:     operation,
			OperationFunc: operationFunc,
		})
		if err != nil {
			return nil, err
		}

		return util.NewJSONResponseWithOperation(http.StatusAccepted, map[string]string{}, operationID)
	}

	log.C(ctx).Debugf("Request will be executed synchronously")
	createdObj, err := operationFunc(ctx, c.repository)
	if err != nil {
		return nil, util.HandleStorageError(err, c.objectType.String())
	}

	return util.NewJSONResponse(http.StatusCreated, createdObj)
}

// DeleteObjects handles the deletion of the objects specified in the request
func (c *BaseController) DeleteObjects(r *web.Request) (*web.Response, error) {
	ctx := r.Context()
	log.C(ctx).Debugf("Deleting %ss...", c.objectType)

	criteria := query.CriteriaForContext(ctx)

	operationFunc := func(ctx context.Context, repository storage.Repository) (types.Object, error) {
		return nil, repository.Delete(ctx, c.objectType, criteria...)
	}

	isAsync := r.URL.Query().Get(QueryParamAsync)
	if isAsync == "true" {
		log.C(ctx).Debugf("Request will be executed asynchronously")
		if err := c.checkAsyncSupport(); err != nil {
			return nil, err
		}

		resourceID := getResourceIDFromCriteria(criteria)
		operation, err := c.buildOperation(ctx, c.repository, types.IN_PROGRESS, types.DELETE, resourceID, log.CorrelationIDFromContext(ctx))
		if err != nil {
			return nil, err
		}

		operationID, err := c.scheduler.Schedule(operations.Job{
			ReqCtx:        util.StateContext{Context: ctx},
			ObjectType:    c.objectType,
			Operation:     operation,
			OperationFunc: operationFunc,
		})
		if err != nil {
			return nil, err
		}

		return util.NewJSONResponseWithOperation(http.StatusAccepted, map[string]string{}, operationID)
	}

	log.C(ctx).Debugf("Request will be executed synchronously")
	if _, err := operationFunc(ctx, c.repository); err != nil {
		return nil, util.HandleStorageError(err, c.objectType.String())
	}

	return util.NewJSONResponse(http.StatusOK, map[string]string{})
}

// DeleteSingleObject handles the deletion of the object with the id specified in the request
func (c *BaseController) DeleteSingleObject(r *web.Request) (*web.Response, error) {
	objectID := r.PathParams[PathParamID]
	ctx := r.Context()
	log.C(ctx).Debugf("Deleting %s with id %s", c.objectType, objectID)

	byID := query.ByField(query.EqualsOperator, "id", objectID)
	ctx, err := query.AddCriteria(ctx, byID)
	if err != nil {
		return nil, err
	}
	r.Request = r.WithContext(ctx)

	return c.DeleteObjects(r)
}

// GetSingleObject handles the fetching of a single object with the id specified in the request
func (c *BaseController) GetSingleObject(r *web.Request) (*web.Response, error) {
	objectID := r.PathParams[PathParamID]
	ctx := r.Context()
	log.C(ctx).Debugf("Getting %s with id %s", c.objectType, objectID)

	byID := query.ByField(query.EqualsOperator, "id", objectID)
	var err error
	ctx, err = query.AddCriteria(ctx, byID)
	if err != nil {
		return nil, err
	}
	criteria := query.CriteriaForContext(ctx)
	object, err := c.repository.Get(ctx, c.objectType, criteria...)
	if err != nil {
		return nil, util.HandleStorageError(err, c.objectType.String())
	}

	stripCredentials(ctx, object)

	return util.NewJSONResponse(http.StatusOK, object)
}

// GetOperation handles the fetching of a single operation with the id specified for the specified resource
func (c *BaseController) GetOperation(r *web.Request) (*web.Response, error) {
	objectID := r.PathParams[PathParamResourceID]
	operationID := r.PathParams[PathParamID]

	ctx := r.Context()
	log.C(ctx).Debugf("Getting operation with id %s for object of type %s with id %s", operationID, c.objectType, objectID)

	byOperationID := query.ByField(query.EqualsOperator, "id", operationID)
	byObjectID := query.ByField(query.EqualsOperator, "resource_id", objectID)
	var err error
	ctx, err = query.AddCriteria(ctx, byObjectID, byOperationID)
	if err != nil {
		return nil, err
	}
	criteria := query.CriteriaForContext(ctx)
	operation, err := c.repository.Get(ctx, types.OperationType, criteria...)
	if err != nil {
		return nil, util.HandleStorageError(err, c.objectType.String())
	}

	return util.NewJSONResponse(http.StatusOK, operation)
}

// ListObjects handles the fetching of all objects
func (c *BaseController) ListObjects(r *web.Request) (*web.Response, error) {
	ctx := r.Context()

	criteria := query.CriteriaForContext(ctx)
	count, err := c.repository.Count(ctx, c.objectType, criteria...)
	if err != nil {
		return nil, util.HandleStorageError(err, c.objectType.String())
	}

	maxItems := r.URL.Query().Get("max_items")
	limit, err := c.parseMaxItemsQuery(maxItems)
	if err != nil {
		return nil, err
	}

	if limit == 0 {
		log.C(ctx).Debugf("Returning only count of %s since max_items is 0", c.objectType)
		page := struct {
			ItemsCount int `json:"num_items"`
		}{
			ItemsCount: count,
		}
		return util.NewJSONResponse(http.StatusOK, page)
	}

	rawToken := r.URL.Query().Get("token")
	pagingSequence, err := c.parsePageToken(ctx, rawToken)
	if err != nil {
		return nil, err
	}

	criteria = append(criteria, query.LimitResultBy(limit+pagingLimitOffset),
		query.OrderResultBy("paging_sequence", query.AscOrder),
		query.ByField(query.GreaterThanOperator, "paging_sequence", pagingSequence))

	log.C(ctx).Debugf("Getting a page of %ss", c.objectType)
	objectList, err := c.repository.List(ctx, c.objectType, criteria...)
	if err != nil {
		return nil, util.HandleStorageError(err, c.objectType.String())
	}

	page := pageFromObjectList(ctx, objectList, count, limit)
	resp, err := util.NewJSONResponse(http.StatusOK, page)
	if err != nil {
		return nil, err
	}

	if page.Token != "" {
		nextPageUrl := r.URL
		q := nextPageUrl.Query()
		q.Set("token", page.Token)
		nextPageUrl.RawQuery = q.Encode()
		resp.Header.Add("Link", fmt.Sprintf(`<%s>; rel="next"`, nextPageUrl))
	}

	return resp, nil
}

// PatchObject handles the update of the object with the id specified in the request
func (c *BaseController) PatchObject(r *web.Request) (*web.Response, error) {
	objectID := r.PathParams[PathParamID]
	ctx := r.Context()
	log.C(ctx).Debugf("Updating %s with id %s", c.objectType, objectID)

	labelChanges, err := query.LabelChangesFromJSON(r.Body)
	if err != nil {
		return nil, err
	}

	byID := query.ByField(query.EqualsOperator, "id", objectID)
	ctx, err = query.AddCriteria(ctx, byID)
	if err != nil {
		return nil, err
	}
	criteria := query.CriteriaForContext(ctx)
	objFromDB, err := c.repository.Get(ctx, c.objectType, criteria...)
	if err != nil {
		return nil, util.HandleStorageError(err, c.objectType.String())
	}

	if r.Body, err = sjson.DeleteBytes(r.Body, "labels"); err != nil {
		return nil, err
	}
	createdAt := objFromDB.GetCreatedAt()
	updatedAt := objFromDB.GetUpdatedAt()

	if err := util.BytesToObject(r.Body, objFromDB); err != nil {
		return nil, err
	}

	objFromDB.SetID(objectID)
	objFromDB.SetCreatedAt(createdAt)
	objFromDB.SetUpdatedAt(updatedAt)

	labels, _, _ := query.ApplyLabelChangesToLabels(labelChanges, objFromDB.GetLabels())
	objFromDB.SetLabels(labels)

	operationFunc := func(ctx context.Context, repository storage.Repository) (types.Object, error) {
		return repository.Update(ctx, objFromDB, labelChanges, criteria...)
	}

	isAsync := r.URL.Query().Get(QueryParamAsync)
	if isAsync == "true" {
		log.C(ctx).Debugf("Request will be executed asynchronously")
		if err := c.checkAsyncSupport(); err != nil {
			return nil, err
		}

		operation, err := c.buildOperation(ctx, c.repository, types.IN_PROGRESS, types.UPDATE, objFromDB.GetID(), log.CorrelationIDFromContext(ctx))
		if err != nil {
			return nil, err
		}

		operationID, err := c.scheduler.Schedule(operations.Job{
			ReqCtx:        util.StateContext{Context: ctx},
			ObjectType:    c.objectType,
			Operation:     operation,
			OperationFunc: operationFunc,
		})
		if err != nil {
			return nil, err
		}

		return util.NewJSONResponseWithOperation(http.StatusAccepted, map[string]string{}, operationID)
	}

	log.C(ctx).Debugf("Request will be executed synchronously")
	object, err := operationFunc(ctx, c.repository)
	if err != nil {
		return nil, util.HandleStorageError(err, c.objectType.String())
	}

	stripCredentials(ctx, object)
	return util.NewJSONResponse(http.StatusOK, object)
}

func stripCredentials(ctx context.Context, object types.Object) {
	if secured, ok := object.(types.Secured); ok {
		secured.SetCredentials(nil)
	} else {
		log.C(ctx).Debugf("Object of type %s with id %s is not secured, so no credentials are cleaned up on response", object.GetType(), object.GetID())
	}
}

func (c *BaseController) parseMaxItemsQuery(maxItems string) (int, error) {
	limit := c.DefaultPageSize
	var err error
	if maxItems != "" {
		limit, err = strconv.Atoi(maxItems)
		if err != nil {
			return -1, &util.HTTPError{
				ErrorType:   "InvalidMaxItems",
				Description: fmt.Sprintf("max_items should be integer: %v", err),
				StatusCode:  http.StatusBadRequest,
			}
		}
		if limit < 0 {
			return -1, &util.HTTPError{
				ErrorType:   "InvalidMaxItems",
				Description: fmt.Sprintf("max_items cannot be negative"),
				StatusCode:  http.StatusBadRequest,
			}
		}
		if limit > c.MaxPageSize {
			limit = c.MaxPageSize
		}
	}
	return limit, nil
}

func (c *BaseController) parsePageToken(ctx context.Context, token string) (string, error) {
	targetPageSequence := "0"
	if token != "" {
		base64DecodedTokenBytes, err := base64.StdEncoding.DecodeString(token)
		if err != nil {
			log.C(ctx).Infof("Invalid token provided: %v", err)
			return "", &util.HTTPError{
				ErrorType:   "TokenInvalid",
				Description: "Invalid token provided.",
				StatusCode:  http.StatusBadRequest,
			}
		}
		targetPageSequence = string(base64DecodedTokenBytes)
		pagingSequence, err := strconv.ParseInt(targetPageSequence, 10, 0)
		if err != nil {
			log.C(ctx).Infof("Invalid token provided: %v", err)
			return "", &util.HTTPError{
				ErrorType:   "TokenInvalid",
				Description: "Invalid token provided.",
				StatusCode:  http.StatusBadRequest,
			}
		}
		if pagingSequence < 0 {
			log.C(ctx).Infof("Invalid token provided: negative value")
			return "", &util.HTTPError{
				ErrorType:   "TokenInvalid",
				Description: "Invalid token provided.",
				StatusCode:  http.StatusBadRequest,
			}
		}
	}
	return targetPageSequence, nil
}

func (c *BaseController) checkAsyncSupport() error {
	if c.scheduler == nil {
		return &util.HTTPError{
			ErrorType:   "InvalidRequest",
			Description: fmt.Sprintf("requested %s api doesn't support asynchronous operations", c.objectType),
			StatusCode:  http.StatusBadRequest,
		}
	}
	return nil
}

func (c *BaseController) buildOperation(ctx context.Context, storage storage.Repository, state types.OperationState, category types.OperationCategory, resourceID, correlationID string) (*types.Operation, error) {
	UUID, err := uuid.NewV4()
	if err != nil {
		return nil, fmt.Errorf("could not generate GUID for %s: %s", c.objectType, err)
	}
	operation := &types.Operation{
		Base: types.Base{
			ID:        UUID.String(),
			CreatedAt: time.Now(),
			UpdatedAt: time.Now(),
			Labels:    make(map[string][]string),
		},
		Type:          category,
		State:         state,
		ResourceID:    resourceID,
		ResourceType:  c.resourceBaseURL,
		CorrelationID: correlationID,
	}

	return operation, nil
}

func generateTokenForItem(obj types.Object) string {
	nextPageToken := obj.GetPagingSequence()
	return base64.StdEncoding.EncodeToString([]byte(strconv.FormatInt(nextPageToken, 10)))
}

func pageFromObjectList(ctx context.Context, objectList types.ObjectList, count, limit int) *types.ObjectPage {
	page := &types.ObjectPage{
		ItemsCount: count,
		Items:      make([]types.Object, 0, objectList.Len()),
	}

	for i := 0; i < objectList.Len(); i++ {
		obj := objectList.ItemAt(i)
		stripCredentials(ctx, obj)
		page.Items = append(page.Items, obj)
	}

	if len(page.Items) > limit {
		page.Items = page.Items[:len(page.Items)-1]
		page.Token = generateTokenForItem(page.Items[len(page.Items)-1])
	}
	return page
}

func getResourceIDFromCriteria(criteria []query.Criterion) string {
	for _, criterion := range criteria {
		if criterion.LeftOp == "id" {
			if len(criterion.RightOp) == 1 {
				return criterion.RightOp[0]
			}
			return ""
		}
	}
	return ""
}<|MERGE_RESOLUTION|>--- conflicted
+++ resolved
@@ -38,15 +38,11 @@
 	"github.com/Peripli/service-manager/pkg/web"
 )
 
-<<<<<<< HEAD
 const (
-	PathParamID     = "id"
-	QueryParamAsync = "async"
+	PathParamID         = "id"
+	PathParamResourceID = "resource_id"
+	QueryParamAsync     = "async"
 )
-=======
-const PathParamID = "id"
-const PathParamResourceID = "resource_id"
->>>>>>> 529fb9ae
 
 // pagingLimitOffset is a constant which is needed to identify if there are more items in the DB.
 // If there is 1 more item than requested, we need to generate a token for the next page.
@@ -195,7 +191,7 @@
 			return nil, err
 		}
 
-		return util.NewJSONResponseWithOperation(http.StatusAccepted, map[string]string{}, operationID)
+		return newAsyncResponse(operationID, result.GetID(), c.resourceBaseURL)
 	}
 
 	log.C(ctx).Debugf("Request will be executed synchronously")
@@ -225,7 +221,17 @@
 			return nil, err
 		}
 
-		resourceID := getResourceIDFromCriteria(criteria)
+		resourceIDs := getResourceIDsFromCriteria(criteria)
+		if len(resourceIDs) != 1 {
+			return nil, &util.HTTPError{
+				ErrorType:   "BadRequest",
+				Description: "Only one resource can be deleted asynchronously at a time",
+				StatusCode:  http.StatusBadRequest,
+			}
+		}
+
+		resourceID := resourceIDs[0]
+
 		operation, err := c.buildOperation(ctx, c.repository, types.IN_PROGRESS, types.DELETE, resourceID, log.CorrelationIDFromContext(ctx))
 		if err != nil {
 			return nil, err
@@ -241,7 +247,7 @@
 			return nil, err
 		}
 
-		return util.NewJSONResponseWithOperation(http.StatusAccepted, map[string]string{}, operationID)
+		return newAsyncResponse(operationID, resourceID, c.resourceBaseURL)
 	}
 
 	log.C(ctx).Debugf("Request will be executed synchronously")
@@ -439,7 +445,7 @@
 			return nil, err
 		}
 
-		return util.NewJSONResponseWithOperation(http.StatusAccepted, map[string]string{}, operationID)
+		return newAsyncResponse(operationID, objFromDB.GetID(), c.resourceBaseURL)
 	}
 
 	log.C(ctx).Debugf("Request will be executed synchronously")
@@ -577,14 +583,21 @@
 	return page
 }
 
-func getResourceIDFromCriteria(criteria []query.Criterion) string {
+func getResourceIDsFromCriteria(criteria []query.Criterion) []string {
 	for _, criterion := range criteria {
 		if criterion.LeftOp == "id" {
-			if len(criterion.RightOp) == 1 {
-				return criterion.RightOp[0]
-			}
-			return ""
-		}
-	}
-	return ""
+			return criterion.RightOp
+		}
+	}
+	return []string{}
+}
+
+func newAsyncResponse(operationID, resourceID, resourceBaseURL string) (*web.Response, error) {
+	operationURL := buildOperationURL(operationID, resourceID, resourceBaseURL)
+	additionalHeaders := map[string]string{"Location": operationURL}
+	return util.NewJSONResponseWithHeaders(http.StatusAccepted, map[string]string{}, additionalHeaders)
+}
+
+func buildOperationURL(operationID, resourceID, resourceType string) string {
+	return fmt.Sprintf("%s/%s%s/%s", resourceType, resourceID, web.OperationsURL, operationID)
 }