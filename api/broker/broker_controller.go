--- conflicted
+++ resolved
@@ -17,35 +17,25 @@
 package broker
 
 import (
-	"bytes"
-	"encoding/json"
 	"errors"
 	"net/http"
+	"time"
+
+	osbc "github.com/pmorie/go-open-service-broker-client/v2"
+
+	"github.com/Peripli/service-manager/api/common"
+
+	"encoding/json"
+
+	"bytes"
+
 	"strings"
-	"time"
-
-<<<<<<< HEAD
-	"github.com/Peripli/service-manager/security"
-=======
-	"github.com/Peripli/service-manager/pkg/web"
->>>>>>> 2d8c3b0b
-	osbc "github.com/pmorie/go-open-service-broker-client/v2"
-
-	"github.com/Peripli/service-manager/api/common"
-
-<<<<<<< HEAD
+
 	"github.com/Peripli/service-manager/api/osb"
-=======
-	"encoding/json"
-
-	"bytes"
-
-	"strings"
-
->>>>>>> 2d8c3b0b
 	"github.com/Peripli/service-manager/rest"
 	"github.com/Peripli/service-manager/storage"
 	"github.com/Peripli/service-manager/types"
+	"github.com/gorilla/mux"
 	"github.com/satori/go.uuid"
 	"github.com/sirupsen/logrus"
 )
@@ -219,11 +209,7 @@
 	}
 
 	if err := json.Unmarshal(updateData, broker); err != nil {
-<<<<<<< HEAD
-		return err
-=======
-		return nil, err
->>>>>>> 2d8c3b0b
+		return nil, err
 	}
 
 	catalog, err := c.getBrokerCatalog(broker)
@@ -251,11 +237,7 @@
 }
 
 func (c *Controller) getBrokerCatalog(broker *types.Broker) (json.RawMessage, error) {
-<<<<<<< HEAD
-	osbClient, err := osb.Client(c.OSBClientCreateFunc, broker, c.CredentialsTransformer)
-=======
 	osbClient, err := osbClient(c.OSBClientCreateFunc, broker)
->>>>>>> 2d8c3b0b
 	if err != nil {
 		return nil, err
 	}
