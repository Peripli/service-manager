/*
 *    Copyright 2018 The Service Manager Authors
 *
 *    Licensed under the Apache License, Version 2.0 (the "License");
 *    you may not use this file except in compliance with the License.
 *    You may obtain a copy of the License at
 *
 *        http://www.apache.org/licenses/LICENSE-2.0
 *
 *    Unless required by applicable law or agreed to in writing, software
 *    distributed under the License is distributed on an "AS IS" BASIS,
 *    WITHOUT WARRANTIES OR CONDITIONS OF ANY KIND, either express or implied.
 *    See the License for the specific language governing permissions and
 *    limitations under the License.
 */

package broker

import (
	"net/http"
	"time"

	osbc "github.com/pmorie/go-open-service-broker-client/v2"

	"encoding/json"

	"strings"

	"fmt"

	"github.com/Peripli/service-manager/pkg/types"
	"github.com/Peripli/service-manager/pkg/util"
	"github.com/Peripli/service-manager/pkg/web"
	"github.com/Peripli/service-manager/storage"
	"github.com/satori/go.uuid"
	"github.com/sirupsen/logrus"
)

const (
	reqBrokerID  = "broker_id"
	catalogParam = "catalog"
)

// Controller broker controller
type Controller struct {
	BrokerStorage       storage.Broker
	OSBClientCreateFunc osbc.CreateFunc
}

var _ web.Controller = &Controller{}

func (c *Controller) createBroker(request *web.Request) (*web.Response, error) {
	logrus.Debug("Creating new broker")

	broker := &types.Broker{}
	if err := util.BytesToObject(request.Body, broker); err != nil {
		return nil, err
	}

	UUID, err := uuid.NewV4()
	if err != nil {
		return nil, fmt.Errorf("could not generate GUID for broker: %s", err)
	}

	broker.ID = UUID.String()

	currentTime := time.Now().UTC()
	broker.CreatedAt = currentTime
	broker.UpdatedAt = currentTime

	catalog, err := c.getBrokerCatalog(broker)
	if err != nil {
		return nil, err
	}
	broker.Catalog = catalog

	if err := c.BrokerStorage.Create(broker); err != nil {
		return nil, util.HandleStorageError(err, "broker", broker.ID)
	}

	broker.Credentials = nil
	broker.Catalog = nil
	return util.NewJSONResponse(http.StatusCreated, broker)
}

func (c *Controller) getBroker(request *web.Request) (*web.Response, error) {
	brokerID := request.PathParams[reqBrokerID]
	logrus.Debugf("Getting broker with id %s", brokerID)

	broker, err := c.BrokerStorage.Get(brokerID)
	if err != nil {
		return nil, util.HandleStorageError(err, "broker", brokerID)
	}

	broker.Credentials = nil
	broker.Catalog = nil
	return util.NewJSONResponse(http.StatusOK, broker)
}

func (c *Controller) getAllBrokers(request *web.Request) (*web.Response, error) {
	logrus.Debug("Getting all brokers")
	brokers, err := c.BrokerStorage.GetAll()
	if err != nil {
		return nil, err
	}
	removeCatalog := strings.ToLower(request.FormValue(catalogParam)) != "true"
	for _, broker := range brokers {
		broker.Credentials = nil
		if removeCatalog {
			broker.Catalog = nil
		}
	}

<<<<<<< HEAD
	return util.NewJSONResponse(http.StatusOK, &types.Brokers{
=======
	return rest.NewJSONResponse(http.StatusOK, struct {
		Brokers []*types.Broker `json:"brokers"`
	}{
>>>>>>> 3d7c8f89
		Brokers: brokers,
	})
}

func (c *Controller) deleteBroker(request *web.Request) (*web.Response, error) {
	brokerID := request.PathParams[reqBrokerID]
	logrus.Debugf("Deleting broker with id %s", brokerID)

	if err := c.BrokerStorage.Delete(brokerID); err != nil {
		return nil, util.HandleStorageError(err, "broker", brokerID)
	}
	return util.NewJSONResponse(http.StatusOK, map[string]int{})
}

func (c *Controller) patchBroker(request *web.Request) (*web.Response, error) {
	brokerID := request.PathParams[reqBrokerID]
	logrus.Debugf("Updating updateBroker with id %s", brokerID)

<<<<<<< HEAD
=======
	updateBroker := &types.Broker{}
	if err := rest.ReadJSONBody(request, updateBroker); err != nil {
		return nil, err
	}

	updateBroker.CreatedAt = time.Time{}
	updateBroker.UpdatedAt = time.Now().UTC()
	updateBroker.ID = brokerID

	if updateBroker.Credentials != nil {
		err := validateBrokerCredentials(updateBroker.Credentials)
		if err != nil {
			return nil, web.NewHTTPError(err, http.StatusBadRequest, "BadRequest")
		}
	}

>>>>>>> 3d7c8f89
	broker, err := c.BrokerStorage.Get(brokerID)
	if err != nil {
		return nil, util.HandleStorageError(err, "broker", brokerID)
	}

	if err := util.BytesToObject(request.Body, broker); err != nil {
		return nil, err
	}

	catalog, err := c.getBrokerCatalog(broker)
	if err != nil {
		return nil, err
	}

	broker.ID = brokerID
	broker.Catalog = catalog
	broker.UpdatedAt = time.Now().UTC()

	if err := c.BrokerStorage.Update(broker); err != nil {
		return nil, util.HandleStorageError(err, "broker", brokerID)
	}

	broker.Credentials = nil
	broker.Catalog = nil

	return util.NewJSONResponse(http.StatusOK, broker)
}

func (c *Controller) getBrokerCatalog(broker *types.Broker) (json.RawMessage, error) {
	osbClient, err := osbClient(c.OSBClientCreateFunc, broker)
	if err != nil {
		return nil, err
	}
	catalog, err := osbClient.GetCatalog()
	if err != nil {
		return nil, err
	}

	bytes, err := json.Marshal(catalog)
	if err != nil {
		return nil, err
	}

	return json.RawMessage(bytes), nil
}

func osbClient(createFunc osbc.CreateFunc, broker *types.Broker) (osbc.Client, error) {
	config := clientConfigForBroker(broker)
	logrus.Debug("Building OSB client for serviceBroker with name: ", config.Name, " accessible at: ", config.URL)
	return createFunc(config)
}

func clientConfigForBroker(broker *types.Broker) *osbc.ClientConfiguration {
	config := osbc.DefaultClientConfiguration()
	config.Name = broker.Name
	config.URL = broker.BrokerURL
	config.AuthConfig = &osbc.AuthConfig{
		BasicAuthConfig: &osbc.BasicAuthConfig{
			Username: broker.Credentials.Basic.Username,
			Password: broker.Credentials.Basic.Password,
		},
	}
	return config
}<|MERGE_RESOLUTION|>--- conflicted
+++ resolved
@@ -103,6 +103,7 @@
 	if err != nil {
 		return nil, err
 	}
+
 	removeCatalog := strings.ToLower(request.FormValue(catalogParam)) != "true"
 	for _, broker := range brokers {
 		broker.Credentials = nil
@@ -111,13 +112,7 @@
 		}
 	}
 
-<<<<<<< HEAD
 	return util.NewJSONResponse(http.StatusOK, &types.Brokers{
-=======
-	return rest.NewJSONResponse(http.StatusOK, struct {
-		Brokers []*types.Broker `json:"brokers"`
-	}{
->>>>>>> 3d7c8f89
 		Brokers: brokers,
 	})
 }
@@ -136,25 +131,6 @@
 	brokerID := request.PathParams[reqBrokerID]
 	logrus.Debugf("Updating updateBroker with id %s", brokerID)
 
-<<<<<<< HEAD
-=======
-	updateBroker := &types.Broker{}
-	if err := rest.ReadJSONBody(request, updateBroker); err != nil {
-		return nil, err
-	}
-
-	updateBroker.CreatedAt = time.Time{}
-	updateBroker.UpdatedAt = time.Now().UTC()
-	updateBroker.ID = brokerID
-
-	if updateBroker.Credentials != nil {
-		err := validateBrokerCredentials(updateBroker.Credentials)
-		if err != nil {
-			return nil, web.NewHTTPError(err, http.StatusBadRequest, "BadRequest")
-		}
-	}
-
->>>>>>> 3d7c8f89
 	broker, err := c.BrokerStorage.Get(brokerID)
 	if err != nil {
 		return nil, util.HandleStorageError(err, "broker", brokerID)
@@ -171,6 +147,7 @@
 
 	broker.ID = brokerID
 	broker.Catalog = catalog
+	broker.CreatedAt = time.Time{}
 	broker.UpdatedAt = time.Now().UTC()
 
 	if err := c.BrokerStorage.Update(broker); err != nil {
