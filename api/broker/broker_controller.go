--- conflicted
+++ resolved
@@ -170,13 +170,8 @@
 		return err
 	}
 
-<<<<<<< HEAD
-	updateBroker.ID = brokerID
-	updateBroker.UpdatedAt = time.Now().UTC()
-=======
 	updateBroker.UpdatedAt = time.Now().UTC()
 	updateBroker.ID = brokerID
->>>>>>> 59c84830
 
 	if updateBroker.Credentials != nil {
 		err := validateBrokerCredentials(updateBroker.Credentials)
@@ -185,11 +180,7 @@
 		}
 	}
 
-<<<<<<< HEAD
-	broker, err := c.BrokerStorage.Get(updateBroker.ID)
-=======
 	broker, err := c.BrokerStorage.Get(brokerID)
->>>>>>> 59c84830
 	err = common.HandleNotFoundError(err, "broker", brokerID)
 	if err != nil {
 		return err
@@ -199,21 +190,14 @@
 	if err != nil {
 		return err
 	}
-<<<<<<< HEAD
-=======
-
->>>>>>> 59c84830
-	if err := json.Unmarshal(updateData, broker); err != nil {
+ 
+  if err := json.Unmarshal(updateData, broker); err != nil {
 		return err
 	}
 
 	catalog, err := c.getBrokerCatalog(broker)
 	if err != nil {
-<<<<<<< HEAD
-		return types.NewErrorResponse(err, http.StatusBadRequest, "BadRequest")
-=======
-		return err
->>>>>>> 59c84830
+		return err
 	}
 
 	isCatalogModified := !bytes.Equal(broker.Catalog, catalog)
