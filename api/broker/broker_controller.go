--- conflicted
+++ resolved
@@ -441,8 +441,7 @@
 				existingServiceOffering.UpdatedAt = time.Now().UTC()
 				existingServiceOffering.BrokerID = broker.ID
 
-<<<<<<< HEAD
-				if err := serviceOffering.Validate(); err != nil {
+				if err := existingServiceOffering.Validate(); err != nil {
 					return &util.HTTPError{
 						ErrorType:   "BadRequest",
 						Description: fmt.Sprintf("service offering constructed during catalog update for broker %s is invalid: %s", broker.ID, err),
@@ -450,15 +449,8 @@
 					}
 				}
 
-				if err := c.Repository.ServiceOffering().Create(ctx, serviceOffering); err != nil {
-=======
-				if err := existingServiceOffering.Validate(); err != nil {
-					return fmt.Errorf("service offering constructed during catalog update for broker %s is invalid: %s", broker.ID, err)
-				}
-
 				var dbServiceID string
 				if dbServiceID, err = c.Repository.ServiceOffering().Create(ctx, existingServiceOffering); err != nil {
->>>>>>> 344b0322
 					return util.HandleStorageError(err, "service_offering", existingServiceOffering.ID)
 				}
 				existingServiceOffering.ID = dbServiceID
@@ -521,14 +513,10 @@
 						StatusCode:  http.StatusBadRequest,
 					}
 				}
-<<<<<<< HEAD
-
-				if err := c.Repository.ServicePlan().Create(ctx, servicePlan); err != nil {
+
+
+				if _, err := c.Repository.ServicePlan().Create(ctx, servicePlan); err != nil {
 					return util.HandleStorageError(err, "service_plan", existingServicePlan.ID)
-=======
-				if _, err := c.Repository.ServicePlan().Create(ctx, servicePlan); err != nil {
-					return util.HandleStorageError(err, "service_plan", servicePlan.ID)
->>>>>>> 344b0322
 				}
 			}
 		}
