--- conflicted
+++ resolved
@@ -180,11 +180,7 @@
 
 	brokers, err = c.Repository.Broker().List(ctx, query.CriteriaForContext(ctx)...)
 	if err != nil {
-<<<<<<< HEAD
-		return nil, err
-=======
 		return nil, util.HandleSelectionError(err)
->>>>>>> f1163386
 	}
 
 	for _, broker := range brokers {
