package visibility

import (
	"context"
	"errors"
	"fmt"
	"net/http"
	"time"

	"github.com/tidwall/sjson"

	"github.com/Peripli/service-manager/pkg/query"

	"github.com/Peripli/service-manager/storage"

	"github.com/Peripli/service-manager/pkg/log"
	"github.com/Peripli/service-manager/pkg/types"
	"github.com/Peripli/service-manager/pkg/util"
	"github.com/Peripli/service-manager/pkg/web"
	"github.com/gofrs/uuid"
)

const (
	reqVisibilityID = "visibility_id"
)

type Controller struct {
	Repository storage.Repository
}

var _ web.Controller = &Controller{}

func (c *Controller) createVisibility(r *web.Request) (*web.Response, error) {
	ctx := r.Context()
	logger := log.C(ctx)
	logger.Debug("Creating new visibility")

	visibility := &types.Visibility{}
	if err := util.BytesToObject(r.Body, visibility); err != nil {
		return nil, err
	}

	UUID, err := uuid.NewV4()
	if err != nil {
		return nil, fmt.Errorf("could not generate GUID for visibility: %s", err)
	}

	visibility.ID = UUID.String()

	currentTime := time.Now().UTC()
	visibility.CreatedAt = currentTime
	visibility.UpdatedAt = currentTime

<<<<<<< HEAD
	for _, label := range visibility.Labels {
		label.CreatedAt = currentTime
		label.UpdatedAt = currentTime
		label.ServiceVisibilityID = visibility.ID
	}

=======
>>>>>>> a3725fda
	var visibilityID string
	err = c.Repository.InTransaction(ctx, func(ctx context.Context, storage storage.Warehouse) error {
		logger.Debugf("Creating visibility and labels...")
		visibilityID, err = storage.Visibility().Create(ctx, visibility)
		return err
	})
	if err != nil {
		return nil, util.HandleStorageError(err, "visibility")
	}

	logger.Errorf("new service visibility id is %s", visibilityID)
	return util.NewJSONResponse(http.StatusCreated, visibility)
}

func (c *Controller) getVisibility(r *web.Request) (*web.Response, error) {
	visibilityID := r.PathParams[reqVisibilityID]
	ctx := r.Context()
	log.C(ctx).Debugf("Getting visibility with id %s", visibilityID)

	visibility, err := c.Repository.Visibility().Get(ctx, visibilityID)
	if err = util.HandleStorageError(err, "visibility"); err != nil {
		return nil, err
	}
	return util.NewJSONResponse(http.StatusOK, visibility)
}

func (c *Controller) listVisibilities(r *web.Request) (*web.Response, error) {
	var visibilities []*types.Visibility
	var err error
	ctx := r.Context()
	log.C(ctx).Debug("Getting all visibilities")

	user, ok := web.UserFromContext(ctx)
	if !ok {
		return nil, errors.New("user details not found in request context")
	}

	p := &types.Platform{}

	if err := user.Data.Data(p); err != nil {
		return nil, err
	}

	if p.ID != "" {
		byPlatformID := query.ByField(query.EqualsOrNilOperator, "platform_id", p.ID)
		if ctx, err = query.AddCriteria(ctx, byPlatformID); err != nil {
			return nil, util.HandleSelectionError(err)
		}
		r.Request = r.WithContext(ctx)
	}
	visibilities, err = c.Repository.Visibility().List(ctx, query.CriteriaForContext(ctx)...)
	if err != nil {
		return nil, util.HandleSelectionError(err)
	}
	return util.NewJSONResponse(http.StatusOK, types.Visibilities{
		Visibilities: visibilities,
	})
}

func (c *Controller) deleteAllVisibilities(r *web.Request) (*web.Response, error) {
	ctx := r.Context()
	log.C(ctx).Debugf("Deleting visibilities...")

	if err := c.Repository.Visibility().Delete(ctx, query.CriteriaForContext(ctx)...); err != nil {
		return nil, util.HandleSelectionError(err, "visibility")
	}
	return util.NewJSONResponse(http.StatusOK, map[string]string{})
}

func (c *Controller) deleteVisibility(r *web.Request) (*web.Response, error) {
	visibilityID := r.PathParams[reqVisibilityID]
	ctx := r.Context()
	log.C(ctx).Debugf("Deleting visibility with id %s", visibilityID)

	byIDQuery := query.ByField(query.EqualsOperator, "id", visibilityID)
	if err := c.Repository.Visibility().Delete(ctx, byIDQuery); err != nil {
		return nil, util.HandleStorageError(err, "visibility")
	}

	return util.NewJSONResponse(http.StatusOK, map[string]string{})
}

func (c *Controller) patchVisibility(r *web.Request) (*web.Response, error) {
	visibilityID := r.PathParams[reqVisibilityID]
	ctx := r.Context()
	log.C(ctx).Debugf("Updating visibility  with id %s", visibilityID)

	visibility, err := c.Repository.Visibility().Get(ctx, visibilityID)
	if err != nil {
		return nil, util.HandleStorageError(err, "visibility")
	}

	createdAt := visibility.CreatedAt

	changes, err := query.LabelChangesFromJSON(r.Body)
	if err != nil {
		return nil, util.HandleLabelChangeError(err)
	}
	if r.Body, err = sjson.DeleteBytes(r.Body, "labels"); err != nil {
		return nil, err
	}

	if err := util.BytesToObject(r.Body, visibility); err != nil {
		return nil, err
	}

	visibility.ID = visibilityID
	visibility.CreatedAt = createdAt
	visibility.UpdatedAt = time.Now().UTC()

	err = c.Repository.InTransaction(ctx, func(ctx context.Context, storage storage.Warehouse) error {
		return storage.Visibility().Update(ctx, visibility, changes...)
	})

	if err != nil {
		return nil, util.HandleStorageError(err, "visibility")
	}

	return util.NewJSONResponse(http.StatusOK, *visibility)
}<|MERGE_RESOLUTION|>--- conflicted
+++ resolved
@@ -51,15 +51,6 @@
 	visibility.CreatedAt = currentTime
 	visibility.UpdatedAt = currentTime
 
-<<<<<<< HEAD
-	for _, label := range visibility.Labels {
-		label.CreatedAt = currentTime
-		label.UpdatedAt = currentTime
-		label.ServiceVisibilityID = visibility.ID
-	}
-
-=======
->>>>>>> a3725fda
 	var visibilityID string
 	err = c.Repository.InTransaction(ctx, func(ctx context.Context, storage storage.Warehouse) error {
 		logger.Debugf("Creating visibility and labels...")
