--- conflicted
+++ resolved
@@ -104,16 +104,8 @@
 			&info.Controller{
 				TokenIssuer: settings.TokenIssuerURL,
 			},
-<<<<<<< HEAD
-			osb.NewController(&osb.BrokerTransport{
-				BrokerStorage: storage.Broker(),
-=======
-			&catalog.Controller{
-				BrokerStorage: store.Broker(),
-			},
 			osb.NewController(&osb.StorageBrokerFetcher{
 				BrokerStorage: store.Broker(),
->>>>>>> 95076f31
 				Encrypter:     encrypter,
 			}, http.DefaultTransport),
 		},
