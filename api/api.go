--- conflicted
+++ resolved
@@ -108,12 +108,8 @@
 
 			NewServiceOfferingController(options),
 			NewServicePlanController(options),
-<<<<<<< HEAD
-			NewServiceInstanceController(options),
 			NewServiceBindingController(ctx, options),
 
-=======
->>>>>>> 4eaca562
 			&info.Controller{
 				TokenIssuer:    options.APISettings.TokenIssuerURL,
 				TokenBasicAuth: options.APISettings.TokenBasicAuth,
