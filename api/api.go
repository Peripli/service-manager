--- conflicted
+++ resolved
@@ -18,18 +18,12 @@
 package api
 
 import (
-<<<<<<< HEAD
+	"github.com/Peripli/service-manager/api/broker"
 	"github.com/Peripli/service-manager/api/osb"
-	"github.com/Peripli/service-manager/rest"
-	"github.com/Peripli/service-manager/rest/broker"
-	"github.com/Peripli/service-manager/storage"
-=======
-	"github.com/Peripli/service-manager/api/broker"
 	"github.com/Peripli/service-manager/api/platform"
 	"github.com/Peripli/service-manager/rest"
 	"github.com/Peripli/service-manager/storage"
 	"github.com/sirupsen/logrus"
->>>>>>> fe903e27
 )
 
 // Default returns the minimum set of REST APIs needed for the Service Manager
@@ -37,12 +31,9 @@
 	return &smAPI{
 		controllers: []rest.Controller{
 			&broker.Controller{
-<<<<<<< HEAD
 				BrokerStorage: storage.Broker(),
 			},
 			&osb.Controller{
-=======
->>>>>>> fe903e27
 				BrokerStorage: storage.Broker(),
 			},
 			&platform.Controller{
