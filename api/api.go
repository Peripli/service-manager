--- conflicted
+++ resolved
@@ -24,15 +24,7 @@
 // Default returns the minimum set of REST APIs needed for the Service Manager
 func Default(storage storage.Storage) rest.API {
 	return &smAPI{
-<<<<<<< HEAD
-		// example of how a controller has to be built
-		//controllers: []rest.Controller{
-		//	osb.Controller{
-		//		BrokerStorage: storage.Broker(),
-		//	}},
-=======
 		controllers: []rest.Controller{},
->>>>>>> 9b0b68c1
 	}
 }
 
