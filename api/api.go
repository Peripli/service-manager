--- conflicted
+++ resolved
@@ -18,8 +18,6 @@
 package api
 
 import (
-	"context"
-
 	"github.com/Peripli/service-manager/api/broker"
 	"github.com/Peripli/service-manager/api/catalog"
 	"github.com/Peripli/service-manager/api/healthcheck"
@@ -27,9 +25,7 @@
 	"github.com/Peripli/service-manager/api/osb"
 	"github.com/Peripli/service-manager/api/platform"
 	"github.com/Peripli/service-manager/rest"
-	"github.com/Peripli/service-manager/security"
 	"github.com/Peripli/service-manager/storage"
-	security2 "github.com/Peripli/service-manager/storage/postgres/security"
 	osbc "github.com/pmorie/go-open-service-broker-client/v2"
 )
 
@@ -39,35 +35,15 @@
 }
 
 // New returns the minimum set of REST APIs needed for the Service Manager
-<<<<<<< HEAD
-func New(ctx context.Context, storage storage.Storage, settings Settings, securitySettings security.Settings) rest.API {
-	transformer := &security2.EncryptionTransformer{
-		Encrypter: &security.TwoLayerEncrypter{
-			Fetcher: security2.NewKeyFetcher(ctx, securitySettings),
-		},
-	}
-	return &smAPI{
-		controllers: []rest.Controller{
-=======
 func New(storage storage.Storage, settings Settings) *rest.API {
 	return &rest.API{
 		Controllers: []rest.Controller{
->>>>>>> 2d8c3b0b
 			&broker.Controller{
-				BrokerStorage:          storage.Broker(),
-				OSBClientCreateFunc:    osbc.NewClient,
-				CredentialsTransformer: transformer,
+				BrokerStorage:       storage.Broker(),
+				OSBClientCreateFunc: osbc.NewClient,
 			},
-<<<<<<< HEAD
-			&osb.Controller{
-				BrokerStorage:          storage.Broker(),
-				CredentialsTransformer: transformer,
-			},
-=======
->>>>>>> 2d8c3b0b
 			&platform.Controller{
-				PlatformStorage:        storage.Platform(),
-				CredentialsTransformer: &security.HashTransformer{},
+				PlatformStorage: storage.Platform(),
 			},
 			&info.Controller{
 				TokenIssuer: settings.TokenIssuerURL,
