/*
 * Copyright 2018 The Service Manager Authors
 *
 *    Licensed under the Apache License, Version 2.0 (the "License");
 *    you may not use this file except in compliance with the License.
 *    You may obtain a copy of the License at
 *
 *        http://www.apache.org/licenses/LICENSE-2.0
 *
 *    Unless required by applicable law or agreed to in writing, software
 *    distributed under the License is distributed on an "AS IS" BASIS,
 *    WITHOUT WARRANTIES OR CONDITIONS OF ANY KIND, either express or implied.
 *    See the License for the specific language governing permissions and
 *    limitations under the License.
 */

// Package api contains logic for building the Service Manager API business logic
package api

import (
	"fmt"

	"context"

	"github.com/Peripli/service-manager/api/broker"
	"github.com/Peripli/service-manager/api/catalog"
	"github.com/Peripli/service-manager/api/filters/authn"
	"github.com/Peripli/service-manager/api/healthcheck"
	"github.com/Peripli/service-manager/api/info"
	"github.com/Peripli/service-manager/api/osb"
	"github.com/Peripli/service-manager/api/platform"
	"github.com/Peripli/service-manager/pkg/web"
	"github.com/Peripli/service-manager/security"
	"github.com/Peripli/service-manager/storage"
	osbc "github.com/pmorie/go-open-service-broker-client/v2"
)

// Security is the configuration used for the encryption of data
type Security struct {
	// EncryptionKey is the encryption key from the environment
	EncryptionKey string `mapstructure:"encryption_key"`
}

// Validate validates the API Security settings
func (s *Security) Validate() error {
	if len(s.EncryptionKey) != 32 {
		return fmt.Errorf("validate Settings: SecurityEncryptionkey length must be exactly 32")
	}
	return nil
}

// Settings type to be loaded from the environment
type Settings struct {
<<<<<<< HEAD
	TokenIssuerURL    string `mapstructure:"token_issuer_url"`
	ClientID          string `mapstructure:"client_id"`
	SkipSSLValidation bool   `mapstructure:"skip_ssl_validation"`
}

// New returns the minimum set of REST APIs needed for the Service Manager
func New(ctx context.Context, storage storage.Storage, settings Settings) (*web.API, error) {
	bearerAuthnFilter, err := authn.NewBearerAuthnFilter(ctx, settings.TokenIssuerURL, settings.ClientID, settings.SkipSSLValidation)
=======
	TokenIssuerURL string `mapstructure:"token_issuer_url"`
	ClientID       string `mapstructure:"client_id"`
	Security       Security `mapstructure:"security"`
}

// Validate validates the API settings
func (s *Settings) Validate() error {
	if (len(s.TokenIssuerURL)) == 0 {
		return fmt.Errorf("validate Settings: APITokenIssuerURL missing")
	}
	if (len(s.ClientID)) == 0 {
		return fmt.Errorf("validate Settings: APIClientID missing")
	}
	if err := s.Security.Validate(); err != nil {
		return err
	}
	return nil
}

// New returns the minimum set of REST APIs needed for the Service Manager
func New(ctx context.Context, storage storage.Storage, settings Settings, encrypter security.Encrypter) (*web.API, error) {
	bearerAuthnFilter, err := authn.NewBearerAuthnFilter(ctx, settings.TokenIssuerURL, settings.ClientID)
>>>>>>> 20b38a91
	if err != nil {
		return nil, err
	}
	return &web.API{
		// Default controllers - more filters can be registered using the relevant API methods
		Controllers: []web.Controller{
			&broker.Controller{
				BrokerStorage:       storage.Broker(),
				OSBClientCreateFunc: osbc.NewClient,
				Encrypter:           encrypter,
			},
			&platform.Controller{
				PlatformStorage:        storage.Platform(),
				Encrypter: encrypter,
			},
			&info.Controller{
				TokenIssuer: settings.TokenIssuerURL,
			},
			&catalog.Controller{
				BrokerStorage: storage.Broker(),
			},
			&osb.Controller{
<<<<<<< HEAD
				BrokerStorage: storage.Broker(),
				Configuration: osb.ProxyConfig{
					SkipSSLValidation: settings.SkipSSLValidation,
				},
=======
				BrokerStorage:          storage.Broker(),
				Encrypter: encrypter,
>>>>>>> 20b38a91
			},
			&healthcheck.Controller{
				Storage: storage,
			},
		},
		// Default filters - more filters can be registered using the relevant API methods
		Filters: []web.Filter{
			authn.NewBasicAuthnFilter(storage.Credentials(), encrypter),
			bearerAuthnFilter,
			authn.NewRequiredAuthnFilter(),
		},
	}, nil
}<|MERGE_RESOLUTION|>--- conflicted
+++ resolved
@@ -51,16 +51,6 @@
 
 // Settings type to be loaded from the environment
 type Settings struct {
-<<<<<<< HEAD
-	TokenIssuerURL    string `mapstructure:"token_issuer_url"`
-	ClientID          string `mapstructure:"client_id"`
-	SkipSSLValidation bool   `mapstructure:"skip_ssl_validation"`
-}
-
-// New returns the minimum set of REST APIs needed for the Service Manager
-func New(ctx context.Context, storage storage.Storage, settings Settings) (*web.API, error) {
-	bearerAuthnFilter, err := authn.NewBearerAuthnFilter(ctx, settings.TokenIssuerURL, settings.ClientID, settings.SkipSSLValidation)
-=======
 	TokenIssuerURL string `mapstructure:"token_issuer_url"`
 	ClientID       string `mapstructure:"client_id"`
 	Security       Security `mapstructure:"security"`
@@ -83,7 +73,6 @@
 // New returns the minimum set of REST APIs needed for the Service Manager
 func New(ctx context.Context, storage storage.Storage, settings Settings, encrypter security.Encrypter) (*web.API, error) {
 	bearerAuthnFilter, err := authn.NewBearerAuthnFilter(ctx, settings.TokenIssuerURL, settings.ClientID)
->>>>>>> 20b38a91
 	if err != nil {
 		return nil, err
 	}
@@ -106,15 +95,11 @@
 				BrokerStorage: storage.Broker(),
 			},
 			&osb.Controller{
-<<<<<<< HEAD
-				BrokerStorage: storage.Broker(),
+				BrokerStorage:          storage.Broker(),
+				Encrypter: encrypter,
 				Configuration: osb.ProxyConfig{
 					SkipSSLValidation: settings.SkipSSLValidation,
 				},
-=======
-				BrokerStorage:          storage.Broker(),
-				Encrypter: encrypter,
->>>>>>> 20b38a91
 			},
 			&healthcheck.Controller{
 				Storage: storage,
