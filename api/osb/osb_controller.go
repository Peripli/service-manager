--- conflicted
+++ resolved
@@ -45,11 +45,8 @@
 type Controller struct {
 	BrokerStorage storage.Broker
 	Filters       web.Filters
-<<<<<<< HEAD
+	Encrypter     security.Encrypter
 	Configuration ProxyConfig
-=======
-	Encrypter     security.Encrypter
->>>>>>> 20b38a91
 }
 
 var _ web.Controller = &Controller{}
