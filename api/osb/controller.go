--- conflicted
+++ resolved
@@ -81,10 +81,6 @@
 	}
 }
 
-<<<<<<< HEAD
-func (c *Controller) osbHandler() http.Handler {
-	businessLogic := NewBusinessLogic(osbc.NewClient, c.BrokerStorage, c.CredentialsTransformer)
-=======
 func (c *Controller) handler(request *web.Request) (*web.Response, error) {
 	broker, err := c.fetchBroker(request)
 	if err != nil {
@@ -105,7 +101,6 @@
 	modifiedRequest.URL.Host = target.Host
 	modifiedRequest.Body = ioutil.NopCloser(bytes.NewReader(request.Body))
 	modifiedRequest.ContentLength = int64(len(request.Body))
->>>>>>> 2d8c3b0b
 
 	m := osbPathPattern.FindStringSubmatch(request.URL.Path)
 	if m == nil || len(m) < 2 {
