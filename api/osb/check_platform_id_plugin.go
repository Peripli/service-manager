package osb

import (
	"context"
	"net/http"

	"github.com/Peripli/service-manager/pkg/log"
	"github.com/Peripli/service-manager/pkg/query"
	"github.com/Peripli/service-manager/pkg/types"
	"github.com/Peripli/service-manager/pkg/util"
	"github.com/Peripli/service-manager/pkg/web"
	"github.com/Peripli/service-manager/storage"
)

const CheckPlatformIDPluginName = "CheckPlatformIDPlugin"

type instanceKey struct {
}

type checkPlatformIDPlugin struct {
	repository storage.Repository
}

// NewCheckPlatformIDPlugin creates new plugin that checks the platform_id of the instance
func NewCheckPlatformIDPlugin(repository storage.Repository) *checkPlatformIDPlugin {
	return &checkPlatformIDPlugin{
		repository: repository,
	}
}

// Name returns the name of the plugin
func (p *checkPlatformIDPlugin) Name() string {
	return CheckPlatformIDPluginName
}

// Deprovision intercepts deprovision requests and check if the instance is in the platform from where the request comes
func (p *checkPlatformIDPlugin) Deprovision(req *web.Request, next web.Handler) (*web.Response, error) {
	return p.assertPlatformID(req, next)
}

// UpdateService intercepts update service instance requests and check if the instance is in the platform from where the request comes
func (p *checkPlatformIDPlugin) UpdateService(req *web.Request, next web.Handler) (*web.Response, error) {
	return p.assertPlatformID(req, next)
}

// PollInstance intercepts poll instance operation requests and check if the instance is in the platform from where the request comes
func (p *checkPlatformIDPlugin) PollInstance(req *web.Request, next web.Handler) (*web.Response, error) {
	return p.assertPlatformID(req, next)
}

// Bind intercepts bind requests and check if the instance is in the platform from where the request comes
func (p *checkPlatformIDPlugin) Bind(req *web.Request, next web.Handler) (*web.Response, error) {
	return p.assertPlatformID(req, next)
}

// Unbind intercepts unbind requests and check if the instance is in the platform from where the request comes
func (p *checkPlatformIDPlugin) Unbind(req *web.Request, next web.Handler) (*web.Response, error) {
	return p.assertPlatformID(req, next)
}

// PollBinding intercepts poll binding operation requests and check if the instance is in the platform from where the request comes
func (p *checkPlatformIDPlugin) PollBinding(req *web.Request, next web.Handler) (*web.Response, error) {
	return p.assertPlatformID(req, next)
}

// FetchService intercepts get service instance requests and check if the instance owner is the same as the one requesting the operation
func (p *checkPlatformIDPlugin) FetchService(req *web.Request, next web.Handler) (*web.Response, error) {
	return p.assertPlatformID(req, next)
}

// FetchBinding intercepts get service binding requests and check if the instance owner is the same as the one requesting the operation
func (p *checkPlatformIDPlugin) FetchBinding(req *web.Request, next web.Handler) (*web.Response, error) {
	return p.assertPlatformID(req, next)
}

func (p *checkPlatformIDPlugin) assertPlatformID(req *web.Request, next web.Handler) (*web.Response, error) {
	ctx := req.Context()
	user, _ := web.UserFromContext(ctx)
	platform := &types.Platform{}
	if err := user.Data(platform); err != nil {
		return nil, err
	}
	if err := platform.Validate(); err != nil {
		log.C(ctx).WithError(err).Errorf("Invalid platform found in context")
		return nil, err
	}

	instanceID := req.PathParams["instance_id"]
	byID := query.ByField(query.EqualsOperator, "id", instanceID)
	object, err := p.repository.Get(ctx, types.ServiceInstanceType, byID)
	if err != nil {
		if err == util.ErrNotFoundInStorage {
			return next.Handle(req)
		}
		return nil, util.HandleStorageError(err, string(types.ServiceInstanceType))
	}

<<<<<<< HEAD
	instance, ok := object.(*types.ServiceInstance)
	if !ok {
		log.C(ctx).Errorf("Instance with id %s has not found", instance.ID)
		return nil, &util.HTTPError{
			ErrorType:   "NotFound",
			Description: "service instance not found",
			StatusCode:  http.StatusNotFound,
		}
	}
	newCtx := context.WithValue(req.Context(), instanceKey{}, instance)
	req.Request = req.WithContext(newCtx)
=======
	instance := object.(*types.ServiceInstance)
	req.Request = req.WithContext(types.ContextWithInstance(req.Context(), instance))
>>>>>>> 2823f5c9

	if platform.ID != instance.PlatformID {
		log.C(ctx).Errorf("Instance with id %s and platform id %s does not belong to platform with id %s", instance.ID, instance.PlatformID, platform.ID)
		return nil, &util.HTTPError{
			ErrorType:   "NotFound",
			Description: "could not find such service instance",
			StatusCode:  http.StatusNotFound,
		}
	}

	return next.Handle(req)
}<|MERGE_RESOLUTION|>--- conflicted
+++ resolved
@@ -1,7 +1,6 @@
 package osb
 
 import (
-	"context"
 	"net/http"
 
 	"github.com/Peripli/service-manager/pkg/log"
@@ -13,9 +12,6 @@
 )
 
 const CheckPlatformIDPluginName = "CheckPlatformIDPlugin"
-
-type instanceKey struct {
-}
 
 type checkPlatformIDPlugin struct {
 	repository storage.Repository
@@ -95,22 +91,8 @@
 		return nil, util.HandleStorageError(err, string(types.ServiceInstanceType))
 	}
 
-<<<<<<< HEAD
-	instance, ok := object.(*types.ServiceInstance)
-	if !ok {
-		log.C(ctx).Errorf("Instance with id %s has not found", instance.ID)
-		return nil, &util.HTTPError{
-			ErrorType:   "NotFound",
-			Description: "service instance not found",
-			StatusCode:  http.StatusNotFound,
-		}
-	}
-	newCtx := context.WithValue(req.Context(), instanceKey{}, instance)
-	req.Request = req.WithContext(newCtx)
-=======
 	instance := object.(*types.ServiceInstance)
 	req.Request = req.WithContext(types.ContextWithInstance(req.Context(), instance))
->>>>>>> 2823f5c9
 
 	if platform.ID != instance.PlatformID {
 		log.C(ctx).Errorf("Instance with id %s and platform id %s does not belong to platform with id %s", instance.ID, instance.PlatformID, platform.ID)
