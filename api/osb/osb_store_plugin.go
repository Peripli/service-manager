--- conflicted
+++ resolved
@@ -396,18 +396,12 @@
 		return nil, err
 	}
 
-<<<<<<< HEAD
 	referencedInstanceID := gjson.GetBytes(request.Body, fmt.Sprintf("parameters.%s", instance_sharing.ReferencedInstanceIDKey)).String()
 	if len(referencedInstanceID) > 0 {
 		requestPayload.RawParameters, err = sjson.SetBytes(requestPayload.RawParameters, instance_sharing.ReferencedInstanceIDKey, referencedInstanceID)
 		if err != nil {
 			return nil, err
 		}
-=======
-	requestPayload := &provisionRequest{}
-	if err := decodeRequestBody(request, requestPayload); err != nil {
-		return nil, err
->>>>>>> 8d710cfc
 	}
 
 	responsePayload := provisionResponse{
