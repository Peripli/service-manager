--- conflicted
+++ resolved
@@ -19,11 +19,8 @@
 import (
 	"context"
 	"fmt"
-<<<<<<< HEAD
 	"github.com/Peripli/service-manager/pkg/client"
-=======
 	"net"
->>>>>>> 8477fe5c
 	"net/http"
 
 	"github.com/Peripli/service-manager/pkg/log"
