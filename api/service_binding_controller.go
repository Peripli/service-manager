--- conflicted
+++ resolved
@@ -41,12 +41,8 @@
 	return &ServiceBindingController{
 		BaseController: NewAsyncController(ctx, options, web.ServiceBindingsURL, types.ServiceBindingType, true, func() types.Object {
 			return &types.ServiceBinding{}
-<<<<<<< HEAD
 		}, false),
-=======
-		}),
 		osbVersion: options.APISettings.OSBVersion,
->>>>>>> 739ec9b7
 	}
 }
 
