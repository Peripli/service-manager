/*
 *    Copyright 2018 The Service Manager Authors
 *
 *    Licensed under the Apache License, Version 2.0 (the "License");
 *    you may not use this file except in compliance with the License.
 *    You may obtain a copy of the License at
 *
 *        http://www.apache.org/licenses/LICENSE-2.0
 *
 *    Unless required by applicable law or agreed to in writing, software
 *    distributed under the License is distributed on an "AS IS" BASIS,
 *    WITHOUT WARRANTIES OR CONDITIONS OF ANY KIND, either express or implied.
 *    See the License for the specific language governing permissions and
 *    limitations under the License.
 */

package api

import (
	"testing"

	"github.com/Peripli/service-manager/rest"
	. "github.com/onsi/ginkgo"
	. "github.com/onsi/gomega"
	"github.com/Peripli/service-manager/storage/storagefakes"
)

func TestApi(t *testing.T) {
	RegisterFailHandler(Fail)
	RunSpecs(t, "API Suite")
}

type testController struct {
}

func (c *testController) Routes() []rest.Route {
	return []rest.Route{}
}

var _ = Describe("API", func() {

	var (
		mockedStorage *storagefakes.FakeStorage
		api rest.API
	)

	BeforeEach(func() {
		mockedStorage = &storagefakes.FakeStorage{}

		api = Default(mockedStorage)
	})

	Describe("Controller Registration", func() {
<<<<<<< HEAD

		Context("With nil controller", func() {
=======
		Context("With nil controllers slice", func() {
>>>>>>> 42f58330
			It("Should panic", func() {
				nilControllersSlice := func() {
					api.RegisterControllers(nil)
				}
				Expect(nilControllersSlice).To(Panic())
			})
		})

		Context("With nil controller in slice", func() {
			It("Should panic", func() {
				nilControllerInSlice := func() {
					var controllers []rest.Controller
					controllers = append(controllers, &testController{})
					controllers = append(controllers, nil)
					api.RegisterControllers(controllers...)
				}
				Expect(nilControllerInSlice).To(Panic())
			})
		})

		Context("With no brokers registered", func() {
<<<<<<< HEAD
			It("Should have only one broker", func() {
				defaultAPI.RegisterControllers(&testController{})
				Expect(len(defaultAPI.Controllers())).To(Equal(3))
=======

			It("Should increase broker count", func() {
				originalControllersCount := len(api.Controllers())
				api.RegisterControllers(&testController{})
				Expect(len(api.Controllers())).To(Equal(originalControllersCount + 1))
>>>>>>> 42f58330
			})
		})
	})
})<|MERGE_RESOLUTION|>--- conflicted
+++ resolved
@@ -51,12 +51,7 @@
 	})
 
 	Describe("Controller Registration", func() {
-<<<<<<< HEAD
-
-		Context("With nil controller", func() {
-=======
 		Context("With nil controllers slice", func() {
->>>>>>> 42f58330
 			It("Should panic", func() {
 				nilControllersSlice := func() {
 					api.RegisterControllers(nil)
@@ -78,17 +73,10 @@
 		})
 
 		Context("With no brokers registered", func() {
-<<<<<<< HEAD
-			It("Should have only one broker", func() {
-				defaultAPI.RegisterControllers(&testController{})
-				Expect(len(defaultAPI.Controllers())).To(Equal(3))
-=======
-
 			It("Should increase broker count", func() {
 				originalControllersCount := len(api.Controllers())
 				api.RegisterControllers(&testController{})
 				Expect(len(api.Controllers())).To(Equal(originalControllersCount + 1))
->>>>>>> 42f58330
 			})
 		})
 	})
