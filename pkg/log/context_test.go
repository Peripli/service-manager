/*
 * Copyright 2018 The Service Manager Authors
 *
 *    Licensed under the Apache License, Version 2.0 (the "License");
 *    you may not use this file except in compliance with the License.
 *    You may obtain a copy of the License at
 *
 *        http://www.apache.org/licenses/LICENSE-2.0
 *
 *    Unless required by applicable law or agreed to in writing, software
 *    distributed under the License is distributed on an "AS IS" BASIS,
 *    WITHOUT WARRANTIES OR CONDITIONS OF ANY KIND, either express or implied.
 *    See the License for the specific language governing permissions and
 *    limitations under the License.
 */

// Package log contains logic for setting up logging for SM
package log

import (
	"bytes"
	"context"
	"os"
	"testing"

	. "github.com/onsi/ginkgo"
	. "github.com/onsi/gomega"
	"github.com/sirupsen/logrus"
)

// TestLog tests logging package
func TestLog(t *testing.T) {
	RegisterFailHandler(Fail)
	RunSpecs(t, "Log Suite")
}

// TestMultipleGoroutinesDefaultLog validates that no race conditions occur when two go routines log using the default log
func TestMultipleGoroutinesDefaultLog(t *testing.T) {
	_, err := Configure(context.TODO(), DefaultSettings())
	Expect(err).ToNot(HaveOccurred())
	go func() { D().Debug("message") }()
	go func() { D().Debug("message") }()
}

// TestMultipleGoroutinesContextLog validates that no race conditions occur when two go routines log using the context log
func TestMultipleGoroutinesContextLog(t *testing.T) {
	ctx, err := Configure(context.Background(), DefaultSettings())
	Expect(err).ToNot(HaveOccurred())
	go func() { C(ctx).Debug("message") }()
	go func() { C(ctx).Debug("message") }()
}

// TestMultipleGoroutinesMixedLog validates that no race conditions occur when two go routines log using both context and default log
func TestMultipleGoroutinesMixedLog(t *testing.T) {
	ctx, err := Configure(context.TODO(), DefaultSettings())
	Expect(err).ToNot(HaveOccurred())
	go func() { C(ctx).Debug("message") }()
	go func() { D().Debug("message") }()
}

var _ = Describe("log", func() {
	Describe("SetupLogging", func() {

		Context("with invalid log level", func() {
			It("returns an error", func() {
				expectError(&Settings{
					Level:  "invalid",
					Format: "text",
					Output: os.Stderr.Name(),
				})
			})
		})

		Context("with invalid log format", func() {
			It("should panic", func() {
				expectError(&Settings{
					Level:  "debug",
					Format: "invalid",
					Output: os.Stderr.Name(),
				})
			})
		})

		Context("with invalid log format", func() {
			It("should panic", func() {
				expectError(&Settings{
					Level:  "debug",
					Format: "text",
					Output: "invalid",
				})
			})
		})

		Context("with text log format", func() {
			It("should log text", func() {
				expectOutput("msg=Test", "text")
			})
		})

		Context("with json log format", func() {
			It("should log json", func() {
				expectOutput("\"msg\":\"Test\"", "json")
			})
		})

		Context("with kibana log format", func() {
			It("should log in kibana format", func() {
				expectOutput(`"component_type":"application","correlation_id":"-"`, "kibana")
				expectOutput(`"msg":"Test","type":"log"`, "kibana")
			})
		})
	})

	Describe("Register formatter", func() {
		Context("When a formatter with such name is not registered", func() {
			It("Registers it", func() {
				name := "formatter_name"
				err := RegisterFormatter(name, &logrus.TextFormatter{})
				Expect(err).ToNot(HaveOccurred())
				Expect(supportedFormatters[name]).ToNot(BeNil())
			})
		})
		Context("When a formatter with such name is registered", func() {
			It("Returns an error", func() {
				err := RegisterFormatter("text", &logrus.TextFormatter{})
				Expect(err).To(HaveOccurred())
			})
		})
	})
})

<<<<<<< HEAD
type MyWriter struct {
	Data string
}

func (wr *MyWriter) Write(p []byte) (n int, err error) {
	wr.Data += string(p)
	return len(p), nil
}

func expectError(settings *Settings) {
	_, err := Configure(context.TODO(), settings)
	Expect(err).To(HaveOccurred())
}

func expectOutput(substring string, logFormat string) {
	w := &MyWriter{}
	ctx, err := Configure(context.TODO(), &Settings{
=======
func expectPanic(settings *Settings) {
	wrapper := func() {
		configure(settings)
	}
	Expect(wrapper).To(Panic())
}

func expectOutput(substring string, logFormat string) {
	w := &bytes.Buffer{}
	ctx := configure(&Settings{
>>>>>>> 8c2826ae
		Level:  "debug",
		Format: logFormat,
		Output: os.Stderr.Name(),
	})
	Expect(err).ToNot(HaveOccurred())
	entry := ForContext(ctx)
	entry.Logger.SetOutput(w)
	defer entry.Logger.SetOutput(os.Stderr) // return default output
	entry.Debug("Test")
<<<<<<< HEAD
	fmt.Println(w.Data)
	Expect(w.Data).To(ContainSubstring(substring))
=======
	Expect(w.String()).To(ContainSubstring(substring))
}

func configure(settings *Settings) context.Context {
	once = sync.Once{}
	return Configure(context.TODO(), settings)
>>>>>>> 8c2826ae
}<|MERGE_RESOLUTION|>--- conflicted
+++ resolved
@@ -72,7 +72,7 @@
 		})
 
 		Context("with invalid log format", func() {
-			It("should panic", func() {
+			It("returns an error", func() {
 				expectError(&Settings{
 					Level:  "debug",
 					Format: "invalid",
@@ -82,7 +82,7 @@
 		})
 
 		Context("with invalid log format", func() {
-			It("should panic", func() {
+			It("returns an error", func() {
 				expectError(&Settings{
 					Level:  "debug",
 					Format: "text",
@@ -129,36 +129,14 @@
 	})
 })
 
-<<<<<<< HEAD
-type MyWriter struct {
-	Data string
-}
-
-func (wr *MyWriter) Write(p []byte) (n int, err error) {
-	wr.Data += string(p)
-	return len(p), nil
-}
-
 func expectError(settings *Settings) {
 	_, err := Configure(context.TODO(), settings)
 	Expect(err).To(HaveOccurred())
 }
 
 func expectOutput(substring string, logFormat string) {
-	w := &MyWriter{}
+	w := &bytes.Buffer{}
 	ctx, err := Configure(context.TODO(), &Settings{
-=======
-func expectPanic(settings *Settings) {
-	wrapper := func() {
-		configure(settings)
-	}
-	Expect(wrapper).To(Panic())
-}
-
-func expectOutput(substring string, logFormat string) {
-	w := &bytes.Buffer{}
-	ctx := configure(&Settings{
->>>>>>> 8c2826ae
 		Level:  "debug",
 		Format: logFormat,
 		Output: os.Stderr.Name(),
@@ -168,15 +146,5 @@
 	entry.Logger.SetOutput(w)
 	defer entry.Logger.SetOutput(os.Stderr) // return default output
 	entry.Debug("Test")
-<<<<<<< HEAD
-	fmt.Println(w.Data)
-	Expect(w.Data).To(ContainSubstring(substring))
-=======
 	Expect(w.String()).To(ContainSubstring(substring))
-}
-
-func configure(settings *Settings) context.Context {
-	once = sync.Once{}
-	return Configure(context.TODO(), settings)
->>>>>>> 8c2826ae
 }