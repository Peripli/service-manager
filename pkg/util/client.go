--- conflicted
+++ resolved
@@ -77,11 +77,7 @@
 func BodyToBytes(closer io.ReadCloser) ([]byte, error) {
 	defer func() {
 		if err := closer.Close(); err != nil {
-<<<<<<< HEAD
-			log.D(cname).Errorf("ReadCloser couldn't be closed", err)
-=======
-			logrus.Errorf("ReadCloser couldn't be closed: %v", err)
->>>>>>> b37f9037
+			log.D(cname).Errorf("ReadCloser couldn't be closed: %v", err)
 		}
 	}()
 
