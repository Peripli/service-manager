--- conflicted
+++ resolved
@@ -228,11 +228,8 @@
 	ErrAsyncNotSupportedForSharing               = errors.New("can't use async for sharing instances")
 	ErrReferencedInstanceNotShared               = errors.New("referenced-instance should be shared first")
 	ErrReferencedInstanceNotFound                = errors.New("referenced-instance not found")
-<<<<<<< HEAD
 	ErrMultipleReferenceSelectorResults          = errors.New("multiple selector results")
-=======
 	ErrReferenceWithWrongServiceOffering         = errors.New("referenced-instance not matches the service offering")
->>>>>>> e5a05c1a
 	ErrChangingPlanOfReferenceInstance           = errors.New("changing plan of reference instance")
 	ErrNewPlanDoesNotSupportInstanceSharing      = errors.New("changing shared instance plan to a non-shareable plan")
 	ErrPlanDoesNotSupportInstanceSharing         = errors.New("plan does not support instance sharing")
@@ -279,19 +276,17 @@
 			Description: fmt.Sprintf("Failed to create the reference. The instance %s, for which you want to create the reference, not found.", entityName),
 			StatusCode:  http.StatusNotFound,
 		}
-<<<<<<< HEAD
-	case ErrMultipleReferenceSelectorResults:
-		return &HTTPError{
-			ErrorType:   "NotFound",
-			Description: "Failed to create the reference. Your query selector provided multiple results. Use referenced_instance_id instead.",
-			StatusCode:  http.StatusBadRequest,
-=======
 	case ErrReferenceWithWrongServiceOffering:
 		return &HTTPError{
 			ErrorType:   "NotFound",
 			Description: fmt.Sprintf("Failed to create the reference. The instance %s, for which you want to create the reference, does not match the service offering.", entityName),
 			StatusCode:  http.StatusNotFound,
->>>>>>> e5a05c1a
+		}
+	case ErrMultipleReferenceSelectorResults:
+		return &HTTPError{
+			ErrorType:   "NotFound",
+			Description: "Failed to create the reference. Your query selector provided multiple results. Use referenced_instance_id instead.",
+			StatusCode:  http.StatusBadRequest,
 		}
 	case ErrChangingPlanOfReferenceInstance:
 		return &HTTPError{
