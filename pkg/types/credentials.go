--- conflicted
+++ resolved
@@ -37,13 +37,9 @@
 
 // Credentials credentials
 type Credentials struct {
-<<<<<<< HEAD
 	Basic *Basic `json:"basic,omitempty"`
 	TLS   *TLS   `json:"tls,omitempty"`
-=======
-	Basic     *Basic `json:"basic,omitempty"`
-	Integrity []byte `json:"-"`
->>>>>>> 8e292c91
+  Integrity []byte `json:"-"`
 }
 
 func (c *Credentials) MarshalJSON() ([]byte, error) {
