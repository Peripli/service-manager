--- conflicted
+++ resolved
@@ -19,11 +19,8 @@
 import (
 	"encoding/json"
 	"fmt"
-<<<<<<< HEAD
-=======
 	"reflect"
 
->>>>>>> 8ec622a6
 	"github.com/Peripli/service-manager/pkg/util"
 )
 
