--- conflicted
+++ resolved
@@ -26,13 +26,8 @@
 
 func (l Labels) Validate() error {
 	for key, values := range l {
-<<<<<<< HEAD
-		if strings.Contains(key, query.Separator) || strings.ContainsRune(key, '\n') {
-			return fmt.Errorf("label key \"%s\" cannot contain whitespaces and query separator %s", key, query.Separator)
-=======
 		if strings.ContainsRune(key, '|') || strings.ContainsRune(key, '\n') {
 			return fmt.Errorf("label key \"%s\" cannot contain whitespaces and special symbol %c", key, '|')
->>>>>>> 0e392b47
 		}
 		for _, val := range values {
 			if strings.ContainsRune(val, '\n') {
