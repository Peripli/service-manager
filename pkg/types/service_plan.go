--- conflicted
+++ resolved
@@ -19,11 +19,7 @@
 import (
 	"encoding/json"
 	"fmt"
-<<<<<<< HEAD
-=======
 	"github.com/Peripli/service-manager/pkg/util"
-	"github.com/Peripli/service-manager/pkg/util/slice"
->>>>>>> 8f4240d7
 	"github.com/tidwall/gjson"
 	"reflect"
 )
@@ -103,14 +99,11 @@
 			return fmt.Errorf("service plan metadata is invalid JSON")
 		}
 	}
-<<<<<<< HEAD
 
 	if len(e.SupportedPlatformNames()) != 0 && len(e.SupportedPlatformTypes()) != 0 {
 		return fmt.Errorf("only one of supportedPlatforms and supportedPlatformNames can be defined in plan metadata")
 	}
 
-=======
->>>>>>> 8f4240d7
 	return nil
 }
 
