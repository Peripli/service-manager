--- conflicted
+++ resolved
@@ -127,11 +127,7 @@
 		return nil, httpsec.Deny, err
 	}
 	return &web.UserContext{
-<<<<<<< HEAD
-		DataFunc:           idToken.Claims,
-=======
 		Data:               idToken.Claims,
->>>>>>> d2070f63
 		AuthenticationType: web.Bearer,
 		Name:               claims.Username,
 	}, httpsec.Allow, nil
