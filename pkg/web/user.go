--- conflicted
+++ resolved
@@ -26,13 +26,8 @@
 
 // UserContext holds the information for the current user
 type UserContext struct {
-<<<<<<< HEAD
-	// DataFunc unmarshals the additional user context details into the specified struct
-	DataFunc func(data interface{}) error
-=======
 	// Data unmarshals the additional user context details into the specified struct
 	Data func(data interface{}) error
->>>>>>> d2070f63
 	// AuthenticationType is the authentication type for this user context
 	AuthenticationType AuthenticationType
 	// Name is the name of the authenticated user
