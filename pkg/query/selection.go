/*
 * Copyright 2018 The Service Manager Authors
 *
 * Licensed under the Apache License, Version 2.0 (the "License");
 * you may not use this file except in compliance with the License.
 * You may obtain a copy of the License at
 *
 *     http://www.apache.org/licenses/LICENSE-2.0
 *
 * Unless required by applicable law or agreed to in writing, software
 * distributed under the License is distributed on an "AS IS" BASIS,
 * WITHOUT WARRANTIES OR CONDITIONS OF ANY KIND, either express or implied.
 * See the License for the specific language governing permissions and
 * limitations under the License.
 */

package query

import (
	"context"
	"fmt"
	"net/url"
	"strconv"
	"strings"

	"github.com/Peripli/service-manager/pkg/web"
)

// Operator is a query operator
type Operator string

const (
	// EqualsOperator takes two operands and tests if they are equal
	EqualsOperator Operator = "="
	// NotEqualsOperator takes two operands and tests if they are not equal
	NotEqualsOperator Operator = "!="
	// GreaterThanOperator takes two operands and tests if the left is greater than the right
	GreaterThanOperator Operator = "gt"
	// LessThanOperator takes two operands and tests if the left is lesser than the right
	LessThanOperator Operator = "lt"
	// InOperator takes two operands and tests if the left is contained in the right
	InOperator Operator = "in"
	// NotInOperator takes two operands and tests if the left is not contained in the right
	NotInOperator Operator = "notin"
	// EqualsOrNilOperator takes two operands and tests if the left is equal to the right, or if the left is nil
	EqualsOrNilOperator Operator = "eqornil"
)

// IsMultiVariate returns true if the operator requires right operand with multiple values
func (op Operator) IsMultiVariate() bool {
	return op == InOperator || op == NotInOperator
}

// IsNullable returns true if the operator can check if the left operand is nil
func (op Operator) IsNullable() bool {
	return op == EqualsOrNilOperator
}

// IsNumeric returns true if the operator works only with numeric operands
func (op Operator) IsNumeric() bool {
	return op == LessThanOperator || op == GreaterThanOperator
}

var operators = []Operator{EqualsOperator, NotEqualsOperator, InOperator,
	NotInOperator, GreaterThanOperator, LessThanOperator, EqualsOrNilOperator}

const (
	// OpenBracket is the token that denotes the beginning of a multivariate operand
	OpenBracket rune = '['
	// OpenBracket is the token that denotes the end of a multivariate operand
	CloseBracket rune = ']'
	// Separator is the separator between field and label queries
<<<<<<< HEAD
	Separator        rune   = ','
	OperandSeparator string = "+"
=======
	Separator rune = '|'
	// OperandSeparator is the separator between the operator and the operands
	OperandSeparator rune = ' '
>>>>>>> 57bad8d8
)

// CriterionType is a type of criteria to be applied when querying
type CriterionType string

const (
	// FieldQuery denotes that the query should be executed on the entity's fields
	FieldQuery CriterionType = "fieldQuery"
	// LabelQuery denotes that the query should be executed on the entity's labels
	LabelQuery CriterionType = "labelQuery"
)

var supportedQueryTypes = []CriterionType{FieldQuery, LabelQuery}

// UnsupportedQueryError is an error to show that the provided query cannot be executed
type UnsupportedQueryError struct {
	Message string
}

func (uq *UnsupportedQueryError) Error() string {
	return uq.Message
}

// Criterion is a single part of a query criteria
type Criterion struct {
	// LeftOp is the left operand in the query
	LeftOp string
	// Operator is the query operator
	Operator Operator
	// RightOp is the right operand in the query which can be multivariate
	RightOp []string
	// Type is the type of the query
	Type CriterionType
}

// ByField constructs a new criterion for field querying
func ByField(operator Operator, leftOp string, rightOp ...string) Criterion {
	return newCriterion(leftOp, operator, rightOp, FieldQuery)
}

// ByLabel constructs a new criterion for label querying
func ByLabel(operator Operator, leftOp string, rightOp ...string) Criterion {
	return newCriterion(leftOp, operator, rightOp, LabelQuery)
}

func newCriterion(leftOp string, operator Operator, rightOp []string, criteriaType CriterionType) Criterion {
	return Criterion{LeftOp: leftOp, Operator: operator, RightOp: rightOp, Type: criteriaType}
}

func (c Criterion) Validate() error {
	if len(c.RightOp) > 1 && !c.Operator.IsMultiVariate() {
		return fmt.Errorf("multiple values received for single value operation")
	}
	if c.Operator.IsNullable() && c.Type != FieldQuery {
		return &UnsupportedQueryError{"nullable operations are supported only for field queries"}
	}
	if c.Operator.IsNumeric() && !isNumeric(c.RightOp[0]) {
		return &UnsupportedQueryError{Message: fmt.Sprintf("%s is numeric operator, but the right operand is not numeric", c.Operator)}
	}
	if strings.ContainsRune(c.LeftOp, Separator) {
		parts := strings.FieldsFunc(c.LeftOp, func(r rune) bool {
			return r == Separator
		})
		possibleKey := parts[len(parts)-1]
		return &UnsupportedQueryError{Message: fmt.Sprintf("separator %c is not allowed in %s with left operand \"%s\". Maybe you meant \"%s\"? Make sure if the separator is present in any right operand, that it is escaped with a backslash (\\)", Separator, c.Type, c.LeftOp, possibleKey)}
	}
	return nil
}

func mergeCriteria(c1 []Criterion, c2 []Criterion) ([]Criterion, error) {
	result := c1
	fieldQueryLeftOperands := make(map[string]bool)
	for _, criterion := range c1 {
		if criterion.Type == FieldQuery {
			fieldQueryLeftOperands[criterion.LeftOp] = true
		}
	}

	for _, newCriterion := range c2 {
		if _, ok := fieldQueryLeftOperands[newCriterion.LeftOp]; ok && newCriterion.Type == FieldQuery {
			return nil, &UnsupportedQueryError{Message: fmt.Sprintf("duplicate query key: %s", newCriterion.LeftOp)}
		}
		if err := newCriterion.Validate(); err != nil {
			return nil, err
		}
		fieldQueryLeftOperands[newCriterion.LeftOp] = true
	}
	result = append(result, c2...)
	return result, nil
}

type criteriaCtxKey struct{}

// AddCriteria adds the given criteria to the context and returns an error if any of the criteria is not valid
func AddCriteria(ctx context.Context, newCriteria ...Criterion) (context.Context, error) {
	currentCriteria := CriteriaForContext(ctx)
	criteria, err := mergeCriteria(currentCriteria, newCriteria)
	if err != nil {
		return nil, err
	}
	return context.WithValue(ctx, criteriaCtxKey{}, criteria), nil
}

// CriteriaForContext returns the criteria for the given context
func CriteriaForContext(ctx context.Context) []Criterion {
	currentCriteria := ctx.Value(criteriaCtxKey{})
	if currentCriteria == nil {
		return []Criterion{}
	}
	return currentCriteria.([]Criterion)
}

// BuildCriteriaFromRequest builds criteria for the given request's query params and returns an error if the query is not valid
func BuildCriteriaFromRequest(request *web.Request) ([]Criterion, error) {
	var criteria []Criterion
	for _, queryType := range supportedQueryTypes {
		queryValues := request.URL.Query().Get(string(queryType))
		querySegments, err := process(queryValues, queryType)
		if err != nil {
			return nil, err
		}
		if criteria, err = mergeCriteria(criteria, querySegments); err != nil {
			return nil, err
		}
	}
	return criteria, nil
}

var (
	escapedOpenBracket      = url.QueryEscape(OpenBracket)
	escapedCloseBracket     = url.QueryEscape(CloseBracket)
	escapedSeparator        = url.QueryEscape(string(Separator))
	escapedOperandSeparator = url.QueryEscape(OperandSeparator)
	escapeReplacer          = strings.NewReplacer(escapedOpenBracket, OpenBracket, escapedCloseBracket, CloseBracket, escapedSeparator, string(Separator), escapedOperandSeparator, OperandSeparator, "%3D", "=")
)

// reencoding does not seem to solve any issue apart from whitespace in rightop which can be simpler solved by identifying when you';ve found both leftoperand and op
// scan symbol by symbol

// write in a buffer until you identify a known operator surrounded with +/spaces, set operator=op
// if the operator is identified, set the leftop to equal the buffer and reset the buffer
// continue reading symbols and enter an if that checks if both leftop and operator are set
// now since this is the case swich over the operator type and in the prev if (left >0 op >0) place a if separator
// 	in it if its multivalue op, read until the buffer starts bracket and ends with bracket and a separator, now set rightop, create cirterion and reset leftop,operator,rightop,buffer buffers (allows brackets and special symbols in rightop)
//  if singlevalue create criteria and reset buffers

// limitations so far:
// leftoperands cannot contain +operator+ or spaceoperatorspace for any operator
// rightoperands cannot contain ,
// but everything else would be possible - ex leftop containing + or space or , or ,, or a bracket
// also right op can contain a bracket + or space

// now in order to allow , in the right part and operators in the left part, we can introduce escaping and unescaping
// similar to this https://github.com/kubernetes/apimachinery/blob/9c4c366543346abeca2a5cd2c40cf1a30d19a2ec/pkg/fields/selector.go#L283:6
// leveraging the slash escaping , parsing the query can be simplified by first splitting by , like https://github.com/kubernetes/apimachinery/blob/9c4c366543346abeca2a5cd2c40cf1a30d19a2ec/pkg/fields/selector.go#L377:6
// and now in the parse method it wont be necessary to look for , and you would be parsing a single leftop-op-rightop criterion in a loop

func process(input string, criteriaType CriterionType) ([]Criterion, error) {
	var c []Criterion
	if input == "" {
		return c, nil
	}
	//TODO how to test corner cases
	// this breaks some queries such as ! in query
	//escapedInput := url.QueryEscape(input)
	//escapedInput = escapeReplacer.Replace(escapedInput)
	var leftOp string
	var operator Operator
<<<<<<< HEAD
	var buffer strings.Builder
	var newCriterion Criterion
	for _, ch := range input {
		// if leftop and operator are both calcualted maybe leave the rest  until a separator for rightop? what if right op has a separator though
		// the test with !
		if ch == ' ' || ch == '+' {
			if len(leftOp) > 0 {
				// we've read the left op, this must be the second + (after the operator)
				op, err := getOperator(buffer.String())
				if err != nil {
					return nil, err
				}
				operator = op
				buffer.Reset()
			} else {
				leftOp = buffer.String()
				buffer.Reset()
			}
			continue
		}
		// what if separator is in leftoperand
		if ch == Separator {
			var err error
			bufferContent := buffer.String()
			var isCriterionCandidate bool
			if operator.IsMultiVariate() {
				if strings.HasPrefix(bufferContent, OpenBracket) && strings.HasSuffix(bufferContent, CloseBracket) {
					isCriterionCandidate = true
				}
			} else {
				isCriterionCandidate = true
=======
	j := 0
	for i := 0; i < len(input); i++ {
		if leftOp != "" && operator != "" {
			remaining := input[i+len(operator)+1:]
			rightOp, offset, err := findRightOp(remaining, leftOp, operator, criteriaType)
			if err != nil {
				return nil, err
			}
			criterion := newCriterion(leftOp, operator, rightOp, criteriaType)
			if err := criterion.Validate(); err != nil {
				return nil, err
>>>>>>> 57bad8d8
			}
			c = append(c, criterion)
			i += offset + len(operator) + len(string(Separator))
			j = i + 1
			leftOp = ""
			operator = ""
		} else {
			remaining := input[i:]
			for _, op := range operators {
				if strings.HasPrefix(remaining, fmt.Sprintf("%c%s%c", OperandSeparator, op, OperandSeparator)) {
					leftOp = input[j:i]
					operator = op
					break
				}
			}
		}
	}
	if len(c) == 0 {
		return nil, fmt.Errorf("%s is not a valid %s", input, criteriaType)
	}
	return c, nil
}

<<<<<<< HEAD
// add some tests with more fancy leftop , rightops that contain special symbols (such as !@{) and also some containing
// a more complex mixed input (like rightop= this is a mixed, input example. It contains symbols + words ! -h@ppy p@rs|ng
// also how about a test with rightop json?
func convertToCriterion(leftOp string, operator Operator, rightOp string, criterionType CriterionType) (Criterion, error) {
	parsedRightOp := parseRightOp(rightOp)
	if operator == "" {
		return Criterion{}, &UnsupportedQueryError{"missing query operator"}
=======
func findRightOp(remaining string, leftOp string, operator Operator, criteriaType CriterionType) (rightOp []string, offset int, err error) {
	rightOpBuffer := strings.Builder{}
	for _, ch := range remaining {
		if ch == Separator {
			if remaining[offset-1] != '\\' { // delimiter is not escaped - treat as separator
				arg := rightOpBuffer.String()
				rightOp = append(rightOp, arg)
				rightOpBuffer.Reset()
				if rune(arg[len(arg)-1]) == CloseBracket || !operator.IsMultiVariate() {
					break
				}
			} else { // remove escaping symbol
				tmp := rightOpBuffer.String()[:offset-1]
				rightOpBuffer.Reset()
				rightOpBuffer.WriteString(tmp)
				rightOpBuffer.WriteRune(ch)
			}
		} else {
			rightOpBuffer.WriteRune(ch)
		}
		offset++
>>>>>>> 57bad8d8
	}
	if rightOpBuffer.Len() > 0 {
		rightOp = append(rightOp, rightOpBuffer.String())
	}
	if len(rightOp) > 0 && operator.IsMultiVariate() {
		firstElement := rightOp[0]
		if strings.IndexRune(firstElement, OpenBracket) == 0 {
			rightOp[0] = firstElement[1:]
		} else {
			return nil, -1, fmt.Errorf("operator %s for %s %s requires right operand to be surrounded in %c%c", operator, criteriaType, leftOp, OpenBracket, CloseBracket)
		}
		lastElement := rightOp[len(rightOp)-1]
		if rune(lastElement[len(lastElement)-1]) == CloseBracket {
			rightOp[len(rightOp)-1] = lastElement[:len(lastElement)-1]
		} else {
			return nil, -1, fmt.Errorf("operator %s for %s %s requires right operand to be surrounded in %c%c", operator, criteriaType, leftOp, OpenBracket, CloseBracket)
		}
	}
	if len(rightOp) == 0 {
		rightOp = append(rightOp, "")
	}
	return
}

func isNumeric(str string) bool {
	_, err := strconv.Atoi(str)
	if err == nil {
		return true
	}
	_, err = strconv.ParseFloat(str, 64)
	return err == nil
}<|MERGE_RESOLUTION|>--- conflicted
+++ resolved
@@ -70,14 +70,9 @@
 	// OpenBracket is the token that denotes the end of a multivariate operand
 	CloseBracket rune = ']'
 	// Separator is the separator between field and label queries
-<<<<<<< HEAD
-	Separator        rune   = ','
-	OperandSeparator string = "+"
-=======
 	Separator rune = '|'
 	// OperandSeparator is the separator between the operator and the operands
 	OperandSeparator rune = ' '
->>>>>>> 57bad8d8
 )
 
 // CriterionType is a type of criteria to be applied when querying
@@ -206,79 +201,13 @@
 	return criteria, nil
 }
 
-var (
-	escapedOpenBracket      = url.QueryEscape(OpenBracket)
-	escapedCloseBracket     = url.QueryEscape(CloseBracket)
-	escapedSeparator        = url.QueryEscape(string(Separator))
-	escapedOperandSeparator = url.QueryEscape(OperandSeparator)
-	escapeReplacer          = strings.NewReplacer(escapedOpenBracket, OpenBracket, escapedCloseBracket, CloseBracket, escapedSeparator, string(Separator), escapedOperandSeparator, OperandSeparator, "%3D", "=")
-)
-
-// reencoding does not seem to solve any issue apart from whitespace in rightop which can be simpler solved by identifying when you';ve found both leftoperand and op
-// scan symbol by symbol
-
-// write in a buffer until you identify a known operator surrounded with +/spaces, set operator=op
-// if the operator is identified, set the leftop to equal the buffer and reset the buffer
-// continue reading symbols and enter an if that checks if both leftop and operator are set
-// now since this is the case swich over the operator type and in the prev if (left >0 op >0) place a if separator
-// 	in it if its multivalue op, read until the buffer starts bracket and ends with bracket and a separator, now set rightop, create cirterion and reset leftop,operator,rightop,buffer buffers (allows brackets and special symbols in rightop)
-//  if singlevalue create criteria and reset buffers
-
-// limitations so far:
-// leftoperands cannot contain +operator+ or spaceoperatorspace for any operator
-// rightoperands cannot contain ,
-// but everything else would be possible - ex leftop containing + or space or , or ,, or a bracket
-// also right op can contain a bracket + or space
-
-// now in order to allow , in the right part and operators in the left part, we can introduce escaping and unescaping
-// similar to this https://github.com/kubernetes/apimachinery/blob/9c4c366543346abeca2a5cd2c40cf1a30d19a2ec/pkg/fields/selector.go#L283:6
-// leveraging the slash escaping , parsing the query can be simplified by first splitting by , like https://github.com/kubernetes/apimachinery/blob/9c4c366543346abeca2a5cd2c40cf1a30d19a2ec/pkg/fields/selector.go#L377:6
-// and now in the parse method it wont be necessary to look for , and you would be parsing a single leftop-op-rightop criterion in a loop
-
 func process(input string, criteriaType CriterionType) ([]Criterion, error) {
 	var c []Criterion
 	if input == "" {
 		return c, nil
 	}
-	//TODO how to test corner cases
-	// this breaks some queries such as ! in query
-	//escapedInput := url.QueryEscape(input)
-	//escapedInput = escapeReplacer.Replace(escapedInput)
 	var leftOp string
 	var operator Operator
-<<<<<<< HEAD
-	var buffer strings.Builder
-	var newCriterion Criterion
-	for _, ch := range input {
-		// if leftop and operator are both calcualted maybe leave the rest  until a separator for rightop? what if right op has a separator though
-		// the test with !
-		if ch == ' ' || ch == '+' {
-			if len(leftOp) > 0 {
-				// we've read the left op, this must be the second + (after the operator)
-				op, err := getOperator(buffer.String())
-				if err != nil {
-					return nil, err
-				}
-				operator = op
-				buffer.Reset()
-			} else {
-				leftOp = buffer.String()
-				buffer.Reset()
-			}
-			continue
-		}
-		// what if separator is in leftoperand
-		if ch == Separator {
-			var err error
-			bufferContent := buffer.String()
-			var isCriterionCandidate bool
-			if operator.IsMultiVariate() {
-				if strings.HasPrefix(bufferContent, OpenBracket) && strings.HasSuffix(bufferContent, CloseBracket) {
-					isCriterionCandidate = true
-				}
-			} else {
-				isCriterionCandidate = true
-=======
 	j := 0
 	for i := 0; i < len(input); i++ {
 		if leftOp != "" && operator != "" {
@@ -290,7 +219,6 @@
 			criterion := newCriterion(leftOp, operator, rightOp, criteriaType)
 			if err := criterion.Validate(); err != nil {
 				return nil, err
->>>>>>> 57bad8d8
 			}
 			c = append(c, criterion)
 			i += offset + len(operator) + len(string(Separator))
@@ -314,15 +242,6 @@
 	return c, nil
 }
 
-<<<<<<< HEAD
-// add some tests with more fancy leftop , rightops that contain special symbols (such as !@{) and also some containing
-// a more complex mixed input (like rightop= this is a mixed, input example. It contains symbols + words ! -h@ppy p@rs|ng
-// also how about a test with rightop json?
-func convertToCriterion(leftOp string, operator Operator, rightOp string, criterionType CriterionType) (Criterion, error) {
-	parsedRightOp := parseRightOp(rightOp)
-	if operator == "" {
-		return Criterion{}, &UnsupportedQueryError{"missing query operator"}
-=======
 func findRightOp(remaining string, leftOp string, operator Operator, criteriaType CriterionType) (rightOp []string, offset int, err error) {
 	rightOpBuffer := strings.Builder{}
 	for _, ch := range remaining {
@@ -344,7 +263,6 @@
 			rightOpBuffer.WriteRune(ch)
 		}
 		offset++
->>>>>>> 57bad8d8
 	}
 	if rightOpBuffer.Len() > 0 {
 		rightOp = append(rightOp, rightOpBuffer.String())
