/*
 * Copyright 2018 The Service Manager Authors
 *
 * Licensed under the Apache License, Version 2.0 (the "License");
 * you may not use this file except in compliance with the License.
 * You may obtain a copy of the License at
 *
 *     http://www.apache.org/licenses/LICENSE-2.0
 *
 * Unless required by applicable law or agreed to in writing, software
 * distributed under the License is distributed on an "AS IS" BASIS,
 * WITHOUT WARRANTIES OR CONDITIONS OF ANY KIND, either express or implied.
 * See the License for the specific language governing permissions and
 * limitations under the License.
 */

package query

import (
	"context"
	"fmt"
	"sort"
	"strconv"
	"strings"
	"time"

	"github.com/Peripli/service-manager/pkg/query/parser"
	"github.com/antlr/antlr4/runtime/Go/antlr"

	"github.com/Peripli/service-manager/pkg/util"
)

const (
	// Separator is the separator between queries of different type
	Separator string = "and"
)

// CriterionType is a type of criteria to be applied when querying
type CriterionType string

const (
	// FieldQuery denotes that the query should be executed on the entity's fields
	FieldQuery CriterionType = "fieldQuery"
	// LabelQuery denotes that the query should be executed on the entity's labels
	LabelQuery CriterionType = "labelQuery"
	// ResultQuery is used to further process result
	ResultQuery CriterionType = "resultQuery"
)

// OperatorType represents the type of the query operator
type OperatorType string

const (
	// UnivariateOperator denotes that the operator expects exactly one variable on the right side
	UnivariateOperator OperatorType = "univariate"
	// MultivariateOperator denotes that the operator expects more than one variable on the right side
	MultivariateOperator OperatorType = "multivariate"
)

// OrderType is the type of the order in which result is presented
type OrderType string

const (
	// AscOrder orders result in ascending order
	AscOrder OrderType = "asc"
	// DescOrder orders result in descending order
	DescOrder OrderType = "desc"
)

const (
	// OrderBy should be used as a left operand in Criterion
	OrderBy string = "orderBy"
	// Limit should be used as a left operand in Criterion to signify the
	Limit string = "limit"
)

var (
	// Operators returns the supported query operators
	Operators = []Operator{
		EqualsOperator, NotEqualsOperator,
		GreaterThanOperator, LessThanOperator,
		GreaterThanOrEqualOperator, LessThanOrEqualOperator,
		InOperator, NotInOperator, EqualsOrNilOperator,
	}
	// CriteriaTypes returns the supported query criteria types
	CriteriaTypes = []CriterionType{FieldQuery, LabelQuery}
)

// Operator is a query operator
type Operator interface {
	// String returns the text representation of the operator
	String() string
	// Type returns the type of the operator
	Type() OperatorType
	// IsNullable returns true if the operator allows results with null value in the RHS
	IsNullable() bool
	// IsNumeric returns true if the operator works only with numbers
	IsNumeric() bool
}

// Criterion is a single part of a query criteria
type Criterion struct {
	// LeftOp is the left operand in the query
	LeftOp string
	// Operator is the query operator
	Operator Operator
	// RightOp is the right operand in the query which can be multivariate
	RightOp []string
	// Type is the type of the query
	Type CriterionType
}

// ByField constructs a new criterion for field querying
func ByField(operator Operator, leftOp string, rightOp ...string) Criterion {
	return NewCriterion(leftOp, operator, rightOp, FieldQuery)
}

// ByLabel constructs a new criterion for label querying
func ByLabel(operator Operator, leftOp string, rightOp ...string) Criterion {
	return NewCriterion(leftOp, operator, rightOp, LabelQuery)
}

// OrderResultBy constructs a new criterion for result order
func OrderResultBy(field string, orderType OrderType) Criterion {
	return NewCriterion(OrderBy, NoOperator, []string{field, string(orderType)}, ResultQuery)
}

// LimitResultBy constructs a new criterion for limit result with
func LimitResultBy(limit int) Criterion {
	limitString := strconv.Itoa(limit)
	return NewCriterion(Limit, NoOperator, []string{limitString}, ResultQuery)
}

func NewCriterion(leftOp string, operator Operator, rightOp []string, criteriaType CriterionType) Criterion {
	return Criterion{LeftOp: leftOp, Operator: operator, RightOp: rightOp, Type: criteriaType}
}

// Validate the criterion fields
func (c Criterion) Validate() error {
	if c.Type == ResultQuery {
		if c.LeftOp == Limit {
			limit, err := strconv.Atoi(c.RightOp[0])
			if err != nil {
				return fmt.Errorf("could not cast string to int: %s", err.Error())
			}
			if limit < 0 {
				return &util.UnsupportedQueryError{Message: fmt.Sprintf("limit (%d) is invalid. Limit should be positive number", limit)}
			}
		}

		if c.LeftOp == OrderBy {
			if len(c.RightOp) < 1 {
				return &util.UnsupportedQueryError{Message: "order by result expects field and order type, but has none"}
			}
			if len(c.RightOp) < 2 {
				return &util.UnsupportedQueryError{Message: fmt.Sprintf(`order by result for field "%s" expects order type, but has none`, c.RightOp[0])}
			}
		}

		return nil
	}

	if len(c.RightOp) > 1 && c.Operator.Type() != MultivariateOperator {
		return &util.UnsupportedQueryError{Message: fmt.Sprintf("multiple values %s received for single value operation %s", c.RightOp, c.Operator)}
	}
	if c.Operator.IsNullable() && c.Type != FieldQuery {
		return &util.UnsupportedQueryError{Message: "nullable operations are supported only for field queries"}
	}
	if c.Operator.IsNumeric() && !isNumeric(c.RightOp[0]) && !isDateTime(c.RightOp[0]) {
		return &util.UnsupportedQueryError{Message: fmt.Sprintf("%s is numeric operator, but the right operand %s is not numeric or datetime", c.Operator, c.RightOp[0])}
	}
	if strings.Contains(c.LeftOp, Separator) {
		return &util.UnsupportedQueryError{Message: fmt.Sprintf("separator %s is not allowed in %s with left operand \"%s\".", Separator, c.Type, c.LeftOp)}
	}
	for _, op := range c.RightOp {
		if strings.ContainsRune(op, '\n') {
			return &util.UnsupportedQueryError{Message: fmt.Sprintf("%s with key \"%s\" has value \"%s\" contaning forbidden new line character", c.Type, c.LeftOp, op)}
		}
	}
	return nil
}

func validateCriteria(criteria []Criterion) error {
	fieldQueryLeftOperands := make(map[string]int)
	labelQueryLeftOperands := make(map[string]int)

	for _, criterion := range criteria {
		if criterion.Type == FieldQuery {
			fieldQueryLeftOperands[criterion.LeftOp]++
		}
		if criterion.Type == LabelQuery {
			labelQueryLeftOperands[criterion.LeftOp]++
		}
	}

	for _, c := range criteria {
		leftOp := c.LeftOp
		// disallow duplicate label queries
		if count, ok := labelQueryLeftOperands[leftOp]; ok && count > 1 && c.Type == LabelQuery {
			return &util.UnsupportedQueryError{Message: fmt.Sprintf("duplicate label query key: %s", leftOp)}
		}
<<<<<<< HEAD
		// disallow duplicate field query keys
		if count, ok := fieldQueryLeftOperands[leftOp]; ok && count > 1 && c.Type == FieldQuery {
			return &util.UnsupportedQueryError{Message: fmt.Sprintf("duplicate field query key: %s", leftOp)}
		}
		if err := c.Validate(); err != nil {
			return err
		}
	}
	return nil
=======
		if err := newCriterion.Validate(); err != nil {
			return nil, err
		}
	}
	result = append(result, c2...)
	if err := validateWholeCriteria(result...); err != nil {
		return nil, err
	}
	return result, nil
>>>>>>> a65c420a
}

type criteriaCtxKey struct{}

// AddCriteria adds the given criteria to the context and returns an error if any of the criteria is not valid
func AddCriteria(ctx context.Context, newCriteria ...Criterion) (context.Context, error) {
	currentCriteria := CriteriaForContext(ctx)
	criteria := append(currentCriteria, newCriteria...)
	if err := validateCriteria(criteria); err != nil {
		return nil, err
	}
	return context.WithValue(ctx, criteriaCtxKey{}, criteria), nil
}

// CriteriaForContext returns the criteria for the given context
func CriteriaForContext(ctx context.Context) []Criterion {
	currentCriteria := ctx.Value(criteriaCtxKey{})
	if currentCriteria == nil {
		return []Criterion{}
	}
	return currentCriteria.([]Criterion)
}

// ContextWithCriteria returns a new context with given criteria
func ContextWithCriteria(ctx context.Context, criteria ...Criterion) (context.Context, error) {
	if err := validateWholeCriteria(criteria...); err != nil {
		return nil, err
	}
	return context.WithValue(ctx, criteriaCtxKey{}, criteria), nil
}

// Parse parses the query expression for and builds criteria for the provided type
func Parse(criterionType CriterionType, expression string) ([]Criterion, error) {
	if expression == "" {
		return []Criterion{}, nil
	}
	parsingListener := &queryListener{criteriaType: criterionType}

	input := antlr.NewInputStream(expression)
	lexer := parser.NewQueryLexer(input)
	lexer.RemoveErrorListeners()
	stream := antlr.NewCommonTokenStream(lexer, 0)

	p := parser.NewQueryParser(stream)
	p.RemoveErrorListeners()
	p.AddErrorListener(parsingListener)

	antlr.ParseTreeWalkerDefault.Walk(parsingListener, p.Expression())
	if parsingListener.err != nil {
		return nil, parsingListener.err
	}
<<<<<<< HEAD
=======
	var leftOp string
	var operator Operator
	j := 0
	for i := 0; i < len(input); i++ {
		if leftOp != "" && operator != "" {
			remaining := input[i+len(operator)+1:]
			rightOp, offset, err := findRightOp(remaining, leftOp, operator, criteriaType)
			if err != nil {
				return nil, err
			}
			criterion := newCriterion(leftOp, operator, rightOp, criteriaType)
			if err := criterion.Validate(); err != nil {
				return nil, err
			}
			c = append(c, criterion)
			i += offset + len(operator) + len(string(Separator))
			j = i + 1
			leftOp = ""
			operator = ""
		} else {
			remaining := input[i:]
			for _, op := range operators {
				if strings.HasPrefix(remaining, fmt.Sprintf("%c%s%c", OperandSeparator, op, OperandSeparator)) {
					leftOp = input[j:i]
					operator = op
					break
				}
			}
		}
	}
	if len(c) == 0 {
		return nil, &util.UnsupportedQueryError{
			Message: fmt.Sprintf("%s is not a valid %s", input, criteriaType),
		}
	}
	if err := validateWholeCriteria(c...); err != nil {
		return nil, err
	}
	return c, nil
}
>>>>>>> a65c420a

	criteria := parsingListener.result
	if err := validateCriteria(criteria); err != nil {
		return nil, err
	}
	sort.Slice(criteria, func(i, j int) bool {
		return criteria[i].LeftOp < criteria[j].LeftOp
	})
	return criteria, nil
}

func isNumeric(str string) bool {
	_, err := strconv.Atoi(str)
	if err == nil {
		return true
	}
	_, err = strconv.ParseFloat(str, 64)
	return err == nil
}

func isDateTime(str string) bool {
	_, err := time.Parse(time.RFC3339, str)
	return err == nil
}

func validateWholeCriteria(criteria ...Criterion) error {
	isLimited := false
	for _, criterion := range criteria {
		if criterion.LeftOp == Limit {
			if isLimited {
				return fmt.Errorf("zero/one limit criterion expected but multiple provided")
			}
			isLimited = true
		}
	}
	return nil
}<|MERGE_RESOLUTION|>--- conflicted
+++ resolved
@@ -199,27 +199,11 @@
 		if count, ok := labelQueryLeftOperands[leftOp]; ok && count > 1 && c.Type == LabelQuery {
 			return &util.UnsupportedQueryError{Message: fmt.Sprintf("duplicate label query key: %s", leftOp)}
 		}
-<<<<<<< HEAD
-		// disallow duplicate field query keys
-		if count, ok := fieldQueryLeftOperands[leftOp]; ok && count > 1 && c.Type == FieldQuery {
-			return &util.UnsupportedQueryError{Message: fmt.Sprintf("duplicate field query key: %s", leftOp)}
-		}
 		if err := c.Validate(); err != nil {
 			return err
 		}
 	}
-	return nil
-=======
-		if err := newCriterion.Validate(); err != nil {
-			return nil, err
-		}
-	}
-	result = append(result, c2...)
-	if err := validateWholeCriteria(result...); err != nil {
-		return nil, err
-	}
-	return result, nil
->>>>>>> a65c420a
+	return validateWholeCriteria(criteria...)
 }
 
 type criteriaCtxKey struct{}
@@ -245,7 +229,7 @@
 
 // ContextWithCriteria returns a new context with given criteria
 func ContextWithCriteria(ctx context.Context, criteria ...Criterion) (context.Context, error) {
-	if err := validateWholeCriteria(criteria...); err != nil {
+	if err := validateCriteria(criteria); err != nil {
 		return nil, err
 	}
 	return context.WithValue(ctx, criteriaCtxKey{}, criteria), nil
@@ -271,49 +255,6 @@
 	if parsingListener.err != nil {
 		return nil, parsingListener.err
 	}
-<<<<<<< HEAD
-=======
-	var leftOp string
-	var operator Operator
-	j := 0
-	for i := 0; i < len(input); i++ {
-		if leftOp != "" && operator != "" {
-			remaining := input[i+len(operator)+1:]
-			rightOp, offset, err := findRightOp(remaining, leftOp, operator, criteriaType)
-			if err != nil {
-				return nil, err
-			}
-			criterion := newCriterion(leftOp, operator, rightOp, criteriaType)
-			if err := criterion.Validate(); err != nil {
-				return nil, err
-			}
-			c = append(c, criterion)
-			i += offset + len(operator) + len(string(Separator))
-			j = i + 1
-			leftOp = ""
-			operator = ""
-		} else {
-			remaining := input[i:]
-			for _, op := range operators {
-				if strings.HasPrefix(remaining, fmt.Sprintf("%c%s%c", OperandSeparator, op, OperandSeparator)) {
-					leftOp = input[j:i]
-					operator = op
-					break
-				}
-			}
-		}
-	}
-	if len(c) == 0 {
-		return nil, &util.UnsupportedQueryError{
-			Message: fmt.Sprintf("%s is not a valid %s", input, criteriaType),
-		}
-	}
-	if err := validateWholeCriteria(c...); err != nil {
-		return nil, err
-	}
-	return c, nil
-}
->>>>>>> a65c420a
 
 	criteria := parsingListener.result
 	if err := validateCriteria(criteria); err != nil {
