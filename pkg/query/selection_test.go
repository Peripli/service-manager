/*
 * Copyright 2018 The Service Manager Authors
 *
 * Licensed under the Apache License, Version 2.0 (the "License");
 * you may not use this file except in compliance with the License.
 * You may obtain a copy of the License at
 *
 *     http://www.apache.org/licenses/LICENSE-2.0
 *
 * Unless required by applicable law or agreed to in writing, software
 * distributed under the License is distributed on an "AS IS" BASIS,
 * WITHOUT WARRANTIES OR CONDITIONS OF ANY KIND, either express or implied.
 * See the License for the specific language governing permissions and
 * limitations under the License.
 */

package query

import (
	"context"
	"fmt"
	"net/http"
	"net/url"
	"strings"

	"github.com/Peripli/service-manager/pkg/web"

	. "github.com/onsi/ginkgo"
	. "github.com/onsi/gomega"
)

var _ = Describe("Selection", func() {

	var ctx context.Context
	var validCriterion Criterion

	BeforeEach(func() {
		ctx = context.TODO()
		validCriterion = ByField(EqualsOperator, "left", "right")
	})

	Describe("Add criteria to context", func() {
		addInvalidCriterion := func(criterion Criterion) {
			ctx, err := AddCriteria(ctx, criterion)
			Expect(err).To(HaveOccurred())
			Expect(ctx).To(BeNil())
		}
		Context("Invalid", func() {
			Specify("Univariate operator with multiple right operands", func() {
				addInvalidCriterion(ByField(EqualsOperator, "leftOp", "1", "2"))
			})
			Specify("Nullable operator applied to label query", func() {
				addInvalidCriterion(ByLabel(EqualsOrNilOperator, "leftOp", "1"))
			})
			Specify("Numeric operator to non-numeric right operand", func() {
				addInvalidCriterion(ByField(GreaterThanOperator, "leftOp", "non-numeric"))
			})
			Specify("Field query with duplicate key", func() {
				var err error
				ctx, err = AddCriteria(ctx, validCriterion)
				Expect(err).ToNot(HaveOccurred())
				addInvalidCriterion(ByField(EqualsOrNilOperator, validCriterion.LeftOp, "right op"))
			})
		})

		Context("Valid", func() {
			Specify("Multivariate operator with single right operand", func() {
				_, err := AddCriteria(ctx, ByField(InOperator, "leftOp", "1"))
				Expect(err).ToNot(HaveOccurred())
			})
			Specify("With numeric right operand", func() {
				_, err := AddCriteria(ctx, ByField(LessThanOperator, "leftOp", "5"))
				Expect(err).ToNot(HaveOccurred())
			})
			for _, op := range operators {
				Specify("With valid operator parameters", func() {
					_, err := AddCriteria(ctx, ByField(op, "leftOp", "rightop"))
					Expect(err).ToNot(HaveOccurred())
				})
			}
		})
	})

	Describe("Build criteria from request", func() {
		var request *web.Request
		BeforeEach(func() {
			request = &web.Request{}
		})

		buildCriteria := func(url string) ([]Criterion, error) {
			newRequest, err := http.NewRequest(http.MethodGet, url, nil)
			Expect(err).ToNot(HaveOccurred())
			request = &web.Request{Request: newRequest}
			return BuildCriteriaFromRequest(request)
		}

		Context("When build from request with no query parameters", func() {
			It("Should return empty criteria", func() {
				criteriaFromRequest, err := buildCriteria("http://localhost:8080")
				Expect(err).ToNot(HaveOccurred())
				Expect(len(criteriaFromRequest)).To(Equal(0))
			})
		})

		Context("With missing query operator", func() {
			It("Should return an error", func() {
				criteriaFromRequest, err := buildCriteria("http://localhost:8080/v1/visibilities?fieldQuery=leftop_rightop")
				Expect(err).To(HaveOccurred())
				Expect(criteriaFromRequest).To(BeNil())
			})
		})

		Context("When there is an invalid field query", func() {
<<<<<<< HEAD
			FIt("Should return an error", func() {
				criteriaFromRequest, err := buildCriteria("http://localhost:8080/v1/visibilities?fieldQuery=leftop+lt+rightop")
=======
			It("Should return an error", func() {
				criteriaFromRequest, err := buildCriteria("http://localhost:8080/v1/visibilities?fieldQuery=leftop lt rightop")
>>>>>>> 57bad8d8
				Expect(err).To(HaveOccurred())

				Expect(criteriaFromRequest).To(BeNil())
			})
		})

		Context("When passing multivariate query", func() {
			It("Should be ok", func() {
				criteriaFromRequest, err := buildCriteria("http://localhost:8080/v1/visibilities?fieldQuery=leftop in [rightop|rightop2]")
				Expect(err).ToNot(HaveOccurred())
				Expect(criteriaFromRequest).To(ConsistOf(ByField(InOperator, "leftop", "rightop", "rightop2")))
			})
		})

		Context("When passing label query", func() {
			It("Should be ok", func() {
				criteriaFromRequest, err := buildCriteria("http://localhost:8080/v1/visibilities?labelQuery=leftop in [rightop|rightop2]")
				Expect(err).ToNot(HaveOccurred())
				Expect(criteriaFromRequest).To(ConsistOf(ByLabel(InOperator, "leftop", "rightop", "rightop2")))
			})
		})

		Context("When passing label and field query", func() {
			It("Should be ok", func() {
				criteriaFromRequest, err := buildCriteria("http://localhost:8080/v1/visibilities?fieldQuery=leftop in [rightop|rightop2]&labelQuery=leftop in [rightop|rightop2]")
				Expect(err).ToNot(HaveOccurred())
				Expect(criteriaFromRequest).To(ConsistOf(ByField(InOperator, "leftop", "rightop", "rightop2"), ByLabel(InOperator, "leftop", "rightop", "rightop2")))
			})
		})

		Context("When passing multiple field queries", func() {
			It("Should build criteria", func() {
<<<<<<< HEAD
				criteriaFromRequest, err := buildCriteria("http://localhost:8080/v1/visibilities?fieldQuery=leftop1+in+[rightop!,rightop2],leftop2+=+rightop3")
=======
				criteriaFromRequest, err := buildCriteria("http://localhost:8080/v1/visibilities?fieldQuery=leftop1 in [rightop|rightop2]|leftop2 = rightop3")
>>>>>>> 57bad8d8
				Expect(err).ToNot(HaveOccurred())
				Expect(criteriaFromRequest).To(ConsistOf(ByField(InOperator, "leftop1", "rightop!", "rightop2"), ByField(EqualsOperator, "leftop2", "rightop3")))
			})
		})

		Context("Operator is unsupported", func() {
			It("Should return error", func() {
				criteriaFromRequest, err := buildCriteria("http://localhost:8080/v1/visibilities?fieldQuery=leftop1 @ [rightop|rightop2]")
				Expect(err).To(HaveOccurred())
				Expect(criteriaFromRequest).To(BeNil())
			})
		})

		Context("Operand has encoded value", func() {
			It("Should be ok", func() {
				criteriaFromRequest, err := buildCriteria("http://localhost:8080/v1/visibilities?fieldQuery=leftop1 in [%2Frightop|rightop2]")
				Expect(err).ToNot(HaveOccurred())
				Expect(criteriaFromRequest).ToNot(BeNil())
				expectedQuery := ByField(InOperator, "leftop1", "/rightop", "rightop2")
				Expect(criteriaFromRequest).To(ConsistOf(expectedQuery))
			})
		})
		Context("Right operand is empty", func() {
			It("Should be ok", func() {
				criteriaFromRequest, err := buildCriteria("http://localhost:8080/v1/visibilities?fieldQuery=leftop1 in ")
				Expect(err).ToNot(HaveOccurred())
				Expect(criteriaFromRequest).ToNot(BeNil())
				expectedQuery := ByField(InOperator, "leftop1", "")
				Expect(criteriaFromRequest).To(ConsistOf(expectedQuery))
			})
		})
		Context("Multivariate operator with right operand without opening brace", func() {
			It("Should return error", func() {
				criteriaFromRequest, err := buildCriteria("http://localhost:8080/v1/visibilities?fieldQuery=leftop in rightop|rightop2]")
				Expect(err).To(HaveOccurred())
				Expect(criteriaFromRequest).To(BeNil())
			})
		})
		Context("Multivariate operator with right operand without closing brace", func() {
			It("Should return error", func() {
				criteriaFromRequest, err := buildCriteria("http://localhost:8080/v1/visibilities?fieldQuery=leftop in [rightop|rightop2")
				Expect(err).To(HaveOccurred())
				Expect(criteriaFromRequest).To(BeNil())
			})
		})
		Context("Right operand with escaped separator", func() {
			It("Should be okay", func() {
				criteriaFromRequest, err := buildCriteria(`http://localhost:8080/v1/visibilities?fieldQuery=leftop1 = right\|op`)
				Expect(err).ToNot(HaveOccurred())
				Expect(criteriaFromRequest).ToNot(BeNil())
				expectedQuery := ByField(EqualsOperator, "leftop1", "right|op")
				Expect(criteriaFromRequest).To(ConsistOf(expectedQuery))
			})
		})
		Context("Complex right operand", func() {
			It("Should be okay", func() {
				rightOp := "this is a mixed, input example. It contains symbols   words ! -h@ppy p@rs|ng"
				escaped := url.QueryEscape(strings.Replace(rightOp, "|", "\\|", -1))
				criteriaFromRequest, err := buildCriteria(`http://localhost:8080/v1/visibilities?fieldQuery=leftop1 = ` + escaped)
				Expect(err).ToNot(HaveOccurred())
				Expect(criteriaFromRequest).ToNot(BeNil())
				expectedQuery := ByField(EqualsOperator, "leftop1", rightOp)
				Expect(criteriaFromRequest).To(ConsistOf(expectedQuery))
			})
		})

		Context("Duplicate query key", func() {
			It("Should return error", func() {
				criteriaFromRequest, err := buildCriteria(`http://localhost:8080/v1/visibilities?fieldQuery=leftop1 = rightop|leftop1 = rightop2`)
				Expect(err).To(HaveOccurred())
				Expect(criteriaFromRequest).To(BeNil())
			})
		})

		Context("With different operators and query type combinations", func() {
			for _, op := range operators {
				for _, queryType := range []CriterionType{FieldQuery, LabelQuery} {
					It("Should behave as expected", func() {
						rightOp := []string{"rightOp"}
						stringParam := rightOp[0]
						if op.IsMultiVariate() {
							rightOp = []string{"rightOp1", "rightOp2"}
							stringParam = fmt.Sprintf("[%s]", strings.Join(rightOp, "|"))
						}
						criteriaFromRequest, err := buildCriteria(fmt.Sprintf("http://localhost:8080/v1/visibilities?%s=leftop %s %s", queryType, op, stringParam))
						if op.IsNullable() && queryType == LabelQuery {
							Expect(err).To(HaveOccurred())
							Expect(criteriaFromRequest).To(BeNil())
						} else {
							Expect(err).ToNot(HaveOccurred())
							Expect(criteriaFromRequest).ToNot(BeNil())
							expectedQuery := newCriterion("leftop1", op, rightOp, queryType)
							Expect(criteriaFromRequest).To(ConsistOf(expectedQuery))
						}
					})
				}
			}
		})

		Context("When separator is not properly escaped in first query value", func() {
			It("Should return error", func() {
				criteriaFromRequest, err := buildCriteria(`http://localhost:8080/v1/visibilities?fieldQuery=leftop1 = not|escaped|leftOp2 = rightOp`)
				Expect(err).To(HaveOccurred())
				Expect(criteriaFromRequest).To(BeNil())
			})
		})

		Context("When separator is not escaped in value", func() {
			It("Trims the value to the separator", func() {
				criteriaFromRequest, err := buildCriteria(`http://localhost:8080/v1/visibilities?fieldQuery=leftop1 = not|escaped`)
				Expect(err).ToNot(HaveOccurred())
				Expect(criteriaFromRequest).ToNot(BeNil())
				expectedQuery := ByField(EqualsOperator, "leftop1", "not")
				Expect(criteriaFromRequest).To(ConsistOf(expectedQuery))
			})
		})
	})
})<|MERGE_RESOLUTION|>--- conflicted
+++ resolved
@@ -111,15 +111,9 @@
 		})
 
 		Context("When there is an invalid field query", func() {
-<<<<<<< HEAD
-			FIt("Should return an error", func() {
-				criteriaFromRequest, err := buildCriteria("http://localhost:8080/v1/visibilities?fieldQuery=leftop+lt+rightop")
-=======
 			It("Should return an error", func() {
 				criteriaFromRequest, err := buildCriteria("http://localhost:8080/v1/visibilities?fieldQuery=leftop lt rightop")
->>>>>>> 57bad8d8
-				Expect(err).To(HaveOccurred())
-
+				Expect(err).To(HaveOccurred())
 				Expect(criteriaFromRequest).To(BeNil())
 			})
 		})
@@ -150,13 +144,9 @@
 
 		Context("When passing multiple field queries", func() {
 			It("Should build criteria", func() {
-<<<<<<< HEAD
-				criteriaFromRequest, err := buildCriteria("http://localhost:8080/v1/visibilities?fieldQuery=leftop1+in+[rightop!,rightop2],leftop2+=+rightop3")
-=======
 				criteriaFromRequest, err := buildCriteria("http://localhost:8080/v1/visibilities?fieldQuery=leftop1 in [rightop|rightop2]|leftop2 = rightop3")
->>>>>>> 57bad8d8
-				Expect(err).ToNot(HaveOccurred())
-				Expect(criteriaFromRequest).To(ConsistOf(ByField(InOperator, "leftop1", "rightop!", "rightop2"), ByField(EqualsOperator, "leftop2", "rightop3")))
+				Expect(err).ToNot(HaveOccurred())
+				Expect(criteriaFromRequest).To(ConsistOf(ByField(InOperator, "leftop1", "rightop", "rightop2"), ByField(EqualsOperator, "leftop2", "rightop3")))
 			})
 		})
 
