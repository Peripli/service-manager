--- conflicted
+++ resolved
@@ -19,6 +19,8 @@
 import (
 	"context"
 	"fmt"
+	"net/http"
+	"net/url"
 	"strings"
 
 	. "github.com/onsi/ginkgo"
@@ -256,9 +258,6 @@
 					Expect(criteriaFromRequest).To(BeNil())
 				})
 			})
-<<<<<<< HEAD
-		}
-=======
 		})
 
 		Context("When using equals or operators", func() {
@@ -278,6 +277,5 @@
 				Expect(criteriaFromRequest).To(ConsistOf(expectedQuery))
 			})
 		})
->>>>>>> 098d2e66
 	})
 })