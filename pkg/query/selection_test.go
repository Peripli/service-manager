/*
 * Copyright 2018 The Service Manager Authors
 *
 * Licensed under the Apache License, Version 2.0 (the "License");
 * you may not use this file except in compliance with the License.
 * You may obtain a copy of the License at
 *
 *     http://www.apache.org/licenses/LICENSE-2.0
 *
 * Unless required by applicable law or agreed to in writing, software
 * distributed under the License is distributed on an "AS IS" BASIS,
 * WITHOUT WARRANTIES OR CONDITIONS OF ANY KIND, either express or implied.
 * See the License for the specific language governing permissions and
 * limitations under the License.
 */

package query_test

import (
	"context"
	"fmt"
	"strings"

	. "github.com/Peripli/service-manager/pkg/query"
	. "github.com/onsi/ginkgo"
	. "github.com/onsi/gomega"
)

var _ = Describe("Selection", func() {

	var ctx context.Context

	BeforeEach(func() {
		ctx = context.TODO()
	})

	Describe("Add criteria to context", func() {
		addInvalidCriterion := func(criterion Criterion) {
			ctx, err := AddCriteria(ctx, criterion)
			Expect(err).To(HaveOccurred())
			Expect(ctx).To(BeNil())
		}
		Context("Invalid", func() {
			Specify("Univariate operator with multiple right operands", func() {
				addInvalidCriterion(ByField(EqualsOperator, "leftOp", "1", "2"))
			})
			Specify("IsNullable operator applied to label query", func() {
				addInvalidCriterion(ByLabel(EqualsOrNilOperator, "leftOp", "1"))
			})
			Specify("Numeric operator to non-numeric right operand", func() {
				addInvalidCriterion(ByField(GreaterThanOperator, "leftOp", "non-numeric"))
				addInvalidCriterion(ByField(GreaterThanOrEqualOperator, "leftOp", "non-numeric"))
				addInvalidCriterion(ByField(LessThanOperator, "leftOp", "non-numeric"))
				addInvalidCriterion(ByField(LessThanOrEqualOperator, "leftOp", "non-numeric"))
			})
<<<<<<< HEAD
			Specify("Right operand containing new line", func() {
				addInvalidCriterion(ByField(EqualsOperator, "leftOp", `value with 
new line`))
			})
			Specify("Left operand with query separator", func() {
				addInvalidCriterion(ByField(EqualsOperator, "leftop and more", "value"))
			})
			Specify("Field query with duplicate key", func() {
=======
			Specify("Multiple limit criteria", func() {
>>>>>>> a65c420a
				var err error
				ctx, err = AddCriteria(ctx, LimitResultBy(10))
				Expect(err).ShouldNot(HaveOccurred())
				addInvalidCriterion(LimitResultBy(5))
			})
		})

		Context("Valid", func() {
			Specify("Multivariate operator with single right operand", func() {
				_, err := AddCriteria(ctx, ByField(InOperator, "leftOp", "1"))
				Expect(err).ToNot(HaveOccurred())
			})
			Specify("With numeric right operand", func() {
				_, err := AddCriteria(ctx, ByField(LessThanOperator, "leftOp", "5"))
				Expect(err).ToNot(HaveOccurred())
			})
			for _, op := range Operators {
				Specify("With valid operator parameters", func() {
					_, err := AddCriteria(ctx, ByField(op, "leftOp", "rightop"))
					Expect(err).ToNot(HaveOccurred())
				})
			}
		})
	})

	Describe("Context with criteria", func() {
		Context("When there are no criteria in the context", func() {
			It("Adds the new ones", func() {
				newCriteria := []Criterion{ByField(EqualsOperator, "leftOp", "rightOp")}
				newContext, err := ContextWithCriteria(ctx, newCriteria...)
				Expect(err).ShouldNot(HaveOccurred())
				Expect(CriteriaForContext(newContext)).To(ConsistOf(newCriteria))
			})
		})
		Context("When there are criteria already in the context", func() {
			It("Overrides them", func() {
				oldCriteria := []Criterion{ByField(EqualsOperator, "leftOp", "rightOp")}
				oldContext, err := ContextWithCriteria(ctx, oldCriteria...)
				Expect(err).ShouldNot(HaveOccurred())

				newCriteria := []Criterion{ByLabel(NotEqualsOperator, "leftOp1", "rightOp1")}
				newContext, err := ContextWithCriteria(oldContext, newCriteria...)
				Expect(err).ShouldNot(HaveOccurred())

				criteriaForNewContext := CriteriaForContext(newContext)
				Expect(criteriaForNewContext).To(ConsistOf(newCriteria))
				Expect(criteriaForNewContext).ToNot(ContainElement(oldCriteria[0]))
			})
		})
		Context("When limit is already in the context adding it again", func() {
			It("should return error", func() {
				ctx, err := ContextWithCriteria(ctx, LimitResultBy(10), LimitResultBy(5))
				Expect(err).Should(HaveOccurred())
				Expect(ctx).Should(BeNil())

			})
		})
	})

	Describe("Parse query", func() {
		for _, queryType := range CriteriaTypes {
			Context("With no query", func() {
				It("Should return empty criteria", func() {
					criteria, err := Parse(queryType, "")
					Expect(err).ToNot(HaveOccurred())
					Expect(len(criteria)).To(Equal(0))
				})
			})

			Context("With missing query operator", func() {
				It("Should return an error", func() {
					criteria, err := Parse(queryType, "leftop_rightop")
					Expect(err).To(HaveOccurred())
					Expect(criteria).To(BeNil())
				})
			})

			Context("When there is an invalid field query", func() {
				It("Should return an error", func() {
					criteria, err := Parse(queryType, "leftop lt 'rightop'")
					Expect(err).To(HaveOccurred())
					Expect(criteria).To(BeNil())
				})
			})

			Context("When passing multivariate query", func() {
				It("Should be ok", func() {
					criteria, err := Parse(queryType, "leftop in ('rightop', 'rightop2')")
					Expect(err).ToNot(HaveOccurred())
					Expect(criteria).To(ConsistOf(NewCriterion("leftop", InOperator, []string{"rightop2", "rightop"}, queryType)))
				})
			})

			Context("When passing multiple queries", func() {
				It("Should build criteria", func() {
					criteria, err := Parse(queryType, "leftop1 in ('rightop','rightop2') and leftop2 eq 'rightop3'")
					Expect(err).ToNot(HaveOccurred())
					Expect(criteria).To(ConsistOf(NewCriterion("leftop1", InOperator, []string{"rightop2", "rightop"}, queryType), NewCriterion("leftop2", EqualsOperator, []string{"rightop3"}, queryType)))
				})
			})

			Context("Operator is unsupported", func() {
				It("Should return error", func() {
					criteria, err := Parse(queryType, "leftop1 @ ('rightop', 'rightop2')")
					Expect(err).To(HaveOccurred())
					Expect(criteria).To(BeNil())
				})
			})

			Context("Right operand is empty", func() {
				It("Should be ok", func() {
					criteria, err := Parse(queryType, "leftop1 in ()")
					Expect(err).ToNot(HaveOccurred())
					Expect(criteria).ToNot(BeNil())
					Expect(criteria).To(ConsistOf(NewCriterion("leftop1", InOperator, []string{""}, queryType)))
				})
			})
			Context("Multivariate operator with right operand without opening brace", func() {
				It("Should return error", func() {
					criteria, err := Parse(queryType, "leftop in 'rightop','rightop2')")
					Expect(err).To(HaveOccurred())
					Expect(criteria).To(BeNil())
				})
			})
			Context("Multivariate operator with right operand without closing brace", func() {
				It("Should return error", func() {
					criteria, err := Parse(queryType, "leftop in ('rightop','rightop2'")
					Expect(err).To(HaveOccurred())
					Expect(criteria).To(BeNil())
				})
			})
<<<<<<< HEAD
			Context("Right operand with escaped quote", func() {
				It("Should be okay", func() {
					criteria, err := Parse(queryType, "leftop1 eq 'right''op'")
					Expect(err).ToNot(HaveOccurred())
					Expect(criteria).ToNot(BeNil())
					Expect(criteria).To(ConsistOf(NewCriterion("leftop1", EqualsOperator, []string{"right'op"}, queryType)))
				})
			})
			Context("Complex right operand", func() {
				It("Should be okay", func() {
					rightOp := "this is a mixed, input example. It contains symbols   words ! -h@ppy p@rs'ng"
					escaped := strings.Replace(rightOp, "'", "''", -1)
					criteria, err := Parse(queryType, fmt.Sprintf("leftop1 eq '%s'", escaped))
					Expect(err).ToNot(HaveOccurred())
					Expect(criteria).ToNot(BeNil())
					Expect(criteria).To(ConsistOf(NewCriterion("leftop1", EqualsOperator, []string{rightOp}, queryType)))
				})
=======
		})
		Context("Right operand with new lines", func() {
			It("Should return error", func() {
				_, err := AddCriteria(context.Background(), ByField(EqualsOperator, "left", `right
					op`))
				Expect(err).To(HaveOccurred())
			})
		})
		Context("Complex right operand", func() {
			It("Should be okay", func() {
				rightOp := "this is a mixed, input example. It contains symbols   words ! -h@ppy p@rs|ng"
				escaped := url.QueryEscape(strings.Replace(rightOp, "|", "\\|", -1))
				criteriaFromRequest, err := buildCriteria(`http://localhost:8080/v1/visibilities?fieldQuery=leftop1 = ` + escaped)
				Expect(err).ToNot(HaveOccurred())
				Expect(criteriaFromRequest).ToNot(BeNil())
				expectedQuery := ByField(EqualsOperator, "leftop1", rightOp)
				Expect(criteriaFromRequest).To(ConsistOf(expectedQuery))
			})
		})

		Context("Duplicate field query key", func() {
			It("Should be okay", func() {
				criteriaFromRequest, err := buildCriteria(`http://localhost:8080/v1/visibilities?fieldQuery=leftop1 = rightop|leftop1 = rightop2`)
				Expect(err).ToNot(HaveOccurred())
				Expect(criteriaFromRequest).To(ConsistOf(
					ByField(EqualsOperator, "leftop1", "rightop"),
					ByField(EqualsOperator, "leftop1", "rightop2")))
>>>>>>> a65c420a
			})

			Context("Duplicate query key", func() {
				It("Should return error", func() {
					criteria, err := Parse(queryType, "leftop1 eq 'rightop' and leftop1 eq 'rightop2'")
					Expect(err).To(HaveOccurred())
					Expect(criteria).To(BeNil())
				})
			})

			Context("With different operators and query type combinations", func() {
				for _, op := range Operators {
					for _, queryType := range []CriterionType{FieldQuery, LabelQuery} {
						It("Should behave as expected", func() {
							rightOp := []string{"rightOp"}
							stringParam := rightOp[0]
							if op.Type() == MultivariateOperator {
								rightOp = []string{"rightOp1", "rightOp2"}
								stringParam = fmt.Sprintf("[%s]", strings.Join(rightOp, "||"))
							}
							criteria, err := Parse(queryType, fmt.Sprintf("leftop %s '%s'", op, stringParam))
							if op.IsNullable() && queryType == LabelQuery {
								Expect(err).To(HaveOccurred())
								Expect(criteria).To(BeNil())
							} else {
								Expect(err).ToNot(HaveOccurred())
								Expect(criteria).ToNot(BeNil())
								expectedQuery := NewCriterion("leftop1", op, rightOp, queryType)
								Expect(criteria).To(ConsistOf(expectedQuery))
							}
						})
					}
				}
			})

			Context("When separator is not properly escaped in first query value", func() {
				It("Should return error", func() {
					criteria, err := Parse(queryType, "leftop1 eq 'not'escaped' and leftOp2 eq 'rightOp'")
					Expect(err).To(HaveOccurred())
					Expect(criteria).To(BeNil())
				})
			})

			Context("When separator is not escaped in value", func() {
				It("Trims the value to the separator", func() {
					criteria, err := Parse(queryType, "leftop1 eq 'not'escaped'")
					Expect(err).To(HaveOccurred())
					Expect(criteria).To(BeNil())
				})

				It("Should fail", func() {
					criteria, err := Parse(queryType, "leftop1eq 'notescaped'")
					Expect(err).To(HaveOccurred())
					Expect(criteria).To(BeNil())
				})
			})

			Context("When using equals or operators", func() {
				It("should build the right ge query", func() {
					criteria, err := Parse(FieldQuery, "leftop ge -1.35")
					Expect(err).ToNot(HaveOccurred())
					Expect(criteria).ToNot(BeNil())
					expectedQuery := ByField(GreaterThanOrEqualOperator, "leftop", "-1.35")
					Expect(criteria).To(ConsistOf(expectedQuery))
				})

				It("should build the right le query", func() {
					criteria, err := Parse(FieldQuery, "leftop le 3")
					Expect(err).ToNot(HaveOccurred())
					Expect(criteria).ToNot(BeNil())
					expectedQuery := ByField(LessThanOrEqualOperator, "leftop", "3")
					Expect(criteria).To(ConsistOf(expectedQuery))
				})
			})
		}
	})
})<|MERGE_RESOLUTION|>--- conflicted
+++ resolved
@@ -53,7 +53,6 @@
 				addInvalidCriterion(ByField(LessThanOperator, "leftOp", "non-numeric"))
 				addInvalidCriterion(ByField(LessThanOrEqualOperator, "leftOp", "non-numeric"))
 			})
-<<<<<<< HEAD
 			Specify("Right operand containing new line", func() {
 				addInvalidCriterion(ByField(EqualsOperator, "leftOp", `value with 
 new line`))
@@ -61,10 +60,7 @@
 			Specify("Left operand with query separator", func() {
 				addInvalidCriterion(ByField(EqualsOperator, "leftop and more", "value"))
 			})
-			Specify("Field query with duplicate key", func() {
-=======
 			Specify("Multiple limit criteria", func() {
->>>>>>> a65c420a
 				var err error
 				ctx, err = AddCriteria(ctx, LimitResultBy(10))
 				Expect(err).ShouldNot(HaveOccurred())
@@ -196,7 +192,6 @@
 					Expect(criteria).To(BeNil())
 				})
 			})
-<<<<<<< HEAD
 			Context("Right operand with escaped quote", func() {
 				It("Should be okay", func() {
 					criteria, err := Parse(queryType, "leftop1 eq 'right''op'")
@@ -214,35 +209,6 @@
 					Expect(criteria).ToNot(BeNil())
 					Expect(criteria).To(ConsistOf(NewCriterion("leftop1", EqualsOperator, []string{rightOp}, queryType)))
 				})
-=======
-		})
-		Context("Right operand with new lines", func() {
-			It("Should return error", func() {
-				_, err := AddCriteria(context.Background(), ByField(EqualsOperator, "left", `right
-					op`))
-				Expect(err).To(HaveOccurred())
-			})
-		})
-		Context("Complex right operand", func() {
-			It("Should be okay", func() {
-				rightOp := "this is a mixed, input example. It contains symbols   words ! -h@ppy p@rs|ng"
-				escaped := url.QueryEscape(strings.Replace(rightOp, "|", "\\|", -1))
-				criteriaFromRequest, err := buildCriteria(`http://localhost:8080/v1/visibilities?fieldQuery=leftop1 = ` + escaped)
-				Expect(err).ToNot(HaveOccurred())
-				Expect(criteriaFromRequest).ToNot(BeNil())
-				expectedQuery := ByField(EqualsOperator, "leftop1", rightOp)
-				Expect(criteriaFromRequest).To(ConsistOf(expectedQuery))
-			})
-		})
-
-		Context("Duplicate field query key", func() {
-			It("Should be okay", func() {
-				criteriaFromRequest, err := buildCriteria(`http://localhost:8080/v1/visibilities?fieldQuery=leftop1 = rightop|leftop1 = rightop2`)
-				Expect(err).ToNot(HaveOccurred())
-				Expect(criteriaFromRequest).To(ConsistOf(
-					ByField(EqualsOperator, "leftop1", "rightop"),
-					ByField(EqualsOperator, "leftop1", "rightop2")))
->>>>>>> a65c420a
 			})
 
 			Context("Duplicate query key", func() {
