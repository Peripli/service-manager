/*
 * Copyright 2018 The Service Manager Authors
 *
 * Licensed under the Apache License, Version 2.0 (the "License");
 * you may not use this file except in compliance with the License.
 * You may obtain a copy of the License at
 *
 *     http://www.apache.org/licenses/LICENSE-2.0
 *
 * Unless required by applicable law or agreed to in writing, software
 * distributed under the License is distributed on an "AS IS" BASIS,
 * WITHOUT WARRANTIES OR CONDITIONS OF ANY KIND, either express or implied.
 * See the License for the specific language governing permissions and
 * limitations under the License.
 */

package query

import (
	"context"
	"fmt"
	"net/http"
	"net/url"
	"strings"

	"github.com/Peripli/service-manager/pkg/web"

	. "github.com/onsi/ginkgo"
	. "github.com/onsi/gomega"
)

var _ = Describe("Selection", func() {

	var ctx context.Context
	var validCriterion Criterion

	BeforeEach(func() {
		ctx = context.TODO()
		validCriterion = ByField(EqualsOperator, "left", "right")
	})

	Describe("Add criteria to context", func() {
		addInvalidCriterion := func(criterion Criterion) {
			ctx, err := AddCriteria(ctx, criterion)
			Expect(err).To(HaveOccurred())
			Expect(ctx).To(BeNil())
		}
		Context("Invalid", func() {
			Specify("Univariate operator with multiple right operands", func() {
				addInvalidCriterion(ByField(EqualsOperator, "leftOp", "1", "2"))
			})
			Specify("Nullable operator applied to label query", func() {
				addInvalidCriterion(ByLabel(EqualsOrNilOperator, "leftOp", "1"))
			})
			Specify("Numeric operator to non-numeric right operand", func() {
				addInvalidCriterion(ByField(GreaterThanOperator, "leftOp", "non-numeric"))
			})
			Specify("Field query with duplicate key", func() {
				var err error
				ctx, err = AddCriteria(ctx, validCriterion)
				Expect(err).ToNot(HaveOccurred())
				addInvalidCriterion(ByField(EqualsOrNilOperator, validCriterion.LeftOp, "right op"))
			})
		})

		Context("Valid", func() {
			Specify("Multivariate operator with single right operand", func() {
				_, err := AddCriteria(ctx, ByField(InOperator, "leftOp", "1"))
				Expect(err).ToNot(HaveOccurred())
			})
			Specify("With numeric right operand", func() {
				_, err := AddCriteria(ctx, ByField(LessThanOperator, "leftOp", "5"))
				Expect(err).ToNot(HaveOccurred())
			})
			for _, op := range operators {
				Specify("With valid operator parameters", func() {
					_, err := AddCriteria(ctx, ByField(op, "leftOp", "rightop"))
					Expect(err).ToNot(HaveOccurred())
				})
			}
		})
	})

	Describe("Build criteria from request", func() {
		var request *web.Request
		BeforeEach(func() {
			request = &web.Request{}
		})

		buildCriteria := func(url string) ([]Criterion, error) {
			newRequest, err := http.NewRequest(http.MethodGet, url, nil)
			Expect(err).ToNot(HaveOccurred())
			request = &web.Request{Request: newRequest}
			return BuildCriteriaFromRequest(request)
		}

		Context("When build from request with no query parameters", func() {
			It("Should return empty criteria", func() {
				criteriaFromRequest, err := buildCriteria("http://localhost:8080")
				Expect(err).ToNot(HaveOccurred())
				Expect(len(criteriaFromRequest)).To(Equal(0))
			})
		})

		Context("With missing query operator", func() {
			It("Should return an error", func() {
				criteriaFromRequest, err := buildCriteria("http://localhost:8080/v1/visibilities?fieldQuery=leftop_rightop")
				Expect(err).To(HaveOccurred())
				Expect(criteriaFromRequest).To(BeNil())
			})
		})

		Context("When there is an invalid field query", func() {
			It("Should return an error", func() {
				criteriaFromRequest, err := buildCriteria("http://localhost:8080/v1/visibilities?fieldQuery=leftop lt rightop")
				Expect(err).To(HaveOccurred())
				Expect(criteriaFromRequest).To(BeNil())
			})
		})

		Context("When passing multivariate query", func() {
			It("Should be ok", func() {
				criteriaFromRequest, err := buildCriteria("http://localhost:8080/v1/visibilities?fieldQuery=leftop in [rightop||rightop2]")
				Expect(err).ToNot(HaveOccurred())
				Expect(criteriaFromRequest).To(ConsistOf(ByField(InOperator, "leftop", "rightop", "rightop2")))
			})
		})

		Context("When passing label query", func() {
			It("Should be ok", func() {
				criteriaFromRequest, err := buildCriteria("http://localhost:8080/v1/visibilities?labelQuery=leftop in [rightop||rightop2]")
				Expect(err).ToNot(HaveOccurred())
				Expect(criteriaFromRequest).To(ConsistOf(ByLabel(InOperator, "leftop", "rightop", "rightop2")))
			})
		})

		Context("When passing label and field query", func() {
			It("Should be ok", func() {
				criteriaFromRequest, err := buildCriteria("http://localhost:8080/v1/visibilities?fieldQuery=leftop in [rightop||rightop2]&labelQuery=leftop in [rightop||rightop2]")
				Expect(err).ToNot(HaveOccurred())
				Expect(criteriaFromRequest).To(ConsistOf(ByField(InOperator, "leftop", "rightop", "rightop2"), ByLabel(InOperator, "leftop", "rightop", "rightop2")))
			})
		})

		Context("When passing multiple field queries", func() {
			It("Should build criteria", func() {
				criteriaFromRequest, err := buildCriteria("http://localhost:8080/v1/visibilities?fieldQuery=leftop1 in [rightop||rightop2]|leftop2 = rightop3")
				Expect(err).ToNot(HaveOccurred())
				Expect(criteriaFromRequest).To(ConsistOf(ByField(InOperator, "leftop1", "rightop", "rightop2"), ByField(EqualsOperator, "leftop2", "rightop3")))
			})
		})

<<<<<<< HEAD
		//TODO move in separate pr
		Context("When passing multiple label queries", func() {
			It("Should build criteria", func() {
				criteriaFromRequest, err := buildCriteria("http://localhost:8080/v1/visibilities?labelQuery=leftop1 in [rightop||rightop2]|leftop2 = rightop3")
=======
		Context("When passing multiple label queries", func() {
			It("Should build criteria", func() {
				criteriaFromRequest, err := buildCriteria("http://localhost:8080/v1/visibilities?labelQuery=leftop1 in [rightop|rightop2]|leftop2 = rightop3")
>>>>>>> 98ecab00
				Expect(err).ToNot(HaveOccurred())
				Expect(criteriaFromRequest).To(ConsistOf(ByLabel(InOperator, "leftop1", "rightop", "rightop2"), ByLabel(EqualsOperator, "leftop2", "rightop3")))
			})
		})

		Context("Operator is unsupported", func() {
			It("Should return error", func() {
				criteriaFromRequest, err := buildCriteria("http://localhost:8080/v1/visibilities?fieldQuery=leftop1 @ [rightop||rightop2]")
				Expect(err).To(HaveOccurred())
				Expect(criteriaFromRequest).To(BeNil())
			})
		})

		Context("Operand has encoded value", func() {
			It("Should be ok", func() {
				criteriaFromRequest, err := buildCriteria("http://localhost:8080/v1/visibilities?fieldQuery=leftop1 in [%2Frightop||rightop2]")
				Expect(err).ToNot(HaveOccurred())
				Expect(criteriaFromRequest).ToNot(BeNil())
				expectedQuery := ByField(InOperator, "leftop1", "/rightop", "rightop2")
				Expect(criteriaFromRequest).To(ConsistOf(expectedQuery))
			})
		})
		Context("Right operand is empty", func() {
			It("Should be ok", func() {
				criteriaFromRequest, err := buildCriteria("http://localhost:8080/v1/visibilities?fieldQuery=leftop1 in ")
				Expect(err).ToNot(HaveOccurred())
				Expect(criteriaFromRequest).ToNot(BeNil())
				expectedQuery := ByField(InOperator, "leftop1", "")
				Expect(criteriaFromRequest).To(ConsistOf(expectedQuery))
			})
		})
		Context("Multivariate operator with right operand without opening brace", func() {
			It("Should return error", func() {
				criteriaFromRequest, err := buildCriteria("http://localhost:8080/v1/visibilities?fieldQuery=leftop in rightop||rightop2]")
				Expect(err).To(HaveOccurred())
				Expect(criteriaFromRequest).To(BeNil())
			})
		})
		Context("Multivariate operator with right operand without closing brace", func() {
			It("Should return error", func() {
				criteriaFromRequest, err := buildCriteria("http://localhost:8080/v1/visibilities?fieldQuery=leftop in [rightop||rightop2")
				Expect(err).To(HaveOccurred())
				Expect(criteriaFromRequest).To(BeNil())
			})
		})
		Context("Right operand with escaped separator", func() {
			It("Should be okay", func() {
				criteriaFromRequest, err := buildCriteria(`http://localhost:8080/v1/visibilities?fieldQuery=leftop1 = right\|op`)
				Expect(err).ToNot(HaveOccurred())
				Expect(criteriaFromRequest).ToNot(BeNil())
				expectedQuery := ByField(EqualsOperator, "leftop1", "right|op")
				Expect(criteriaFromRequest).To(ConsistOf(expectedQuery))
			})
		})
		Context("Complex right operand", func() {
			It("Should be okay", func() {
				rightOp := "this is a mixed, input example. It contains symbols   words ! -h@ppy p@rs|ng"
				escaped := url.QueryEscape(strings.Replace(rightOp, "|", "\\|", -1))
				criteriaFromRequest, err := buildCriteria(`http://localhost:8080/v1/visibilities?fieldQuery=leftop1 = ` + escaped)
				Expect(err).ToNot(HaveOccurred())
				Expect(criteriaFromRequest).ToNot(BeNil())
				expectedQuery := ByField(EqualsOperator, "leftop1", rightOp)
				Expect(criteriaFromRequest).To(ConsistOf(expectedQuery))
			})
		})

		Context("Duplicate field query key", func() {
			It("Should return error", func() {
				criteriaFromRequest, err := buildCriteria(`http://localhost:8080/v1/visibilities?fieldQuery=leftop1 = rightop|leftop1 = rightop2`)
				Expect(err).To(HaveOccurred())
				Expect(criteriaFromRequest).To(BeNil())
			})
		})

<<<<<<< HEAD
		//TODo move it separate pr
		Context("Duplicate label query", func() {
			It("Should return error", func() {
				criteriaFromRequest, err := buildCriteria(`http://localhost:8080/v1/visibilities?labelQuery=leftop1 = rightop|leftop1 = rightop`)
=======
		Context("Duplicate label query key", func() {
			It("Should return error", func() {
				criteriaFromRequest, err := buildCriteria(`http://localhost:8080/v1/visibilities?labelQuery=leftop1 = rightop|leftop1 = rightop2`)
>>>>>>> 98ecab00
				Expect(err).To(HaveOccurred())
				Expect(criteriaFromRequest).To(BeNil())
			})
		})

		Context("With different operators and query type combinations", func() {
			for _, op := range operators {
				for _, queryType := range []CriterionType{FieldQuery, LabelQuery} {
					It("Should behave as expected", func() {
						rightOp := []string{"rightOp"}
						stringParam := rightOp[0]
						if op.IsMultiVariate() {
							rightOp = []string{"rightOp1", "rightOp2"}
							stringParam = fmt.Sprintf("[%s]", strings.Join(rightOp, "||"))
						}
						criteriaFromRequest, err := buildCriteria(fmt.Sprintf("http://localhost:8080/v1/visibilities?%s=leftop %s %s", queryType, op, stringParam))
						if op.IsNullable() && queryType == LabelQuery {
							Expect(err).To(HaveOccurred())
							Expect(criteriaFromRequest).To(BeNil())
						} else {
							Expect(err).ToNot(HaveOccurred())
							Expect(criteriaFromRequest).ToNot(BeNil())
							expectedQuery := newCriterion("leftop1", op, rightOp, queryType)
							Expect(criteriaFromRequest).To(ConsistOf(expectedQuery))
						}
					})
				}
			}
		})

		Context("When separator is not properly escaped in first query value", func() {
			It("Should return error", func() {
				criteriaFromRequest, err := buildCriteria(`http://localhost:8080/v1/visibilities?fieldQuery=leftop1 = not|escaped|leftOp2 = rightOp`)
				Expect(err).To(HaveOccurred())
				Expect(criteriaFromRequest).To(BeNil())
			})
		})

		Context("When separator is not escaped in value", func() {
			It("Trims the value to the separator", func() {
				criteriaFromRequest, err := buildCriteria(`http://localhost:8080/v1/visibilities?fieldQuery=leftop1 = not|escaped`)
				Expect(err).ToNot(HaveOccurred())
				Expect(criteriaFromRequest).ToNot(BeNil())
				expectedQuery := ByField(EqualsOperator, "leftop1", "not")
				Expect(criteriaFromRequest).To(ConsistOf(expectedQuery))
			})
		})
	})
})<|MERGE_RESOLUTION|>--- conflicted
+++ resolved
@@ -128,7 +128,7 @@
 
 		Context("When passing label query", func() {
 			It("Should be ok", func() {
-				criteriaFromRequest, err := buildCriteria("http://localhost:8080/v1/visibilities?labelQuery=leftop in [rightop||rightop2]")
+				criteriaFromRequest, err := buildCriteria("http://localhost:8080/v1/visibilities?labelQuery=leftop in [rightop|rightop2]")
 				Expect(err).ToNot(HaveOccurred())
 				Expect(criteriaFromRequest).To(ConsistOf(ByLabel(InOperator, "leftop", "rightop", "rightop2")))
 			})
@@ -150,16 +150,9 @@
 			})
 		})
 
-<<<<<<< HEAD
-		//TODO move in separate pr
-		Context("When passing multiple label queries", func() {
-			It("Should build criteria", func() {
-				criteriaFromRequest, err := buildCriteria("http://localhost:8080/v1/visibilities?labelQuery=leftop1 in [rightop||rightop2]|leftop2 = rightop3")
-=======
 		Context("When passing multiple label queries", func() {
 			It("Should build criteria", func() {
 				criteriaFromRequest, err := buildCriteria("http://localhost:8080/v1/visibilities?labelQuery=leftop1 in [rightop|rightop2]|leftop2 = rightop3")
->>>>>>> 98ecab00
 				Expect(err).ToNot(HaveOccurred())
 				Expect(criteriaFromRequest).To(ConsistOf(ByLabel(InOperator, "leftop1", "rightop", "rightop2"), ByLabel(EqualsOperator, "leftop2", "rightop3")))
 			})
@@ -234,16 +227,9 @@
 			})
 		})
 
-<<<<<<< HEAD
-		//TODo move it separate pr
-		Context("Duplicate label query", func() {
-			It("Should return error", func() {
-				criteriaFromRequest, err := buildCriteria(`http://localhost:8080/v1/visibilities?labelQuery=leftop1 = rightop|leftop1 = rightop`)
-=======
 		Context("Duplicate label query key", func() {
 			It("Should return error", func() {
 				criteriaFromRequest, err := buildCriteria(`http://localhost:8080/v1/visibilities?labelQuery=leftop1 = rightop|leftop1 = rightop2`)
->>>>>>> 98ecab00
 				Expect(err).To(HaveOccurred())
 				Expect(criteriaFromRequest).To(BeNil())
 			})
