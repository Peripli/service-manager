/*
 * Copyright 2018 The Service Manager Authors
 *
 *    Licensed under the Apache License, Version 2.0 (the "License");
 *    you may not use this file except in compliance with the License.
 *    You may obtain a copy of the License at
 *
 *        http://www.apache.org/licenses/LICENSE-2.0
 *
 *    Unless required by applicable law or agreed to in writing, software
 *    distributed under the License is distributed on an "AS IS" BASIS,
 *    WITHOUT WARRANTIES OR CONDITIONS OF ANY KIND, either express or implied.
 *    See the License for the specific language governing permissions and
 *    limitations under the License.
 */

package sm

import (
	"context"
	"crypto/rand"
	"crypto/tls"
	"fmt"
	"net/http"
	"time"

	"github.com/Peripli/service-manager/api"
	"github.com/Peripli/service-manager/config"
	"github.com/Peripli/service-manager/pkg/server"
	"github.com/Peripli/service-manager/security"
	"github.com/Peripli/service-manager/storage"
	"github.com/Peripli/service-manager/storage/postgres"

	"github.com/Peripli/service-manager/api/filters"
	"github.com/Peripli/service-manager/cf"
	"github.com/Peripli/service-manager/pkg/env"
	"github.com/Peripli/service-manager/pkg/log"
	"github.com/Peripli/service-manager/pkg/web"
	"github.com/sirupsen/logrus"
	"github.com/spf13/pflag"
)

// ServiceManagerBuilder type is an extension point that allows adding additional filters, plugins and
// controllers before running ServiceManager.
type ServiceManagerBuilder struct {
	*web.API

	ctx context.Context
	cfg *server.Settings
}

// ServiceManager  struct
type ServiceManager struct {
	ctx    context.Context
	Server *server.Server
}

// DefaultEnv creates a default environment that can be used to boot up a Service Manager
func DefaultEnv(additionalPFlags ...func(set *pflag.FlagSet)) env.Environment {
	set := env.EmptyFlagSet()

	config.AddPFlags(set)
	for _, addFlags := range additionalPFlags {
		addFlags(set)
	}

	environment, err := env.New(set)
	if err != nil {
		panic(fmt.Errorf("error loading environment: %s", err))
	}
	if err := cf.SetCFOverrides(environment); err != nil {
		panic(fmt.Errorf("error setting CF environment values: %s", err))
	}
	return environment
}

// New returns service-manager Server with default setup. The function panics on bad configuration
func New(ctx context.Context, env env.Environment) *ServiceManagerBuilder {
	// setup config from env
	cfg, err := config.New(env)
	if err != nil {
		panic(fmt.Errorf("error loading configuration: %s", err))
	}
	if err := cfg.Validate(); err != nil {
		panic(fmt.Sprintf("error validating configuration: %s", err))
	}

	http.DefaultTransport.(*http.Transport).TLSClientConfig = &tls.Config{InsecureSkipVerify: cfg.API.SkipSSLValidation}

	// setup logging
	log.SetupLogging(cfg.Log)

	// setup smStorage
	smStorage, err := storage.Use(ctx, postgres.Storage, cfg.Storage.URI, []byte(cfg.API.Security.EncryptionKey))
	if err != nil {
		panic(fmt.Sprintf("error using smStorage: %s", err))
	}

	securityStorage := smStorage.Security()
	if err := initializeSecureStorage(ctx, securityStorage); err != nil {
		panic(fmt.Sprintf("error initialzing secure storage: %v", err))
	}

	encrypter := &security.TwoLayerEncrypter{
		Fetcher: securityStorage.Fetcher(),
	}

	// setup core api
	API, err := api.New(ctx, smStorage, cfg.API, encrypter)
	if err != nil {
		panic(fmt.Sprintf("error creating core api: %s", err))
	}

	return &ServiceManagerBuilder{
		ctx: ctx,
		cfg: cfg.Server,
		API: API,
	}
}

<<<<<<< HEAD
// ServiceManager  struct
type ServiceManager struct {
	ctx    context.Context
	Server *server.Server
}

// Run starts the Service Manager
func (sm *ServiceManager) Run() {
	sm.Server.Run(sm.ctx)
}

// ServiceManagerBuilder type is an extension point that allows adding additional filters, plugins and
// controllers before running ServiceManager.
type ServiceManagerBuilder struct {
	*web.API
	ctx    context.Context
	cancel context.CancelFunc
	cfg    server.Settings
}

=======
>>>>>>> c48beef8
// Build builds the Service Manager
func (smb *ServiceManagerBuilder) Build() *ServiceManager {
	// setup server and add relevant global middleware
	srv := server.New(smb.cfg, smb.API)
	srv.Use(filters.NewRecoveryMiddleware())

	return &ServiceManager{
		ctx:    smb.ctx,
		Server: srv,
	}
}

// Run starts the Service Manager
func (sm *ServiceManager) Run() {
	sm.Server.Run(sm.ctx)
}

func initializeSecureStorage(ctx context.Context, secureStorage storage.Security) error {
	ctx, cancelFunc := context.WithTimeout(ctx, 2*time.Second)
	defer cancelFunc()
	if err := secureStorage.Lock(ctx); err != nil {
		return err
	}
	keyFetcher := secureStorage.Fetcher()
	encryptionKey, err := keyFetcher.GetEncryptionKey()
	if err != nil {
		return err
	}
	if len(encryptionKey) == 0 {
		logrus.Debug("No encryption key is present. Generating new one...")
		newEncryptionKey := make([]byte, 32)
		if _, err := rand.Read(newEncryptionKey); err != nil {
			return fmt.Errorf("Could not generate encryption key: %v", err)
		}
		keySetter := secureStorage.Setter()
		if err := keySetter.SetEncryptionKey(newEncryptionKey); err != nil {
			return err
		}
		logrus.Debug("Successfully generated new encryption key")
	}
	return secureStorage.Unlock()
}<|MERGE_RESOLUTION|>--- conflicted
+++ resolved
@@ -58,7 +58,6 @@
 // DefaultEnv creates a default environment that can be used to boot up a Service Manager
 func DefaultEnv(additionalPFlags ...func(set *pflag.FlagSet)) env.Environment {
 	set := env.EmptyFlagSet()
-
 	config.AddPFlags(set)
 	for _, addFlags := range additionalPFlags {
 		addFlags(set)
@@ -118,7 +117,6 @@
 	}
 }
 
-<<<<<<< HEAD
 // ServiceManager  struct
 type ServiceManager struct {
 	ctx    context.Context
@@ -139,8 +137,6 @@
 	cfg    server.Settings
 }
 
-=======
->>>>>>> c48beef8
 // Build builds the Service Manager
 func (smb *ServiceManagerBuilder) Build() *ServiceManager {
 	// setup server and add relevant global middleware
