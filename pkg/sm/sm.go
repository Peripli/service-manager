/*
 * Copyright 2018 The Service Manager Authors
 *
 *    Licensed under the Apache License, Version 2.0 (the "License");
 *    you may not use this file except in compliance with the License.
 *    You may obtain a copy of the License at
 *
 *        http://www.apache.org/licenses/LICENSE-2.0
 *
 *    Unless required by applicable law or agreed to in writing, software
 *    distributed under the License is distributed on an "AS IS" BASIS,
 *    WITHOUT WARRANTIES OR CONDITIONS OF ANY KIND, either express or implied.
 *    See the License for the specific language governing permissions and
 *    limitations under the License.
 */

package sm

import (
	"context"
	"crypto/rand"
	"crypto/tls"
	"fmt"
	"net/http"
	"sync"
	"time"

	"github.com/Peripli/service-manager/pkg/types"
	"github.com/Peripli/service-manager/pkg/ws"
	"github.com/Peripli/service-manager/storage/interceptors"
	osbc "github.com/pmorie/go-open-service-broker-client/v2"

	"github.com/Peripli/service-manager/api"
	"github.com/Peripli/service-manager/api/healthcheck"
	"github.com/Peripli/service-manager/config"
	"github.com/Peripli/service-manager/pkg/log"
	"github.com/Peripli/service-manager/pkg/security"
	"github.com/Peripli/service-manager/pkg/server"
	"github.com/Peripli/service-manager/pkg/util"
	"github.com/Peripli/service-manager/storage"
	"github.com/Peripli/service-manager/storage/postgres"

	"github.com/Peripli/service-manager/api/filters"
	"github.com/Peripli/service-manager/cf"
	"github.com/Peripli/service-manager/pkg/env"
	"github.com/Peripli/service-manager/pkg/web"
	"github.com/spf13/pflag"
)

// ServiceManagerBuilder type is an extension point that allows adding additional filters, plugins and
// controllers before running ServiceManager.
type ServiceManagerBuilder struct {
	*web.API

<<<<<<< HEAD
	Storage     *storage.InterceptableTransactionalRepository
	Notificator storage.Notificator
	WsServer    *ws.Server
	ctx         context.Context
	cfg         *server.Settings
=======
	Storage             *storage.InterceptableTransactionalRepository
	Notificator         storage.Notificator
	NotificationCleaner *storage.NotificationCleaner
	ctx                 context.Context
	cfg                 *server.Settings
>>>>>>> f4700a0a
}

// ServiceManager  struct
type ServiceManager struct {
<<<<<<< HEAD
	ctx         context.Context
	Server      *server.Server
	Notificator storage.Notificator
	WsServer    *ws.Server
=======
	ctx                 context.Context
	Server              *server.Server
	Notificator         storage.Notificator
	NotificationCleaner *storage.NotificationCleaner
>>>>>>> f4700a0a
}

// DefaultEnv creates a default environment that can be used to boot up a Service Manager
func DefaultEnv(additionalPFlags ...func(set *pflag.FlagSet)) env.Environment {
	set := env.EmptyFlagSet()

	config.AddPFlags(set)
	for _, addFlags := range additionalPFlags {
		addFlags(set)
	}

	environment, err := env.New(set)
	if err != nil {
		panic(fmt.Errorf("error loading environment: %s", err))
	}
	if err := cf.SetCFOverrides(environment); err != nil {
		panic(fmt.Errorf("error setting CF environment values: %s", err))
	}
	return environment
}

func registerDefaultStorage() {
	if !storage.HasStorage(postgres.Storage) {
		log.D().Infof("Registering default storage %s", postgres.Storage)
		storage.Register(postgres.Storage, &postgres.PostgresStorage{})
	}
}

// New returns service-manager Server with default setup. The function panics on bad configuration
func New(ctx context.Context, cancel context.CancelFunc, env env.Environment) *ServiceManagerBuilder {
	registerDefaultStorage()

	// setup config from env
	cfg, err := config.New(env)
	if err != nil {
		panic(fmt.Errorf("error loading configuration: %s", err))
	}
	if err = cfg.Validate(); err != nil {
		panic(fmt.Sprintf("error validating configuration: %s", err))
	}

	http.DefaultTransport.(*http.Transport).TLSClientConfig = &tls.Config{InsecureSkipVerify: cfg.API.SkipSSLValidation}

	// setup logging
	ctx = log.Configure(ctx, cfg.Log)

	// goroutines that log must be started after the log has been configured
	util.HandleInterrupts(ctx, cancel)

	// setup smStorage
	log.C(ctx).Info("Setting up Service Manager storage...")
	smStorage, err := storage.Use(ctx, postgres.Storage, cfg.Storage)
	if err != nil {
		panic(fmt.Sprintf("error using smStorage: %s", err))
	}

	securityStorage := smStorage.Security()
	if err = initializeSecureStorage(ctx, securityStorage); err != nil {
		panic(fmt.Sprintf("error initialzing secure storage: %v", err))
	}

	encrypter := &security.TwoLayerEncrypter{
		Fetcher: securityStorage.Fetcher(),
	}

	// setup core api
	log.C(ctx).Info("Setting up Service Manager core API...")
	interceptableRepository := storage.NewInterceptableTransactionalRepository(smStorage, encrypter)

	wsServer := ws.NewServer(cfg.WsServer)

	pgNotificator, err := postgres.NewNotificator(smStorage, cfg.Storage)
	if err != nil {
		panic(fmt.Sprintf("could not create notificator: %v", err))
	}

<<<<<<< HEAD
	API, err := api.New(ctx, interceptableRepository, cfg.API, encrypter, wsServer, pgNotificator)
	if err != nil {
		panic(fmt.Sprintf("error creating core api: %s", err))
	}

	API.AddHealthIndicator(&storage.HealthIndicator{Pinger: storage.PingFunc(smStorage.Ping)})

	smb := &ServiceManagerBuilder{
		ctx:         ctx,
		cfg:         cfg.Server,
		API:         API,
		Storage:     interceptableRepository,
		Notificator: pgNotificator,
		WsServer:    wsServer,
=======
	notificationCleaner := &storage.NotificationCleaner{
		Storage:  interceptableRepository,
		Settings: *cfg.Storage,
	}

	smb := &ServiceManagerBuilder{
		ctx:                 ctx,
		cfg:                 cfg.Server,
		API:                 API,
		Storage:             interceptableRepository,
		Notificator:         pgNotificator,
		NotificationCleaner: notificationCleaner,
>>>>>>> f4700a0a
	}

	smb.WithCreateInterceptorProvider(types.ServiceBrokerType, &interceptors.BrokerCreateInterceptorProvider{
		OsbClientCreateFunc: newOSBClient(cfg.API.SkipSSLValidation),
	}).Register().
		WithUpdateInterceptorProvider(types.ServiceBrokerType, &interceptors.BrokerUpdateInterceptorProvider{
			OsbClientCreateFunc: newOSBClient(cfg.API.SkipSSLValidation),
		}).Register().
		WithCreateInterceptorProvider(types.PlatformType, &interceptors.PlatformCreateInterceptorProvider{}).Register()

	return smb
}

// Build builds the Service Manager
func (smb *ServiceManagerBuilder) Build() *ServiceManager {
	// setup server and add relevant global middleware
	smb.installHealth()

	srv := server.New(smb.cfg, smb.API)
	srv.Use(filters.NewRecoveryMiddleware())

	return &ServiceManager{
<<<<<<< HEAD
		ctx:         smb.ctx,
		Server:      srv,
		Notificator: smb.Notificator,
		WsServer:    smb.WsServer,
=======
		ctx:                 smb.ctx,
		Server:              srv,
		Notificator:         smb.Notificator,
		NotificationCleaner: smb.NotificationCleaner,
>>>>>>> f4700a0a
	}
}

func (smb *ServiceManagerBuilder) installHealth() {
	if len(smb.HealthIndicators()) > 0 {
		smb.RegisterControllers(healthcheck.NewController(smb.HealthIndicators(), smb.HealthAggregationPolicy()))
	}
}

// Run starts the Service Manager
func (sm *ServiceManager) Run() {
	log.C(sm.ctx).Info("Running Service Manager...")
	wg := &sync.WaitGroup{}

	if err := sm.Notificator.Start(sm.ctx, wg); err != nil {
		log.C(sm.ctx).WithError(err).Panicf("could not start Service Manager notificator")
	}
<<<<<<< HEAD
	sm.WsServer.Start(sm.ctx, wg)
	sm.Server.Run(sm.ctx, wg)
=======
	if err := sm.NotificationCleaner.Start(sm.ctx, wg); err != nil {
		log.C(sm.ctx).WithError(err).Panicf("could not start Service Manager notification cleaner")
	}

	sm.Server.Run(sm.ctx)
>>>>>>> f4700a0a
	wg.Wait()
}

func initializeSecureStorage(ctx context.Context, secureStorage storage.Security) error {
	ctx, cancelFunc := context.WithTimeout(ctx, 2*time.Second)
	defer cancelFunc()
	if err := secureStorage.Lock(ctx); err != nil {
		return err
	}
	keyFetcher := secureStorage.Fetcher()
	encryptionKey, err := keyFetcher.GetEncryptionKey(ctx)
	if err != nil {
		return err
	}
	if len(encryptionKey) == 0 {
		logger := log.C(ctx)
		logger.Info("No encryption key is present. Generating new one...")
		newEncryptionKey := make([]byte, 32)
		if _, err = rand.Read(newEncryptionKey); err != nil {
			return fmt.Errorf("could not generate encryption key: %v", err)
		}
		keySetter := secureStorage.Setter()
		if err = keySetter.SetEncryptionKey(ctx, newEncryptionKey); err != nil {
			return err
		}
		logger.Info("Successfully generated new encryption key")
	}
	return secureStorage.Unlock(ctx)
}

func newOSBClient(skipSsl bool) osbc.CreateFunc {
	return func(configuration *osbc.ClientConfiguration) (osbc.Client, error) {
		configuration.Insecure = skipSsl
		return osbc.NewClient(configuration)
	}
}

func (smb *ServiceManagerBuilder) WithCreateInterceptorProvider(objectType types.ObjectType, provider storage.CreateInterceptorProvider) *interceptorRegistrationBuilder {
	return &interceptorRegistrationBuilder{
		order: storage.InterceptorOrder{
			OnTxPosition: storage.InterceptorPosition{
				PositionType: storage.PositionNone,
			},
			AroundTxPosition: storage.InterceptorPosition{
				PositionType: storage.PositionNone,
			},
		},
		registrationFunc: func(order storage.InterceptorOrder) *ServiceManagerBuilder {
			smb.Storage.AddCreateInterceptorProvider(objectType, storage.OrderedCreateInterceptorProvider{
				CreateInterceptorProvider: provider,
				InterceptorOrder:          order,
			})
			return smb
		},
	}
}

func (smb *ServiceManagerBuilder) WithUpdateInterceptorProvider(objectType types.ObjectType, provider storage.UpdateInterceptorProvider) *interceptorRegistrationBuilder {
	return &interceptorRegistrationBuilder{
		order: storage.InterceptorOrder{
			OnTxPosition: storage.InterceptorPosition{
				PositionType: storage.PositionNone,
			},
			AroundTxPosition: storage.InterceptorPosition{
				PositionType: storage.PositionNone,
			},
		},
		registrationFunc: func(order storage.InterceptorOrder) *ServiceManagerBuilder {
			smb.Storage.AddUpdateInterceptorProvider(objectType, storage.OrderedUpdateInterceptorProvider{
				UpdateInterceptorProvider: provider,
				InterceptorOrder:          order,
			})
			return smb
		},
	}
}

func (smb *ServiceManagerBuilder) WithDeleteInterceptorProvider(objectType types.ObjectType, provider storage.DeleteInterceptorProvider) *interceptorRegistrationBuilder {
	return &interceptorRegistrationBuilder{
		order: storage.InterceptorOrder{
			OnTxPosition: storage.InterceptorPosition{
				PositionType: storage.PositionNone,
			},
			AroundTxPosition: storage.InterceptorPosition{
				PositionType: storage.PositionNone,
			},
		},
		registrationFunc: func(order storage.InterceptorOrder) *ServiceManagerBuilder {
			smb.Storage.AddDeleteInterceptorProvider(objectType, storage.OrderedDeleteInterceptorProvider{
				DeleteInterceptorProvider: provider,
				InterceptorOrder:          order,
			})
			return smb
		},
	}
}<|MERGE_RESOLUTION|>--- conflicted
+++ resolved
@@ -52,34 +52,21 @@
 type ServiceManagerBuilder struct {
 	*web.API
 
-<<<<<<< HEAD
-	Storage     *storage.InterceptableTransactionalRepository
-	Notificator storage.Notificator
-	WsServer    *ws.Server
-	ctx         context.Context
-	cfg         *server.Settings
-=======
+	WsServer            *ws.Server
 	Storage             *storage.InterceptableTransactionalRepository
 	Notificator         storage.Notificator
 	NotificationCleaner *storage.NotificationCleaner
 	ctx                 context.Context
 	cfg                 *server.Settings
->>>>>>> f4700a0a
 }
 
 // ServiceManager  struct
 type ServiceManager struct {
-<<<<<<< HEAD
-	ctx         context.Context
-	Server      *server.Server
-	Notificator storage.Notificator
-	WsServer    *ws.Server
-=======
+	WsServer            *ws.Server
 	ctx                 context.Context
 	Server              *server.Server
 	Notificator         storage.Notificator
 	NotificationCleaner *storage.NotificationCleaner
->>>>>>> f4700a0a
 }
 
 // DefaultEnv creates a default environment that can be used to boot up a Service Manager
@@ -156,7 +143,6 @@
 		panic(fmt.Sprintf("could not create notificator: %v", err))
 	}
 
-<<<<<<< HEAD
 	API, err := api.New(ctx, interceptableRepository, cfg.API, encrypter, wsServer, pgNotificator)
 	if err != nil {
 		panic(fmt.Sprintf("error creating core api: %s", err))
@@ -164,14 +150,6 @@
 
 	API.AddHealthIndicator(&storage.HealthIndicator{Pinger: storage.PingFunc(smStorage.Ping)})
 
-	smb := &ServiceManagerBuilder{
-		ctx:         ctx,
-		cfg:         cfg.Server,
-		API:         API,
-		Storage:     interceptableRepository,
-		Notificator: pgNotificator,
-		WsServer:    wsServer,
-=======
 	notificationCleaner := &storage.NotificationCleaner{
 		Storage:  interceptableRepository,
 		Settings: *cfg.Storage,
@@ -182,9 +160,9 @@
 		cfg:                 cfg.Server,
 		API:                 API,
 		Storage:             interceptableRepository,
+		WsServer:            wsServer,
 		Notificator:         pgNotificator,
 		NotificationCleaner: notificationCleaner,
->>>>>>> f4700a0a
 	}
 
 	smb.WithCreateInterceptorProvider(types.ServiceBrokerType, &interceptors.BrokerCreateInterceptorProvider{
@@ -207,17 +185,11 @@
 	srv.Use(filters.NewRecoveryMiddleware())
 
 	return &ServiceManager{
-<<<<<<< HEAD
-		ctx:         smb.ctx,
-		Server:      srv,
-		Notificator: smb.Notificator,
-		WsServer:    smb.WsServer,
-=======
 		ctx:                 smb.ctx,
 		Server:              srv,
+		WsServer:            smb.WsServer,
 		Notificator:         smb.Notificator,
 		NotificationCleaner: smb.NotificationCleaner,
->>>>>>> f4700a0a
 	}
 }
 
@@ -232,19 +204,17 @@
 	log.C(sm.ctx).Info("Running Service Manager...")
 	wg := &sync.WaitGroup{}
 
+	sm.WsServer.Start(sm.ctx, wg)
+
 	if err := sm.Notificator.Start(sm.ctx, wg); err != nil {
 		log.C(sm.ctx).WithError(err).Panicf("could not start Service Manager notificator")
 	}
-<<<<<<< HEAD
-	sm.WsServer.Start(sm.ctx, wg)
-	sm.Server.Run(sm.ctx, wg)
-=======
 	if err := sm.NotificationCleaner.Start(sm.ctx, wg); err != nil {
 		log.C(sm.ctx).WithError(err).Panicf("could not start Service Manager notification cleaner")
 	}
 
-	sm.Server.Run(sm.ctx)
->>>>>>> f4700a0a
+	sm.Server.Run(sm.ctx, wg)
+
 	wg.Wait()
 }
 
