--- conflicted
+++ resolved
@@ -284,11 +284,7 @@
 		Name: types.SMPlatform,
 	}); err != nil {
 		if err == util.ErrAlreadyExistsInStorage {
-<<<<<<< HEAD
-			log.C(smb.ctx).Infof("platform %s already exists in SMDB and registration will be skipped...", "service-manager")
-=======
 			log.C(smb.ctx).Infof("platform %s already exists in SMDB...", types.SMPlatform)
->>>>>>> 186dc0d1
 			return nil
 		}
 		return fmt.Errorf("could not register %s platform during bootstrap: %s", types.SMPlatform, err)
