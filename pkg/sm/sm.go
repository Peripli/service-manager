/*
 * Copyright 2018 The Service Manager Authors
 *
 *    Licensed under the Apache License, Version 2.0 (the "License");
 *    you may not use this file except in compliance with the License.
 *    You may obtain a copy of the License at
 *
 *        http://www.apache.org/licenses/LICENSE-2.0
 *
 *    Unless required by applicable law or agreed to in writing, software
 *    distributed under the License is distributed on an "AS IS" BASIS,
 *    WITHOUT WARRANTIES OR CONDITIONS OF ANY KIND, either express or implied.
 *    See the License for the specific language governing permissions and
 *    limitations under the License.
 */

package sm

import (
	"context"
	"crypto/tls"
	"database/sql"
	"fmt"
	h "github.com/InVisionApp/go-health"
	l "github.com/InVisionApp/go-logger/shims/logrus"
	"github.com/Peripli/service-manager/api/osb"
	"github.com/Peripli/service-manager/pkg/health"
	"net"
	"net/http"
	"sync"

	"github.com/Peripli/service-manager/storage/catalog"

	"github.com/Peripli/service-manager/pkg/security"

	"github.com/Peripli/service-manager/pkg/types"
	"github.com/Peripli/service-manager/storage/interceptors"

	"github.com/Peripli/service-manager/api"
	"github.com/Peripli/service-manager/api/healthcheck"
	"github.com/Peripli/service-manager/config"
	"github.com/Peripli/service-manager/pkg/log"
	"github.com/Peripli/service-manager/pkg/server"
	"github.com/Peripli/service-manager/pkg/util"
	"github.com/Peripli/service-manager/storage"
	"github.com/Peripli/service-manager/storage/postgres"

	"github.com/Peripli/service-manager/api/filters"
	"github.com/Peripli/service-manager/pkg/web"
)

// ServiceManagerBuilder type is an extension point that allows adding additional filters, plugins and
// controllers before running ServiceManager.
type ServiceManagerBuilder struct {
	*web.API

	Storage             *storage.InterceptableTransactionalRepository
	Notificator         storage.Notificator
	NotificationCleaner *storage.NotificationCleaner
	ctx                 context.Context
	wg                  *sync.WaitGroup
	cfg                 *config.Settings
}

// ServiceManager  struct
type ServiceManager struct {
	ctx                 context.Context
	wg                  *sync.WaitGroup
	Server              *server.Server
	Notificator         storage.Notificator
	NotificationCleaner *storage.NotificationCleaner
}

// New returns service-manager Server with default setup
func New(ctx context.Context, cancel context.CancelFunc, cfg *config.Settings) (*ServiceManagerBuilder, error) {
	var err error
	if err = cfg.Validate(); err != nil {
		return nil, fmt.Errorf("error validating configuration: %s", err)
	}

	// Setup the default http client and transport
	transport := http.DefaultTransport.(*http.Transport)

	transport.TLSClientConfig = &tls.Config{InsecureSkipVerify: cfg.API.SkipSSLValidation}
	transport.ResponseHeaderTimeout = cfg.HTTPClient.ResponseHeaderTimeout
	transport.TLSHandshakeTimeout = cfg.HTTPClient.TLSHandshakeTimeout
	transport.IdleConnTimeout = cfg.HTTPClient.IdleConnTimeout
	transport.DialContext = (&net.Dialer{Timeout: cfg.HTTPClient.DialTimeout}).DialContext

	http.DefaultClient.Transport = transport

	// Setup logging
	ctx = log.Configure(ctx, cfg.Log)

	util.HandleInterrupts(ctx, cancel)

	// Setup storage
	log.C(ctx).Info("Setting up Service Manager storage...")
	smStorage := &postgres.Storage{
		ConnectFunc: func(driver string, url string) (*sql.DB, error) {
			return sql.Open(driver, url)
		},
	}

	// Decorate the storage with credentials encryption/decryption
	encryptingDecorator := storage.EncryptingDecorator(ctx, &security.AESEncrypter{}, smStorage)

	// Initialize the storage with graceful termination
	var transactionalRepository storage.TransactionalRepository
	waitGroup := &sync.WaitGroup{}
	if transactionalRepository, err = storage.InitializeWithSafeTermination(ctx, smStorage, cfg.Storage, waitGroup, encryptingDecorator); err != nil {
		return nil, fmt.Errorf("error opening storage: %s", err)
	}

	// Wrap the repository with logic that runs interceptors
	interceptableRepository := storage.NewInterceptableTransactionalRepository(transactionalRepository)

	// Setup core API
	log.C(ctx).Info("Setting up Service Manager core API...")

	pgNotificator, err := postgres.NewNotificator(smStorage, interceptableRepository, cfg.Storage)
	if err != nil {
		return nil, fmt.Errorf("could not create notificator: %v", err)
	}

	apiOptions := &api.Options{
		Repository:  interceptableRepository,
		APISettings: cfg.API,
		WSSettings:  cfg.WebSocket,
		Notificator: pgNotificator,
	}
	API, err := api.New(ctx, apiOptions)
	if err != nil {
		return nil, fmt.Errorf("error creating core api: %s", err)
	}

<<<<<<< HEAD
	storageHealthIndicator, err := storage.NewHealthIndicator(storage.PingFunc(smStorage.PingContext))
=======
	storageHealthIndicator, err := storage.NewSQLHealthIndicator(storage.PingFunc(smStorage.PingContext))
>>>>>>> df40c876
	if err != nil {
		return nil, fmt.Errorf("error creating storage health indicator: %s", err)
	}

	API.HealthIndicators = append(API.HealthIndicators, storageHealthIndicator)
<<<<<<< HEAD
	for _, platformType := range cfg.Health.PlatformTypes {
		API.HealthIndicators = append(API.HealthIndicators, healthcheck.NewPlatformIndicator(ctx, interceptableRepository, platformType))
	}
=======
>>>>>>> df40c876

	notificationCleaner := &storage.NotificationCleaner{
		Storage:  interceptableRepository,
		Settings: *cfg.Storage,
	}

	smb := &ServiceManagerBuilder{
		API:                 API,
		Storage:             interceptableRepository,
		Notificator:         pgNotificator,
		NotificationCleaner: notificationCleaner,
		ctx:                 ctx,
		wg:                  waitGroup,
		cfg:                 cfg,
	}

	// Register default interceptors that represent the core SM business logic
	smb.
		WithCreateInterceptorProvider(types.ServiceBrokerType, &interceptors.BrokerCreateCatalogInterceptorProvider{
			CatalogFetcher: osb.CatalogFetcher(http.DefaultClient.Do, cfg.API.OSBVersion),
		}).Register().
		WithUpdateInterceptorProvider(types.ServiceBrokerType, &interceptors.BrokerUpdateCatalogInterceptorProvider{
			CatalogFetcher: osb.CatalogFetcher(http.DefaultClient.Do, cfg.API.OSBVersion),
			CatalogLoader:  catalog.Load,
		}).Register().
		WithDeleteInterceptorProvider(types.ServiceBrokerType, &interceptors.BrokerDeleteCatalogInterceptorProvider{
			CatalogLoader: catalog.Load,
		}).Register().
		WithCreateInterceptorProvider(types.PlatformType, &interceptors.GenerateCredentialsInterceptorProvider{}).Register().
		WithCreateInterceptorProvider(types.VisibilityType, &interceptors.VisibilityCreateNotificationsInterceptorProvider{}).Register().
		WithUpdateInterceptorProvider(types.VisibilityType, &interceptors.VisibilityUpdateNotificationsInterceptorProvider{}).Register().
		WithDeleteInterceptorProvider(types.VisibilityType, &interceptors.VisibilityDeleteNotificationsInterceptorProvider{}).Register().
		WithCreateInterceptorProvider(types.ServiceBrokerType, &interceptors.BrokerNotificationsCreateInterceptorProvider{}).Before(interceptors.BrokerCreateCatalogInterceptorName).Register().
		WithUpdateInterceptorProvider(types.ServiceBrokerType, &interceptors.BrokerNotificationsUpdateInterceptorProvider{}).Before(interceptors.BrokerUpdateCatalogInterceptorName).Register().
		WithDeleteInterceptorProvider(types.ServiceBrokerType, &interceptors.BrokerNotificationsDeleteInterceptorProvider{}).After(interceptors.BrokerDeleteCatalogInterceptorName).Register()

	return smb, nil
}

// Build builds the Service Manager
func (smb *ServiceManagerBuilder) Build() *ServiceManager {
	if err := smb.installHealth(); err != nil {
		log.C(smb.ctx).Panic(err)
	}

	// setup server and add relevant global middleware
	srv := server.New(smb.cfg.Server, smb.API)
	srv.Use(filters.NewRecoveryMiddleware())

	return &ServiceManager{
		ctx:                 smb.ctx,
		wg:                  smb.wg,
		Server:              srv,
		Notificator:         smb.Notificator,
		NotificationCleaner: smb.NotificationCleaner,
	}
}

func (smb *ServiceManagerBuilder) installHealth() error {
	healthz := h.New()
	logger := log.C(smb.ctx).Logger

	healthz.Logger = l.New(logger)
	healthz.StatusListener = &health.StatusListener{}

	thresholds := make(map[string]int64)

	for _, indicator := range smb.HealthIndicators {
		settings, ok := smb.cfg.Health.Indicators[indicator.Name()]
		if !ok {
			settings = health.DefaultIndicatorSettings()
		}
		if err := healthz.AddCheck(&h.Config{
			Name:     indicator.Name(),
			Checker:  indicator,
			Interval: settings.Interval,
			Fatal:    settings.Fatal,
		}); err != nil {
			return err
		}
		thresholds[indicator.Name()] = settings.FailuresThreshold
	}

	smb.RegisterControllers(healthcheck.NewController(healthz, thresholds))

	if err := healthz.Start(); err != nil {
		return err
	}

	util.StartInWaitGroupWithContext(smb.ctx, func(c context.Context) {
		<-c.Done()
		log.C(c).Debug("Context cancelled. Stopping health checks...")
		if err := healthz.Stop(); err != nil {
			log.C(c).Error(err)
		}
	}, smb.wg)

	return nil
}

// Run starts the Service Manager
func (sm *ServiceManager) Run() {
	log.C(sm.ctx).Info("Running Service Manager...")

	if err := sm.Notificator.Start(sm.ctx, sm.wg); err != nil {
		log.C(sm.ctx).WithError(err).Panicf("could not start Service Manager notificator")
	}
	if err := sm.NotificationCleaner.Start(sm.ctx, sm.wg); err != nil {
		log.C(sm.ctx).WithError(err).Panicf("could not start Service Manager notification cleaner")
	}

	sm.Server.Run(sm.ctx, sm.wg)

	sm.wg.Wait()
}

func (smb *ServiceManagerBuilder) RegisterNotificationReceiversFilter(filterFunc storage.ReceiversFilterFunc) {
	smb.Notificator.RegisterFilter(filterFunc)
}

func (smb *ServiceManagerBuilder) WithCreateInterceptorProvider(objectType types.ObjectType, provider storage.CreateInterceptorProvider) *interceptorRegistrationBuilder {
	return &interceptorRegistrationBuilder{
		order: storage.InterceptorOrder{
			OnTxPosition: storage.InterceptorPosition{
				PositionType: storage.PositionNone,
			},
			AroundTxPosition: storage.InterceptorPosition{
				PositionType: storage.PositionNone,
			},
		},
		registrationFunc: func(order storage.InterceptorOrder) *ServiceManagerBuilder {
			smb.Storage.AddCreateInterceptorProvider(objectType, storage.OrderedCreateInterceptorProvider{
				CreateInterceptorProvider: provider,
				InterceptorOrder:          order,
			})
			return smb
		},
	}
}

func (smb *ServiceManagerBuilder) WithUpdateInterceptorProvider(objectType types.ObjectType, provider storage.UpdateInterceptorProvider) *interceptorRegistrationBuilder {
	return &interceptorRegistrationBuilder{
		order: storage.InterceptorOrder{
			OnTxPosition: storage.InterceptorPosition{
				PositionType: storage.PositionNone,
			},
			AroundTxPosition: storage.InterceptorPosition{
				PositionType: storage.PositionNone,
			},
		},
		registrationFunc: func(order storage.InterceptorOrder) *ServiceManagerBuilder {
			smb.Storage.AddUpdateInterceptorProvider(objectType, storage.OrderedUpdateInterceptorProvider{
				UpdateInterceptorProvider: provider,
				InterceptorOrder:          order,
			})
			return smb
		},
	}
}

func (smb *ServiceManagerBuilder) WithDeleteInterceptorProvider(objectType types.ObjectType, provider storage.DeleteInterceptorProvider) *interceptorRegistrationBuilder {
	return &interceptorRegistrationBuilder{
		order: storage.InterceptorOrder{
			OnTxPosition: storage.InterceptorPosition{
				PositionType: storage.PositionNone,
			},
			AroundTxPosition: storage.InterceptorPosition{
				PositionType: storage.PositionNone,
			},
		},
		registrationFunc: func(order storage.InterceptorOrder) *ServiceManagerBuilder {
			smb.Storage.AddDeleteInterceptorProvider(objectType, storage.OrderedDeleteInterceptorProvider{
				DeleteInterceptorProvider: provider,
				InterceptorOrder:          order,
			})
			return smb
		},
	}
}

// EnableMultitenancy enables multitenancy resources for Service Manager by labeling them with appropriate tenant value
func (smb *ServiceManagerBuilder) EnableMultitenancy(labelKey string, extractTenantFunc func(*web.Request) (string, error)) *ServiceManagerBuilder {
	if len(labelKey) == 0 {
		log.D().Panic("labelKey should be provided")
	}
	if extractTenantFunc == nil {
		log.D().Panic("extractTenantFunc should be provided")
	}

	multitenancyFilters := filters.NewMultitenancyFilters(labelKey, extractTenantFunc)
	smb.RegisterFiltersAfter(filters.ProtectedLabelsFilterName, multitenancyFilters...)
	return smb
}<|MERGE_RESOLUTION|>--- conflicted
+++ resolved
@@ -134,22 +134,15 @@
 		return nil, fmt.Errorf("error creating core api: %s", err)
 	}
 
-<<<<<<< HEAD
-	storageHealthIndicator, err := storage.NewHealthIndicator(storage.PingFunc(smStorage.PingContext))
-=======
 	storageHealthIndicator, err := storage.NewSQLHealthIndicator(storage.PingFunc(smStorage.PingContext))
->>>>>>> df40c876
 	if err != nil {
 		return nil, fmt.Errorf("error creating storage health indicator: %s", err)
 	}
 
 	API.HealthIndicators = append(API.HealthIndicators, storageHealthIndicator)
-<<<<<<< HEAD
 	for _, platformType := range cfg.Health.PlatformTypes {
 		API.HealthIndicators = append(API.HealthIndicators, healthcheck.NewPlatformIndicator(ctx, interceptableRepository, platformType))
 	}
-=======
->>>>>>> df40c876
 
 	notificationCleaner := &storage.NotificationCleaner{
 		Storage:  interceptableRepository,
