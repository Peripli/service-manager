--- conflicted
+++ resolved
@@ -269,12 +269,7 @@
 		interceptableRepository := newInterceptableRepository(txStorage, final.encrypter, final.providedCreateInterceptors, final.providedUpdateInterceptors, final.providedDeleteInterceptors)
 		id, err = interceptableRepository.Create(ctx, obj)
 		if err != nil {
-<<<<<<< HEAD
-			return util.HandleStorageError(err, string(final.objectType))
-
-=======
 			return err
->>>>>>> bdeef383
 		}
 		if securedObj, isSecured := obj.(types.Secured); isSecured {
 			securedObj.SetCredentials(nil)
