/*
 *    Copyright 2018 The Service Manager Authors
 *
 *    Licensed under the Apache License, Version 2.0 (the "License");
 *    you may not use this file except in compliance with the License.
 *    You may obtain a copy of the License at
 *
 *        http://www.apache.org/licenses/LICENSE-2.0
 *
 *    Unless required by applicable law or agreed to in writing, software
 *    distributed under the License is distributed on an "AS IS" BASIS,
 *    WITHOUT WARRANTIES OR CONDITIONS OF ANY KIND, either express or implied.
 *    See the License for the specific language governing permissions and
 *    limitations under the License.
 */

package postgres

import (
	"context"
	"database/sql"
	"fmt"
	"reflect"
	"strings"

	"github.com/Peripli/service-manager/pkg/query"

	"github.com/jmoiron/sqlx"

	"github.com/Peripli/service-manager/pkg/log"
	"github.com/Peripli/service-manager/pkg/util"
	"github.com/fatih/structs"
	"github.com/lib/pq"
)

type prepareNamedContext interface {
	PrepareNamedContext(ctx context.Context, query string) (*sqlx.NamedStmt, error)
}

type namedExecerContext interface {
	NamedExecContext(ctx context.Context, query string, arg interface{}) (sql.Result, error)
}

type namedQuerierContext interface {
	NamedQuery(query string, arg interface{}) (*sqlx.Rows, error)
}

type selecterContext interface {
	SelectContext(ctx context.Context, dest interface{}, query string, args ...interface{}) error
}

type getterContext interface {
	GetContext(ctx context.Context, dest interface{}, query string, args ...interface{}) error
}

//go:generate counterfeiter . pgDB
type pgDB interface {
	prepareNamedContext
	namedExecerContext
	namedQuerierContext
	selecterContext
	getterContext
	sqlx.ExtContext
}

func create(ctx context.Context, db pgDB, table string, dto interface{}) (string, error) {
	var lastInsertId string
	set := getDBTags(dto)

	if len(set) == 0 {
		return lastInsertId, fmt.Errorf("%s insert: No fields to insert", table)
	}

	sqlQuery := fmt.Sprintf(
		"INSERT INTO %s (%s) VALUES(:%s)",
		table,
		strings.Join(set, ", "),
		strings.Join(set, ", :"),
	)

	id, ok := structs.New(dto).FieldOk("ID")
	if ok {
		queryReturningID := fmt.Sprintf("%s Returning %s", sqlQuery, id.Tag("db"))
		log.C(ctx).Debugf("Executing query %s", queryReturningID)
		stmt, err := db.PrepareNamedContext(ctx, queryReturningID)
		if err != nil {
			return "", err
		}
		err = stmt.GetContext(ctx, &lastInsertId, dto)
		return lastInsertId, checkIntegrityViolation(ctx, checkUniqueViolation(ctx, err))
	}
	log.C(ctx).Debugf("Executing query %s", sqlQuery)
	_, err := db.NamedExecContext(ctx, sqlQuery, dto)
	return lastInsertId, checkIntegrityViolation(ctx, checkUniqueViolation(ctx, err))
}

func get(ctx context.Context, db getterContext, id string, table string, dto interface{}) error {
	sqlQuery := "SELECT * FROM " + table + " WHERE id=$1"
	log.C(ctx).Debugf("Executing query %s", sqlQuery)
	err := db.GetContext(ctx, dto, sqlQuery, &id)
	return checkSQLNoRows(err)
}

func listWithLabelsByCriteria(ctx context.Context, db pgDB, baseEntity interface{}, label PostgresLabel, baseTableName string, criteria []query.Criterion) (*sqlx.Rows, error) {
	if err := validateFieldQueryParams(baseEntity, criteria); err != nil {
		return nil, err
	}
	var baseQuery string
	if label == nil {
		baseQuery = constructBaseQueryForEntity(baseTableName)
	} else {
		baseQuery = constructBaseQueryForLabelable(label, baseTableName)
	}
	sqlQuery, queryParams, err := buildQueryWithParams(db, baseQuery, baseTableName, label, criteria)
	if err != nil {
		return nil, err
	}
	log.C(ctx).Debugf("Executing query %s", sqlQuery)
	return db.QueryxContext(ctx, sqlQuery, queryParams...)
}

func listByFieldCriteria(ctx context.Context, db pgDB, table string, entity interface{}, criteria []query.Criterion) error {
	baseQuery := fmt.Sprintf(`SELECT * FROM %s`, table)
	sqlQuery, queryParams, err := buildQueryWithParams(db, baseQuery, table, nil, criteria)
	if err != nil {
		return err
	}
	return db.SelectContext(ctx, entity, sqlQuery, queryParams...)
}

func listAll(ctx context.Context, db pgDB, table string, criteria []query.Criterion) (*sqlx.Rows, error) {
	baseQuery := fmt.Sprintf(`SELECT * FROM %s`, table)
	sqlQuery, queryParams, err := buildQueryWithParams(db, baseQuery, table, nil, criteria)
	if err != nil {
		return nil, err
	}
	return db.QueryxContext(ctx, sqlQuery, queryParams...)
}

func deleteAllByFieldCriteria(ctx context.Context, extContext sqlx.ExtContext, table string, dto interface{}, criteria []query.Criterion) (*sqlx.Rows, error) {
	for _, criterion := range criteria {
		if criterion.Type != query.FieldQuery {
<<<<<<< HEAD
			return nil, &query.UnsupportedQueryError{Message: "conditional delete is only supported for field queries"}
=======
			return &util.UnsupportedQueryError{Message: "conditional delete is only supported for field queries"}
>>>>>>> f9aebbdf
		}
	}
	if err := validateFieldQueryParams(dto, criteria); err != nil {
		return nil, err
	}
	baseQuery := fmt.Sprintf("DELETE FROM %s", table)
	sqlQuery, queryParams, err := buildQueryWithParams(extContext, baseQuery, table, nil, criteria)
	if err != nil {
		return nil, err
	}
	sqlQuery = sqlQuery[:len(sqlQuery)-1] + " RETURNING *;"
	return extContext.QueryxContext(ctx, sqlQuery, queryParams...)
}

func validateFieldQueryParams(baseEntity interface{}, criteria []query.Criterion) error {
	availableColumns := make(map[string]bool)
	baseEntityStruct := structs.New(baseEntity)
	for _, field := range baseEntityStruct.Fields() {
		dbTag := field.Tag("db")
		availableColumns[dbTag] = true
	}
	for _, criterion := range criteria {
		if criterion.Type == query.FieldQuery && !availableColumns[criterion.LeftOp] {
			return &util.UnsupportedQueryError{Message: fmt.Sprintf("unsupported field query key: %s", criterion.LeftOp)}
		}
	}
	return nil
}

func constructBaseQueryForEntity(tableName string) string {
	return fmt.Sprintf("SELECT * FROM %s", tableName)
}

func constructBaseQueryForLabelable(labelsEntity PostgresLabel, baseTableName string) string {
	labelStruct := structs.New(labelsEntity)
	baseQuery := `SELECT %[1]s.*,`
	for _, field := range labelStruct.Fields() {
		dbTag := field.Tag("db")
		baseQuery += " %[2]s." + dbTag + " " + "\"%[2]s." + dbTag + "\"" + ","
	}
	baseQuery = baseQuery[:len(baseQuery)-1] //remove last comma
	labelsTableName := labelsEntity.LabelsTableName()
	referenceKeyColumn := labelsEntity.ReferenceColumn()
	primaryKeyColumn := labelsEntity.LabelsPrimaryColumn()
	baseQuery += " FROM %[1]s LEFT JOIN %[2]s ON %[1]s." + primaryKeyColumn + " = %[2]s." + referenceKeyColumn
	return fmt.Sprintf(baseQuery, baseTableName, labelsTableName)
}

func update(ctx context.Context, db namedExecerContext, table string, dto interface{}) error {
	updateQueryString := updateQuery(table, dto)
	if updateQueryString == "" {
		log.C(ctx).Debugf("%s update: Nothing to update", table)
		return nil
	}
	log.C(ctx).Debugf("Executing query %s", updateQueryString)
	result, err := db.NamedExecContext(ctx, updateQueryString, dto)
	if err = checkIntegrityViolation(ctx, checkUniqueViolation(ctx, err)); err != nil {
		return err
	}
	return checkRowsAffected(ctx, result)
}

func getDBTags(structure interface{}) []string {
	s := structs.New(structure)
	fields := s.Fields()
	set := make([]string, 0, len(fields))
	getTags(fields, &set)
	return set
}

func getTags(fields []*structs.Field, set *[]string) {
	for _, field := range fields {
		if field.IsEmbedded() {
			embedded := make([]string, 0)
			getTags(field.Fields(), &embedded)
			*set = append(*set, embedded...)
		} else {
			if field.Kind() == reflect.Ptr && field.IsZero() {
				continue
			}
			dbTag := field.Tag("db")
			if dbTag == "-" {
				continue
			}
			if dbTag == "" {
				dbTag = strings.ToLower(field.Name())
			}
			*set = append(*set, dbTag)
		}
	}
}

func updateQuery(tableName string, structure interface{}) string {
	dbTags := getDBTags(structure)
	set := make([]string, 0, len(dbTags))
	for _, dbTag := range dbTags {
		set = append(set, fmt.Sprintf("%s = :%s", dbTag, dbTag))
	}
	if len(set) == 0 {
		return ""
	}
	return fmt.Sprintf("UPDATE "+tableName+" SET %s WHERE id = :id",
		strings.Join(set, ", "))
}

func checkUniqueViolation(ctx context.Context, err error) error {
	if err == nil {
		return nil
	}
	sqlErr, ok := err.(*pq.Error)
	if ok && sqlErr.Code.Name() == "unique_violation" {
		log.C(ctx).Debug(sqlErr)
		return util.ErrAlreadyExistsInStorage
	}
	return err
}

func checkIntegrityViolation(ctx context.Context, err error) error {
	if err == nil {
		return nil
	}
	sqlErr, ok := err.(*pq.Error)
	if ok && (sqlErr.Code.Class() == "42" || sqlErr.Code.Class() == "44" || sqlErr.Code.Class() == "23") {
		log.C(ctx).Debug(sqlErr)
		return util.ErrBadRequestStorage(err)
	}
	return err
}

func checkRowsAffected(ctx context.Context, result sql.Result) error {
	rowsAffected, err := result.RowsAffected()
	if err != nil {
		return err
	}
	if rowsAffected < 1 {
		return util.ErrNotFoundInStorage
	}
	log.C(ctx).Debugf("Operation affected %d rows", rowsAffected)
	return nil
}

func checkSQLNoRows(err error) error {
	if err == sql.ErrNoRows {
		return util.ErrNotFoundInStorage
	}
	return err
}

func toNullString(s string) sql.NullString {
	return sql.NullString{String: s, Valid: s != ""}
}<|MERGE_RESOLUTION|>--- conflicted
+++ resolved
@@ -128,23 +128,10 @@
 	return db.SelectContext(ctx, entity, sqlQuery, queryParams...)
 }
 
-func listAll(ctx context.Context, db pgDB, table string, criteria []query.Criterion) (*sqlx.Rows, error) {
-	baseQuery := fmt.Sprintf(`SELECT * FROM %s`, table)
-	sqlQuery, queryParams, err := buildQueryWithParams(db, baseQuery, table, nil, criteria)
-	if err != nil {
-		return nil, err
-	}
-	return db.QueryxContext(ctx, sqlQuery, queryParams...)
-}
-
 func deleteAllByFieldCriteria(ctx context.Context, extContext sqlx.ExtContext, table string, dto interface{}, criteria []query.Criterion) (*sqlx.Rows, error) {
 	for _, criterion := range criteria {
 		if criterion.Type != query.FieldQuery {
-<<<<<<< HEAD
-			return nil, &query.UnsupportedQueryError{Message: "conditional delete is only supported for field queries"}
-=======
-			return &util.UnsupportedQueryError{Message: "conditional delete is only supported for field queries"}
->>>>>>> f9aebbdf
+			return nil, &util.UnsupportedQueryError{Message: "conditional delete is only supported for field queries"}
 		}
 	}
 	if err := validateFieldQueryParams(dto, criteria); err != nil {
