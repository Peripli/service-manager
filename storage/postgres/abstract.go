--- conflicted
+++ resolved
@@ -88,12 +88,8 @@
 	}
 	log.C(ctx).Debugf("Executing query %s", query)
 	_, err := db.NamedExecContext(ctx, query, dto)
-<<<<<<< HEAD
-
-	return checkUniqueViolation(ctx, err)
-=======
+
 	return lastInsertId, checkIntegrityViolation(ctx, checkUniqueViolation(ctx, err))
->>>>>>> 344b0322
 }
 
 func get(ctx context.Context, db getterContext, id string, table string, dto interface{}) error {
