--- conflicted
+++ resolved
@@ -111,11 +111,7 @@
 	} else {
 		baseQuery = constructBaseQueryForLabelable(label, baseTableName)
 	}
-<<<<<<< HEAD
-	sqlQuery, queryParams, err := buildQueryWithParams(db, baseQuery, baseTableName, label, criteria, " ORDER BY created_at")
-=======
-	sqlQuery, queryParams, err := buildQueryWithParams(db, baseQuery, baseTableName, label, criteria, getDBTags(baseEntity, isAutoIncrementable))
->>>>>>> 85b5a3ea
+	sqlQuery, queryParams, err := buildQueryWithParams(db, baseQuery, baseTableName, label, criteria, getDBTags(baseEntity, isAutoIncrementable), " ORDER BY created_at")
 	if err != nil {
 		return nil, err
 	}
@@ -133,13 +129,8 @@
 }
 
 func listByFieldCriteria(ctx context.Context, db pgDB, table string, criteria []query.Criterion) (*sqlx.Rows, error) {
-<<<<<<< HEAD
 	baseQuery := constructBaseQueryForEntity(table)
 	sqlQuery, queryParams, err := buildQueryWithParams(db, baseQuery, table, nil, criteria, " ORDER BY created_at")
-=======
-	baseQuery := fmt.Sprintf(`SELECT * FROM %s`, table)
-	sqlQuery, queryParams, err := buildQueryWithParams(db, baseQuery, table, nil, criteria, nil)
->>>>>>> 85b5a3ea
 	if err != nil {
 		return nil, err
 	}
