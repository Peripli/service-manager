/*
 *    Copyright 2018 The Service Manager Authors
 *
 *    Licensed under the Apache License, Version 2.0 (the "License");
 *    you may not use this file except in compliance with the License.
 *    You may obtain a copy of the License at
 *
 *        http://www.apache.org/licenses/LICENSE-2.0
 *
 *    Unless required by applicable law or agreed to in writing, software
 *    distributed under the License is distributed on an "AS IS" BASIS,
 *    WITHOUT WARRANTIES OR CONDITIONS OF ANY KIND, either express or implied.
 *    See the License for the specific language governing permissions and
 *    limitations under the License.
 */

package postgres

import (
	"context"
	"database/sql"
	"encoding/json"
	"fmt"
	"reflect"
	"strings"

	"github.com/Peripli/service-manager/pkg/query"

	"github.com/jmoiron/sqlx"
	sqlxtypes "github.com/jmoiron/sqlx/types"

	"github.com/Peripli/service-manager/pkg/log"
	"github.com/Peripli/service-manager/pkg/util"
	"github.com/fatih/structs"
	"github.com/lib/pq"
)

type prepareNamedContext interface {
	PrepareNamedContext(ctx context.Context, query string) (*sqlx.NamedStmt, error)
}

type namedExecerContext interface {
	NamedExecContext(ctx context.Context, query string, arg interface{}) (sql.Result, error)
}

type namedQuerierContext interface {
	NamedQuery(query string, arg interface{}) (*sqlx.Rows, error)
}

type selecterContext interface {
	SelectContext(ctx context.Context, dest interface{}, query string, args ...interface{}) error
}

type getterContext interface {
	GetContext(ctx context.Context, dest interface{}, query string, args ...interface{}) error
}

//go:generate counterfeiter . pgDB
// pgDB represents a PG database API
type pgDB interface {
	prepareNamedContext
	namedExecerContext
	namedQuerierContext
	selecterContext
	getterContext
	sqlx.ExtContext
}

func create(ctx context.Context, db pgDB, table string, dto interface{}) (string, error) {
	var lastInsertID string
	setTagType := getDBTags(dto, isAutoIncrementable)
	dbTags := make([]string, 0, len(setTagType))
	for _, tagType := range setTagType {
		dbTags = append(dbTags, tagType.Tag)
	}

	if len(dbTags) == 0 {
		return lastInsertID, fmt.Errorf("%s insert: No fields to insert", table)
	}

	sqlQuery := fmt.Sprintf(
		"INSERT INTO %s (%s) VALUES(:%s)",
		table,
		strings.Join(dbTags, ", "),
		strings.Join(dbTags, ", :"),
	)

	id, ok := structs.New(dto).FieldOk("ID")
	if ok {
		queryReturningID := fmt.Sprintf("%s Returning %s", sqlQuery, id.Tag("db"))
		log.C(ctx).Debugf("Executing query %s", queryReturningID)
		stmt, err := db.PrepareNamedContext(ctx, queryReturningID)
		if err != nil {
			return "", err
		}
		err = stmt.GetContext(ctx, &lastInsertID, dto)
		return lastInsertID, checkIntegrityViolation(ctx, checkUniqueViolation(ctx, err))
	}
	log.C(ctx).Debugf("Executing query %s", sqlQuery)
	_, err := db.NamedExecContext(ctx, sqlQuery, dto)
	return lastInsertID, checkIntegrityViolation(ctx, checkUniqueViolation(ctx, err))
}

func listWithLabelsByCriteria(ctx context.Context, db pgDB, baseEntity interface{}, label PostgresLabel, baseTableName string, criteria []query.Criterion) (*sqlx.Rows, error) {
	if err := validateFieldQueryParams(getDBTags(baseEntity, nil), criteria); err != nil {
		return nil, err
	}
	var baseQuery string
	if label == nil {
		baseQuery = constructBaseQueryForEntity(baseTableName)
	} else {
		baseQuery = constructBaseQueryForLabelable(label, baseTableName)
	}
	sqlQuery, queryParams, err := buildQueryWithParams(db, baseQuery, baseTableName, label, criteria, getDBTags(baseEntity, nil), " ORDER BY created_at")
	if err != nil {
		return nil, err
	}

	// Lock the rows if we are in transaction so that update operations on those rows can rely on unchanged data
	// This allows us to handle concurrent updates on the same rows by executing them sequentially as
	// before updating we have to anyway select the rows and can therefore lock them
	if _, ok := db.(*sqlx.Tx); ok {
		sqlQuery = sqlQuery[:len(sqlQuery)-1]
		sqlQuery += fmt.Sprintf(" FOR SHARE of %s;", baseTableName)
	}

	log.C(ctx).Debugf("Executing query %s", sqlQuery)
	return db.QueryxContext(ctx, sqlQuery, queryParams...)
}

func listByFieldCriteria(ctx context.Context, db pgDB, table string, criteria []query.Criterion) (*sqlx.Rows, error) {
	baseQuery := constructBaseQueryForEntity(table)
	sqlQuery, queryParams, err := buildQueryWithParams(db, baseQuery, table, nil, criteria, nil, " ORDER BY created_at")
	if err != nil {
		return nil, err
	}
	return db.QueryxContext(ctx, sqlQuery, queryParams...)
}

func deleteAllByFieldCriteria(ctx context.Context, extContext sqlx.ExtContext, table string, dto interface{}, criteria []query.Criterion) (*sqlx.Rows, error) {
	for _, criterion := range criteria {
		if criterion.Type != query.FieldQuery {
			return nil, &util.UnsupportedQueryError{Message: "conditional delete is only supported for field queries"}
		}
	}
	if err := validateFieldQueryParams(getDBTags(dto, nil), criteria); err != nil {
		return nil, err
	}
	baseQuery := fmt.Sprintf("DELETE FROM %s", table)
	sqlQuery, queryParams, err := buildQueryWithParams(extContext, baseQuery, table, nil, criteria, getDBTags(dto, isAutoIncrementable))
	if err != nil {
		return nil, err
	}
	sqlQuery = sqlQuery[:len(sqlQuery)-1] + " RETURNING *;"
	return extContext.QueryxContext(ctx, sqlQuery, queryParams...)
}

func validateFieldQueryParams(tags []tagType, criteria []query.Criterion) error {
	availableColumns := make(map[string]bool)
	for _, dbTag := range tags {
		tagValues := strings.Split(dbTag.Tag, ",")
		availableColumns[tagValues[0]] = true
	}
	for _, criterion := range criteria {
		if criterion.Type == query.FieldQuery && !availableColumns[criterion.LeftOp] {
			return &util.UnsupportedQueryError{Message: fmt.Sprintf("unsupported field query key: %s", criterion.LeftOp)}
		}
	}
	return nil
}

func constructBaseQueryForEntity(tableName string) string {
	return fmt.Sprintf("SELECT * FROM %s", tableName)
}

func constructBaseQueryForLabelable(labelsEntity PostgresLabel, baseTableName string) string {
	baseQuery := `SELECT %[1]s.*,`
	for _, dbTag := range getDBTags(labelsEntity, isAutoIncrementable) {
		baseQuery += " %[2]s." + dbTag.Tag + " " + "\"%[2]s." + dbTag.Tag + "\"" + ","
	}
	baseQuery = baseQuery[:len(baseQuery)-1] //remove last comma
	labelsTableName := labelsEntity.LabelsTableName()
	referenceKeyColumn := labelsEntity.ReferenceColumn()
	primaryKeyColumn := labelsEntity.LabelsPrimaryColumn()
	baseQuery += " FROM %[1]s LEFT JOIN %[2]s ON %[1]s." + primaryKeyColumn + " = %[2]s." + referenceKeyColumn
	return fmt.Sprintf(baseQuery, baseTableName, labelsTableName)
}

func update(ctx context.Context, db namedExecerContext, table string, dto interface{}) error {
	updateQueryString := updateQuery(table, dto)
	if updateQueryString == "" {
		log.C(ctx).Debugf("%s update: Nothing to update", table)
		return nil
	}
	log.C(ctx).Debugf("Executing query %s", updateQueryString)
	result, err := db.NamedExecContext(ctx, updateQueryString, dto)
	if err = checkIntegrityViolation(ctx, checkUniqueViolation(ctx, err)); err != nil {
		return err
	}
	return checkRowsAffected(ctx, result)
}

func isAutoIncrementable(tagValue string) bool {
	// auto_increment states that the value will be calculated in the DB
	return strings.Contains(tagValue, "auto_increment")
}

type tagType struct {
	Tag  string
	Type reflect.Type
}

func getDBTags(structure interface{}, predicate func(string) bool) []tagType {
	s := structs.New(structure)
	fields := s.Fields()
	set := make([]tagType, 0, len(fields))
	if predicate == nil {
		predicate = func(string) bool { return false }
	}
	getTags(fields, &set, predicate)
	return set
}

func getTags(fields []*structs.Field, set *[]tagType, predicate func(string) bool) {
	for _, field := range fields {
		if field.Kind() == reflect.Ptr && field.IsZero() {
			continue
		}
		if field.IsEmbedded() {
			embedded := make([]tagType, 0)
			getTags(field.Fields(), &embedded, predicate)
			*set = append(*set, embedded...)
		} else {
			dbTag := field.Tag("db")
			if dbTag == "-" || predicate(dbTag) {
				continue
			}
			if dbTag == "" {
				dbTag = strings.ToLower(field.Name())
			}
			ttype := reflect.ValueOf(field.Value()).Type()
			*set = append(*set, tagType{
				Tag:  dbTag,
				Type: ttype,
			})
		}
	}
}

func updateQuery(tableName string, structure interface{}) string {
	dbTags := getDBTags(structure, isAutoIncrementable)
	set := make([]string, 0, len(dbTags))
	for _, dbTag := range dbTags {
		set = append(set, fmt.Sprintf("%s = :%s", dbTag.Tag, dbTag.Tag))
	}
	if len(set) == 0 {
		return ""
	}
	return fmt.Sprintf("UPDATE "+tableName+" SET %s WHERE id = :id",
		strings.Join(set, ", "))
}

func checkUniqueViolation(ctx context.Context, err error) error {
	if err == nil {
		return nil
	}
	sqlErr, ok := err.(*pq.Error)
	if ok && sqlErr.Code.Name() == "unique_violation" {
		log.C(ctx).Debug(sqlErr)
		return util.ErrAlreadyExistsInStorage
	}
	return err
}

func checkIntegrityViolation(ctx context.Context, err error) error {
	if err == nil {
		return nil
	}
	sqlErr, ok := err.(*pq.Error)
	if ok && (sqlErr.Code.Class() == "42" || sqlErr.Code.Class() == "44" || sqlErr.Code.Class() == "23") {
		log.C(ctx).Debug(sqlErr)
<<<<<<< HEAD
		return &util.ErrBadRequestStorage{err}
=======
		return &util.ErrBadRequestStorage{Cause: err}
>>>>>>> 0cfafbf4
	}
	return err
}

func closeRows(ctx context.Context, rows *sqlx.Rows) {
	if rows == nil {
		return
	}
	if err := rows.Close(); err != nil {
		log.C(ctx).WithError(err).Errorf("Could not release connection")
	}
}

func checkRowsAffected(ctx context.Context, result sql.Result) error {
	rowsAffected, err := result.RowsAffected()
	if err != nil {
		return err
	}
	if rowsAffected < 1 {
		return util.ErrNotFoundInStorage
	}
	log.C(ctx).Debugf("Operation affected %d rows", rowsAffected)
	return nil
}

func checkSQLNoRows(err error) error {
	if err == sql.ErrNoRows {
		return util.ErrNotFoundInStorage
	}
	return err
}

func toNullString(s string) sql.NullString {
	return sql.NullString{String: s, Valid: s != ""}
}

func getJSONText(item json.RawMessage) sqlxtypes.JSONText {
	if len(item) == len("null") && string(item) == "null" {
		return sqlxtypes.JSONText("{}")
	}
	return sqlxtypes.JSONText(item)
}

func getJSONRawMessage(item sqlxtypes.JSONText) json.RawMessage {
	if len(item) <= len("null") {
		itemStr := string(item)
		if itemStr == "{}" || itemStr == "null" {
			return nil
		}
	}
	return json.RawMessage(item)
}<|MERGE_RESOLUTION|>--- conflicted
+++ resolved
@@ -279,11 +279,7 @@
 	sqlErr, ok := err.(*pq.Error)
 	if ok && (sqlErr.Code.Class() == "42" || sqlErr.Code.Class() == "44" || sqlErr.Code.Class() == "23") {
 		log.C(ctx).Debug(sqlErr)
-<<<<<<< HEAD
-		return &util.ErrBadRequestStorage{err}
-=======
 		return &util.ErrBadRequestStorage{Cause: err}
->>>>>>> 0cfafbf4
 	}
 	return err
 }
