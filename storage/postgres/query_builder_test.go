--- conflicted
+++ resolved
@@ -375,8 +375,6 @@
 					Expect(err.Error()).To(ContainSubstring("limit (-1) is invalid. Limit should be positive number"))
 				})
 			})
-<<<<<<< HEAD
-=======
 
 			Context("when multiple limit criteria is used", func() {
 				It("returns error", func() {
@@ -386,7 +384,6 @@
 					Expect(err.Error()).To(ContainSubstring("zero/one limit expected but multiple provided"))
 				})
 			})
->>>>>>> 5a9d177b
 		})
 
 		Context("when multiple criteria are used", func() {
