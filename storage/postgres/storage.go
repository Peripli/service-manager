/*
 * Copyright 2018 The Service Manager Authors
 *
 * Licensed under the Apache License, Version 2.0 (the "License");
 * you may not use this file except in compliance with the License.
 * You may obtain a copy of the License at
 *
 *     http://www.apache.org/licenses/LICENSE-2.0
 *
 * Unless required by applicable law or agreed to in writing, software
 * distributed under the License is distributed on an "AS IS" BASIS,
 * WITHOUT WARRANTIES OR CONDITIONS OF ANY KIND, either express or implied.
 * See the License for the specific language governing permissions and
 * limitations under the License.
 */

package postgres

import (
	"context"
	"fmt"
	"sync"
	"time"

	"github.com/Peripli/service-manager/pkg/log"
	"github.com/Peripli/service-manager/pkg/query"
	"github.com/Peripli/service-manager/pkg/types"
	"github.com/Peripli/service-manager/pkg/util"
	"github.com/Peripli/service-manager/storage"
	"github.com/golang-migrate/migrate"
	migratepg "github.com/golang-migrate/migrate/database/postgres"
	_ "github.com/golang-migrate/migrate/source/file"
	"github.com/jmoiron/sqlx"
)

const Storage = "postgres"

func init() {
	storage.Register(Storage, &postgresStorage{})
}

type postgresStorage struct {
	pdDB          pgDB
	db            *sqlx.DB
	state         *storageState
	encryptionKey []byte
	scheme        *storage.Scheme
}

func (ps *postgresStorage) Introduce(entity storage.Entity) {
	ps.scheme.Introduce(entity)
}

func (ps *postgresStorage) Credentials() storage.Credentials {
	ps.checkOpen()
	return &credentialStorage{db: ps.db}
}

func (ps *postgresStorage) Security() storage.Security {
	ps.checkOpen()
	return &securityStorage{ps.db, ps.encryptionKey, false, &sync.Mutex{}}
}

func (ps *postgresStorage) ServiceOffering() storage.ServiceOffering {
	ps.checkOpen()
	return &serviceOfferingStorage{db: ps.db}
}

func (ps *postgresStorage) Open(options *storage.Settings, scheme *storage.Scheme) error {
	var err error
	if err = options.Validate(); err != nil {
		return err
	}
	if len(options.MigrationsURL) == 0 {
		return fmt.Errorf("validate Settings: StorageMigrationsURL missing")
	}
	if ps.db == nil {
		sslModeParam := ""
		if options.SkipSSLValidation {
			sslModeParam = "?sslmode=disable"
		}
		ps.db, err = sqlx.Connect(Storage, options.URI+sslModeParam)
		if err != nil {
			log.D().Panicln("Could not connect to PostgreSQL:", err)
		}
		ps.state = &storageState{
			lastCheckTime:        time.Now(),
			mutex:                &sync.RWMutex{},
			db:                   ps.db,
			storageCheckInterval: time.Second * 5,
		}
		ps.encryptionKey = []byte(options.EncryptionKey)
		log.D().Debugf("Updating database schema using migrations from %s", options.MigrationsURL)
		if err := ps.updateSchema(options.MigrationsURL); err != nil {
			log.D().Panicln("Could not update database schema:", err)
		}
		ps.scheme = scheme
		ps.scheme.Introduce(&Broker{})
		//ps.scheme.Introduce(&ServiceOffering{})
	}
	return err
}

func (ps *postgresStorage) Close() error {
	ps.checkOpen()
	return ps.db.Close()
}

func (ps *postgresStorage) checkOpen() {
	if ps.db == nil {
		log.D().Panicln("Repository is not yet Open")
	}
}

func (ps *postgresStorage) updateSchema(migrationsURL string) error {
	driver, err := migratepg.WithInstance(ps.db.DB, &migratepg.Config{})
	if err != nil {
		return err
	}
	m, err := migrate.NewWithDatabaseInstance(migrationsURL, "postgres", driver)
	if err != nil {
		return err
	}
	m.Log = migrateLogger{}
	err = m.Up()
	if err == migrate.ErrNoChange {
		log.D().Debug("Database schema already up to date")
		err = nil
	}
	return err
}

func (ps *postgresStorage) Ping() error {
	ps.checkOpen()
	return ps.state.Get()
}

func (ps *postgresStorage) provide(objectType types.ObjectType) (PostgresEntity, error) {
	entity, ok := ps.scheme.Provide(objectType)
	if !ok {
		return nil, fmt.Errorf("object of type %s is not supported by the storage", objectType)
	}
	return toPgEntity(entity)
}

func (ps *postgresStorage) convert(object types.Object) (PostgresEntity, error) {
	entity, ok := ps.scheme.ObjectToEntity(object)
	if !ok {
		return nil, fmt.Errorf("object of type %s is not introduced to the storage", object.GetType())
	}
	return toPgEntity(entity)
}

func toPgEntity(entity storage.Entity) (PostgresEntity, error) {
	pgEntity, ok := entity.(PostgresEntity)
	if !ok {
		return nil, fmt.Errorf("postgres storage requires entities to implement postgres.Entity, got %T", entity)
	}
	return pgEntity, nil
}

func (ps *postgresStorage) Create(ctx context.Context, obj types.Object) (string, error) {
	pgEntity, err := ps.convert(obj)

	id, err := create(ctx, ps.pdDB, pgEntity.TableName(), pgEntity)
	if err != nil {
		return "", err
	}
	labels, err := pgEntity.BuildLabels(obj.GetLabels())
	if err != nil {
		return "", err
	}
	if err = ps.createLabels(ctx, id, labels); err != nil {
		return "", err
	}
	return id, nil
}

func (ps *postgresStorage) createLabels(ctx context.Context, entityID string, labels []storage.Label) error {
	if err := validateLabels(labels); err != nil {
		return err
	}
	for _, label := range labels {
		pgLabel, ok := label.(PostgresLabel)
		if !ok {
			return fmt.Errorf("postgres storage requires labels to implement postgres.LabelEntity, got %T", label)
		}
		if _, err := create(ctx, ps.db, pgLabel.LabelsTableName(), pgLabel); err != nil {
			return err
		}
	}
	return nil
}

func (ps *postgresStorage) Get(ctx context.Context, id string, objType types.ObjectType) (types.Object, error) {
	byPrimaryColumn := query.ByField(query.EqualsOperator, "id", id)

	result, err := ps.List(ctx, objType, byPrimaryColumn)
	if err != nil {
		return nil, err
	}
	if result.Len() == 0 {
		return nil, util.ErrNotFoundInStorage
	}
	return result.ItemAt(0), nil
}

func (ps *postgresStorage) List(ctx context.Context, objType types.ObjectType, criteria ...query.Criterion) (types.ObjectList, error) {
	entity, err := ps.provide(objType)
	if err != nil {
		return nil, err
	}
	rows, err := listWithLabelsByCriteria(ctx, ps.db, entity, entity.LabelEntity(), entity.TableName(), criteria)
	defer func() {
		if rows == nil {
			return
		}
		if err := rows.Close(); err != nil {
			log.C(ctx).Errorf("Could not release connection when checking database. Error: %s", err)
		}
	}()
	if err != nil {
		return nil, err
	}
	return entity.RowsToList(rows)
}

func (ps *postgresStorage) executeRowsOperation(operation func() (*sqlx.Rows, error)) {

}

func (ps *postgresStorage) Delete(ctx context.Context, objType types.ObjectType, criteria ...query.Criterion) (types.ObjectList, error) {
	entity, err := ps.provide(objType)
	if err != nil {
		return nil, err
	}
	rows, err := deleteAllByFieldCriteria(ctx, ps.db, entity.TableName(), entity, criteria)
	defer func() {
		if rows == nil {
			return
		}
		if err := rows.Close(); err != nil {
			log.C(ctx).Errorf("Could not release connection when checking database. Error: %s", err)
		}
	}()
	if err != nil {
		return nil, err
	}
<<<<<<< HEAD
	return entity.RowsToList(rows)
}

func (ps *postgresStorage) Update(ctx context.Context, obj types.Object, labelChanges ...*query.LabelChange) (types.Object, error) {
	entity, err := ps.convert(obj)
	if err != nil {
		return nil, err
	}
	if err = update(ctx, ps.db, entity.TableName(), entity); err != nil {
		return nil, err
	}
	if err = ps.updateLabels(ctx, entity.GetID(), entity, labelChanges); err != nil {
		return nil, err
	}
	labelsInfo := entity.LabelEntity()
	typesLabels := obj.GetLabels()
	labels, err := entity.BuildLabels(typesLabels)

	byEntityID := query.ByField(query.EqualsOperator, labelsInfo.ReferenceColumn(), entity.GetID())
	if err = listByFieldCriteria(ctx, ps.db, labelsInfo.LabelsTableName(), labels, []query.Criterion{byEntityID}); err != nil {
		return nil, err
	}
	typeLabels := ps.scheme.StorageLabelsToType(labels)
	result := entity.ToObject()
	result.SetLabels(typeLabels)
	return result, nil
}

func (ps *postgresStorage) updateLabels(ctx context.Context, entityID string, entity PostgresEntity, updateActions []*query.LabelChange) error {
	newLabelFunc := func(labelID string, labelKey string, labelValue string) (PostgresLabel, error) {
		label := entity.NewLabel(labelID, labelKey, labelValue)
		pgLabel, ok := label.(PostgresLabel)
		if !ok {
			return nil, fmt.Errorf("postgres storage requires labels to implement postgres.LabelEntity, got %T", label)
		}
		return pgLabel, nil
	}
	return updateLabelsAbstract(ctx, newLabelFunc, ps.db, entityID, updateActions)
}

func (ps *postgresStorage) InTransaction(ctx context.Context, f func(ctx context.Context, storage storage.Warehouse) error) error {
	ok := false
	tx, err := ps.db.Beginx()
	if err != nil {
		return err
	}
	defer func() {
		if !ok {
			if txError := tx.Rollback(); txError != nil {
				log.C(ctx).Error("Could not rollback transaction", txError)
			}
		}
	}()

	transactionalStorage := &postgresStorage{
		pdDB:   tx,
		scheme: ps.scheme,
	}

	if err = f(ctx, transactionalStorage); err != nil {
		return err
	}

	if err = tx.Commit(); err != nil {
		return err
	}
	ok = true
	return nil
=======
}

type migrateLogger struct{}

func (migrateLogger) Printf(format string, v ...interface{}) {
	log.D().Debugf(format, v...)
}

func (migrateLogger) Verbose() bool {
	return true
>>>>>>> f9aebbdf
}<|MERGE_RESOLUTION|>--- conflicted
+++ resolved
@@ -246,7 +246,6 @@
 	if err != nil {
 		return nil, err
 	}
-<<<<<<< HEAD
 	return entity.RowsToList(rows)
 }
 
@@ -315,7 +314,6 @@
 	}
 	ok = true
 	return nil
-=======
 }
 
 type migrateLogger struct{}
@@ -326,5 +324,4 @@
 
 func (migrateLogger) Verbose() bool {
 	return true
->>>>>>> f9aebbdf
 }