/*
 * Copyright 2018 The Service Manager Authors
 *
 * Licensed under the Apache License, Version 2.0 (the "License");
 * you may not use this file except in compliance with the License.
 * You may obtain a copy of the License at
 *
 *     http://www.apache.org/licenses/LICENSE-2.0
 *
 * Unless required by applicable law or agreed to in writing, software
 * distributed under the License is distributed on an "AS IS" BASIS,
 * WITHOUT WARRANTIES OR CONDITIONS OF ANY KIND, either express or implied.
 * See the License for the specific language governing permissions and
 * limitations under the License.
 */

package postgres

import (
	"context"
	"fmt"
	"sync"
	"time"

	"github.com/Peripli/service-manager/pkg/log"
	"github.com/Peripli/service-manager/pkg/query"
	"github.com/Peripli/service-manager/pkg/types"
	"github.com/Peripli/service-manager/pkg/util"
	"github.com/Peripli/service-manager/storage"
	"github.com/golang-migrate/migrate"
	migratepg "github.com/golang-migrate/migrate/database/postgres"
	_ "github.com/golang-migrate/migrate/source/file"
	"github.com/jmoiron/sqlx"
	_ "github.com/lib/pq"
)

const Storage = "postgres"

type PostgresStorage struct {
	pgDB          pgDB
	db            *sqlx.DB
	state         *storageState
	encryptionKey []byte
	scheme        *scheme

	mutex sync.Mutex
}

func (ps *PostgresStorage) Introduce(entity storage.Entity) {
	ps.scheme.introduce(entity)
}

func (ps *PostgresStorage) SelectContext(ctx context.Context, dest interface{}, query string, args ...interface{}) error {
<<<<<<< HEAD
	return ps.pgDB.SelectContext(ctx, dest, query, args...) // TODO add test
=======
	ps.checkOpen()
	return ps.pgDB.SelectContext(ctx, dest, query, args...)
>>>>>>> 65023d4a
}

func (ps *PostgresStorage) Credentials() storage.Credentials {
	ps.checkOpen()
	return &credentialStorage{db: ps.pgDB}
}

func (ps *PostgresStorage) Security() storage.Security {
	ps.checkOpen()
	return &securityStorage{ps.pgDB, ps.encryptionKey, false, &sync.Mutex{}}
}

func (ps *PostgresStorage) Open(options *storage.Settings) error {
	var err error
	if err = options.Validate(); err != nil {
		return err
	}
	if len(options.MigrationsURL) == 0 {
		return fmt.Errorf("validate Settings: StorageMigrationsURL missing")
	}
	ps.mutex.Lock()
	defer ps.mutex.Unlock()
	if ps.db == nil {
		sslModeParam := ""
		if options.SkipSSLValidation {
			sslModeParam = "?sslmode=disable"
		}
		ps.db, err = sqlx.Connect(Storage, options.URI+sslModeParam)
		if err != nil {
			log.D().Panicln("Could not connect to PostgreSQL:", err)
		}
		ps.state = &storageState{
			lastCheckTime:        time.Now(),
			mutex:                &sync.RWMutex{},
			db:                   ps.db,
			storageCheckInterval: time.Second * 5,
		}
		ps.encryptionKey = []byte(options.EncryptionKey)
		log.D().Debugf("Updating database schema using migrations from %s", options.MigrationsURL)
		if err := ps.updateSchema(options.MigrationsURL); err != nil {
			log.D().Panicln("Could not update database schema:", err)
		}
		ps.db.SetMaxIdleConns(options.MaxIdleConnections)
		ps.pgDB = ps.db
		ps.scheme = newScheme()
		ps.scheme.introduce(&Broker{})
		ps.scheme.introduce(&Platform{})
		ps.scheme.introduce(&ServiceOffering{})
		ps.scheme.introduce(&ServicePlan{})
		ps.scheme.introduce(&Visibility{})
		ps.scheme.introduce(&Notification{})
	}
	return err
}

func (ps *PostgresStorage) Close() error {
	ps.checkOpen()
	ps.mutex.Lock()
	defer ps.mutex.Unlock()
	defer func() {
		ps.db = nil
	}()
	return ps.db.Close()
}

func (ps *PostgresStorage) checkOpen() {
	if ps.pgDB == nil {
		log.D().Panicln("TransactionalRepository is not yet Open")
	}
}

func (ps *PostgresStorage) updateSchema(migrationsURL string) error {
	driver, err := migratepg.WithInstance(ps.db.DB, &migratepg.Config{})
	if err != nil {
		return err
	}
	m, err := migrate.NewWithDatabaseInstance(migrationsURL, "postgres", driver)
	if err != nil {
		return err
	}
	m.Log = migrateLogger{}
	err = m.Up()
	if err == migrate.ErrNoChange {
		log.D().Debug("Database schema already up to date")
		err = nil
	}
	return err
}

func (ps *PostgresStorage) Ping() error {
	ps.checkOpen()
	return ps.state.Get()
}

func (ps *PostgresStorage) Create(ctx context.Context, obj types.Object) (string, error) {
	pgEntity, err := ps.scheme.convert(obj)
	if err != nil {
		return "", err
	}
	var id string
	if id, err = create(ctx, ps.pgDB, pgEntity.TableName(), pgEntity); err != nil {
		return "", err
	}
	var labels []storage.Label
	if labels, err = pgEntity.BuildLabels(obj.GetLabels(), pgEntity.NewLabel); err != nil {
		return "", err
	}
	if err = ps.createLabels(ctx, id, labels); err != nil {
		return "", err
	}
	return id, nil
}

func (ps *PostgresStorage) createLabels(ctx context.Context, entityID string, labels []storage.Label) error {
	if err := validateLabels(labels); err != nil {
		return err
	}
	for _, label := range labels {
		pgLabel, ok := label.(PostgresLabel)
		if !ok {
			return fmt.Errorf("postgres storage requires labels to implement postgres.LabelEntity, got %T", label)
		}
		if _, err := create(ctx, ps.pgDB, pgLabel.LabelsTableName(), pgLabel); err != nil {
			return err
		}
	}
	return nil
}

func (ps *PostgresStorage) Get(ctx context.Context, objectType types.ObjectType, id string) (types.Object, error) {
	byPrimaryColumn := query.ByField(query.EqualsOperator, "id", id)

	result, err := ps.List(ctx, objectType, byPrimaryColumn)
	if err != nil {
		return nil, err
	}
	if result.Len() == 0 {
		return nil, util.ErrNotFoundInStorage
	}
	return result.ItemAt(0), nil
}

func (ps *PostgresStorage) List(ctx context.Context, objType types.ObjectType, criteria ...query.Criterion) (types.ObjectList, error) {
	entity, err := ps.scheme.provide(objType)
	if err != nil {
		return nil, err
	}
	rows, err := listWithLabelsByCriteria(ctx, ps.pgDB, entity, entity.LabelEntity(), entity.TableName(), criteria)
	defer func() {
		if rows == nil {
			return
		}
		if err := rows.Close(); err != nil {
			log.C(ctx).Errorf("Could not release connection when checking database. Error: %s", err)
		}
	}()
	if err != nil {
		return nil, err
	}
	return entity.RowsToList(rows)
}

func (ps *PostgresStorage) Delete(ctx context.Context, objType types.ObjectType, criteria ...query.Criterion) (types.ObjectList, error) {
	entity, err := ps.scheme.provide(objType)
	if err != nil {
		return nil, err
	}
	rows, err := deleteAllByFieldCriteria(ctx, ps.pgDB, entity.TableName(), entity, criteria)
	defer closeRows(ctx, rows)
	if err != nil {
		return nil, err
	}
	objectList, err := entity.RowsToList(rows)
	if err != nil {
		return nil, err
	}
	if objectList.Len() < 1 {
		return nil, util.ErrNotFoundInStorage
	}
	return objectList, nil
}

func (ps *PostgresStorage) Update(ctx context.Context, obj types.Object, labelChanges ...*query.LabelChange) (types.Object, error) {
	entity, err := ps.scheme.convert(obj)
	if err != nil {
		return nil, err
	}
	if err = update(ctx, ps.pgDB, entity.TableName(), entity); err != nil {
		return nil, err
	}
	if err = ps.updateLabels(ctx, entity.GetID(), entity, labelChanges); err != nil {
		return nil, err
	}
	labelsInfo := entity.LabelEntity()
	byEntityID := query.ByField(query.EqualsOperator, labelsInfo.ReferenceColumn(), entity.GetID())
	rows, err := listByFieldCriteria(ctx, ps.pgDB, labelsInfo.LabelsTableName(), []query.Criterion{byEntityID})
	if err != nil {
		return nil, err
	}
	defer closeRows(ctx, rows)
	labels, err := labelsRowsToList(rows, func() PostgresLabel { return entity.LabelEntity() })
	if err != nil {
		return nil, err
	}
	typeLabels := storageLabelsToType(labels)

	result := entity.ToObject()
	result.SetLabels(typeLabels)
	return result, nil
}

func (ps *PostgresStorage) updateLabels(ctx context.Context, entityID string, entity PostgresEntity, updateActions []*query.LabelChange) error {
	newLabelFunc := func(labelID string, labelKey string, labelValue string) (PostgresLabel, error) {
		label := entity.NewLabel(labelID, labelKey, labelValue)
		pgLabel, ok := label.(PostgresLabel)
		if !ok {
			return nil, fmt.Errorf("postgres storage requires labels to implement postgres.LabelEntity, got %T", label)
		}
		return pgLabel, nil
	}
	return updateLabelsAbstract(ctx, newLabelFunc, ps.pgDB, entityID, updateActions)
}

func (ps *PostgresStorage) InTransaction(ctx context.Context, f func(ctx context.Context, storage storage.Repository) error) error {
	ok := false
	tx, err := ps.db.Beginx()
	if err != nil {
		return err
	}
	defer func() {
		if !ok {
			if txError := tx.Rollback(); txError != nil {
				log.C(ctx).Error("Could not rollback transaction", txError)
			}
		}
	}()

	transactionalStorage := &PostgresStorage{
		pgDB:          tx,
		db:            ps.db,
		scheme:        ps.scheme,
		encryptionKey: ps.encryptionKey,
	}

	if err = f(ctx, transactionalStorage); err != nil {
		return err
	}

	if err = tx.Commit(); err != nil {
		return err
	}
	ok = true
	return nil
}

type migrateLogger struct{}

func (migrateLogger) Printf(format string, v ...interface{}) {
	log.D().Debugf(format, v...)
}

func (migrateLogger) Verbose() bool {
	return true
}

func storageLabelsToType(labels []storage.Label) types.Labels {
	labelValues := make(map[string][]string)
	for _, label := range labels {
		values, exists := labelValues[label.GetKey()]
		if exists {
			labelValues[label.GetKey()] = append(values, label.GetValue())
		} else {
			labelValues[label.GetKey()] = []string{label.GetValue()}
		}
	}
	return labelValues
}<|MERGE_RESOLUTION|>--- conflicted
+++ resolved
@@ -51,12 +51,8 @@
 }
 
 func (ps *PostgresStorage) SelectContext(ctx context.Context, dest interface{}, query string, args ...interface{}) error {
-<<<<<<< HEAD
-	return ps.pgDB.SelectContext(ctx, dest, query, args...) // TODO add test
-=======
 	ps.checkOpen()
 	return ps.pgDB.SelectContext(ctx, dest, query, args...)
->>>>>>> 65023d4a
 }
 
 func (ps *PostgresStorage) Credentials() storage.Credentials {
