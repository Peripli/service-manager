--- conflicted
+++ resolved
@@ -14,7 +14,7 @@
  *    limitations under the License.
  */
 
- // package postgres implements the Service Manager storage interfaces for Postgresql DB
+// package postgres implements the Service Manager storage interfaces for Postgresql DB
 package postgres
 
 import (
@@ -23,9 +23,12 @@
 	"fmt"
 
 	"github.com/Peripli/service-manager/storage"
-	"github.com/Sirupsen/logrus"
+	"github.com/golang-migrate/migrate"
+	migratepg "github.com/golang-migrate/migrate/database/postgres"
+	_ "github.com/golang-migrate/migrate/source/file"
 	"github.com/jmoiron/sqlx"
 	_ "github.com/lib/pq"
+	"github.com/sirupsen/logrus"
 )
 
 // Defines the name of the PostgreSQL relational storage
@@ -36,24 +39,65 @@
 }
 
 type postgresStorage struct {
-<<<<<<< HEAD
-	brokerStorage   storage.Broker
-	platformStorage storage.Platform
+	once sync.Once
+	db   *sqlx.DB
 }
 
-func (p *postgresStorage) Broker() storage.Broker {
-	return p.brokerStorage
+func (storage *postgresStorage) Broker() storage.Broker {
+	if storage.db == nil {
+		panic("Storage is not yet Open")
+	}
+	return &brokerStorage{storage.db}
 }
 
-func (p *postgresStorage) Platform() storage.Platform {
-	return p.platformStorage
+func (storage *postgresStorage) Platform() storage.Platform {
+	if storage.db == nil {
+		panic("Storage is not yet Open")
+	}
+	return &platformStorage{storage.db}
 }
 
-func newStorage(db *sqlx.DB) (storage.Storage, error) {
-	return &postgresStorage{
-		brokerStorage:   &brokerStorage{db},
-		platformStorage: &platformStorage{db},
-	}, nil
+func (storage *postgresStorage) Open(uri string) error {
+	var err error
+	if uri == "" {
+		return fmt.Errorf("Storage URI cannot be empty")
+	}
+	storage.once.Do(func() {
+		storage.db, err = sqlx.Connect(Storage, uri)
+		if err != nil {
+			logrus.Panicln("Could not connect to PostgreSQL:", err)
+		}
+
+		logrus.Debug("Updating database schema")
+		if err := updateSchema(storage.db); err != nil {
+			logrus.Panicln("Could not update database schema:", err)
+		}
+
+	})
+	return err
+}
+
+func (storage *postgresStorage) Close() error {
+	return storage.db.Close()
+}
+
+func updateSchema(db *sqlx.DB) error {
+	driver, err := migratepg.WithInstance(db.DB, &migratepg.Config{})
+	if err != nil {
+		return err
+	}
+	m, err := migrate.NewWithDatabaseInstance(
+		"file://storage/postgres/migrations",
+		"postgres", driver)
+	if err != nil {
+		return err
+	}
+	err = m.Up()
+	if err == migrate.ErrNoChange {
+		logrus.Debug("Database schema already up to date")
+		err = nil
+	}
+	return err
 }
 
 func transaction(db *sqlx.DB, f func(tx *sqlx.Tx) error) error {
@@ -76,31 +120,4 @@
 	}
 	ok = true
 	return tx.Commit()
-=======
-	once sync.Once
-	db   *sqlx.DB
-
-}
-
-func (storage *postgresStorage) Broker() storage.Broker {
-	if storage.db == nil {
-		panic("Storage is not yet Open")
-	}
-	return &brokerStorage{storage.db}
-}
-
-func (storage *postgresStorage) Open(uri string) error {
-	var err error
-	if uri == "" {
-		return fmt.Errorf("Storage URI cannot be empty")
-	}
-	storage.once.Do(func() {
-		storage.db, err = sqlx.Open(Storage, uri)
-	})
-	return err
-}
-
-func (storage *postgresStorage) Close() error {
-	return storage.db.Close()
->>>>>>> 42f58330
 }