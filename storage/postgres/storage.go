--- conflicted
+++ resolved
@@ -48,7 +48,6 @@
 	state *storageState
 }
 
-<<<<<<< HEAD
 func (storage *postgresStorage) KeySetter(encryptionKey []byte) security.KeySetter {
 	if storage.db == nil {
 		logrus.Panicln("Storage is not yet Open")
@@ -56,10 +55,7 @@
 	return security2.NewKeySetter(storage.db, encryptionKey)
 }
 
-func (storage *postgresStorage) Broker() storage.Broker {
-=======
 func (storage *postgresStorage) checkOpen() {
->>>>>>> 2d8c3b0b
 	if storage.db == nil {
 		logrus.Panicln("Storage is not yet Open")
 	}
