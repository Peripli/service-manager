--- conflicted
+++ resolved
@@ -23,7 +23,6 @@
 
 	"fmt"
 
-	"github.com/Peripli/service-manager/pkg/util"
 	"github.com/Peripli/service-manager/storage"
 	"github.com/golang-migrate/migrate"
 	migratepg "github.com/golang-migrate/migrate/database/postgres"
@@ -117,58 +116,4 @@
 		err = nil
 	}
 	return err
-<<<<<<< HEAD
-}
-
-func transaction(db *sqlx.DB, f func(tx *sqlx.Tx) error) error {
-	tx, err := db.Beginx()
-	if err != nil {
-		return err
-	}
-	ok := false
-	defer func() {
-		if !ok {
-			if txError := tx.Rollback(); txError != nil {
-				logrus.Error("Could not rollback transaction", txError)
-			}
-		}
-	}()
-
-	if err = f(tx); err != nil {
-		return err
-	}
-	ok = true
-	return tx.Commit()
-}
-
-func checkUniqueViolation(err error) error {
-	if err == nil {
-		return nil
-	}
-	sqlErr, ok := err.(*pq.Error)
-	if ok && sqlErr.Code.Name() == "unique_violation" {
-		logrus.Debug(sqlErr)
-		return util.ErrAlreadyExistsInStorage
-	}
-	return err
-}
-
-func checkRowsAffected(result sql.Result) error {
-	rowsAffected, err := result.RowsAffected()
-	if err != nil {
-		return err
-	}
-	if rowsAffected < 1 {
-		return util.ErrNotFoundInStorage
-	}
-	return nil
-}
-
-func checkSQLNoRows(err error) error {
-	if err == sql.ErrNoRows {
-		return util.ErrNotFoundInStorage
-	}
-	return err
-=======
->>>>>>> 3d7c8f89
 }