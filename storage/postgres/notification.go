/*
 * Copyright 2018 The Service Manager Authors
 *
 * Licensed under the Apache License, Version 2.0 (the "License");
 * you may not use this file except in compliance with the License.
 * You may obtain a copy of the License at
 *
 *     http://www.apache.org/licenses/LICENSE-2.0
 *
 * Unless required by applicable law or agreed to in writing, software
 * distributed under the License is distributed on an "AS IS" BASIS,
 * WITHOUT WARRANTIES OR CONDITIONS OF ANY KIND, either express or implied.
 * See the License for the specific language governing permissions and
 * limitations under the License.
 */

package postgres

import (
	"database/sql"

	"github.com/Peripli/service-manager/pkg/types"
	"github.com/Peripli/service-manager/storage"
	sqlxtypes "github.com/jmoiron/sqlx/types"
)

// Notification entity
//go:generate smgen storage notification github.com/Peripli/service-manager/pkg/types:Notification
type Notification struct {
	BaseEntity
	Resource   string             `db:"resource"`
	Type       string             `db:"type"`
	PlatformID sql.NullString     `db:"platform_id"`
	Revision   int64              `db:"revision,auto_increment"`
	Payload    sqlxtypes.JSONText `db:"payload"`
}

func (n *Notification) ToObject() types.Object {
	return &types.Notification{
		Base: types.Base{
			ID:        n.ID,
			CreatedAt: n.CreatedAt,
			UpdatedAt: n.UpdatedAt,
			Labels:    map[string][]string{},
		},
		Resource:   n.Resource,
		Type:       n.Type,
		PlatformID: n.PlatformID.String,
		Revision:   n.Revision,
		Payload:    getJSONRawMessage(n.Payload),
	}
}

func (*Notification) FromObject(object types.Object) (storage.Entity, bool) {
	notification, ok := object.(*types.Notification)
	if !ok {
		return nil, false
	}

	platformID := sql.NullString{
		String: notification.PlatformID,
		Valid:  notification.PlatformID != "",
	}

	n := &Notification{
		BaseEntity: BaseEntity{
			ID:        notification.ID,
			CreatedAt: notification.CreatedAt,
			UpdatedAt: notification.UpdatedAt,
		},
<<<<<<< HEAD
		Resource: notification.Resource,
		Type:     notification.Type,
		PlatformID: sql.NullString{
			String: notification.PlatformID,
			Valid:  notification.PlatformID != "",
		},
		Revision: notification.Revision, // when creating new Notification, Revision will be set by DB
		Payload:  getJSONText(notification.Payload),
=======
		Resource:   notification.Resource,
		Type:       notification.Type,
		PlatformID: platformID,
		Revision:   notification.Revision, // when creating new Notification, Revision will be set by DB
		Payload:    getJSONText(notification.Payload),
>>>>>>> 65023d4a
	}
	return n, true
}<|MERGE_RESOLUTION|>--- conflicted
+++ resolved
@@ -68,22 +68,11 @@
 			CreatedAt: notification.CreatedAt,
 			UpdatedAt: notification.UpdatedAt,
 		},
-<<<<<<< HEAD
-		Resource: notification.Resource,
-		Type:     notification.Type,
-		PlatformID: sql.NullString{
-			String: notification.PlatformID,
-			Valid:  notification.PlatformID != "",
-		},
-		Revision: notification.Revision, // when creating new Notification, Revision will be set by DB
-		Payload:  getJSONText(notification.Payload),
-=======
 		Resource:   notification.Resource,
 		Type:       notification.Type,
 		PlatformID: platformID,
 		Revision:   notification.Revision, // when creating new Notification, Revision will be set by DB
 		Payload:    getJSONText(notification.Payload),
->>>>>>> 65023d4a
 	}
 	return n, true
 }