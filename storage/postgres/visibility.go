--- conflicted
+++ resolved
@@ -116,20 +116,6 @@
 	return result, nil
 }
 
-func (vs *visibilityStorage) Delete(ctx context.Context, id string) error {
-	criterion := query.Criterion{
-		Type:     query.FieldQuery,
-		RightOp:  []string{id},
-		LeftOp:   "id",
-		Operator: query.EqualsOperator,
-	}
-	return vs.DeleteAll(ctx, criterion)
-}
-
-<<<<<<< HEAD
-func (vs *visibilityStorage) DeleteAll(ctx context.Context, criteria ...query.Criterion) error {
-	return deleteAllByFieldCriteria(ctx, vs.db, visibilityTable, Visibility{}, criteria...)
-=======
 func (vs *visibilityStorage) ListByServicePlanID(ctx context.Context, servicePlanID string) ([]*types.Visibility, error) {
 	var visibilities []Visibility
 	err := list(ctx, vs.db, visibilityTable, map[string][]string{"service_plan_id": {servicePlanID}}, &visibilities)
@@ -144,8 +130,17 @@
 }
 
 func (vs *visibilityStorage) Delete(ctx context.Context, id string) error {
-	return remove(ctx, vs.db, id, visibilityTable)
->>>>>>> 1b977337
+	criterion := query.Criterion{
+		Type:     query.FieldQuery,
+		RightOp:  []string{id},
+		LeftOp:   "id",
+		Operator: query.EqualsOperator,
+	}
+	return vs.DeleteAll(ctx, criterion)
+}
+
+func (vs *visibilityStorage) DeleteAll(ctx context.Context, criteria ...query.Criterion) error {
+	return deleteAllByFieldCriteria(ctx, vs.db, visibilityTable, Visibility{}, criteria...)
 }
 
 func (vs *visibilityStorage) Update(ctx context.Context, visibility *types.Visibility, labelChanges ...query.LabelChange) error {
