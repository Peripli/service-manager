// GENERATED. DO NOT MODIFY!

package postgres

import (
	"github.com/Peripli/service-manager/pkg/types"
	"github.com/Peripli/service-manager/storage"
	"github.com/jmoiron/sqlx"
	"github.com/lib/pq"

	"database/sql"
	"time"
)

var _ PostgresEntity = &ServicePlan{}

const ServicePlanTable = "service_plans"

func (*ServicePlan) LabelEntity() PostgresLabel {
	return &ServicePlanLabel{}
}

func (*ServicePlan) TableName() string {
	return ServicePlanTable
}

func (e *ServicePlan) NewLabel(id, key, value string) storage.Label {
	now := pq.NullTime{
<<<<<<< HEAD
		Time: time.Now(),
=======
		Time:  time.Now(),
>>>>>>> 30b35334
		Valid: true,
	}
	return &ServicePlanLabel{
		BaseLabelEntity: BaseLabelEntity{
			ID:        sql.NullString{String: id, Valid: id != ""},
			Key:       sql.NullString{String: key, Valid: key != ""},
			Val:       sql.NullString{String: value, Valid: value != ""},
			CreatedAt: now,
			UpdatedAt: now,
		},
		ServicePlanID: sql.NullString{String: e.ID, Valid: e.ID != ""},
	}
}

func (e *ServicePlan) RowsToList(rows *sqlx.Rows) (types.ObjectList, error) {
	rowCreator := func() EntityLabelRow {
		return &struct {
			*ServicePlan
			ServicePlanLabel `db:"service_plan_labels"`
		}{}
	}
	result := &types.ServicePlans{
		ServicePlans: make([]*types.ServicePlan, 0),
	}
	err := rowsToList(rows, rowCreator, result)
	if err != nil {
		return nil, err
	}
	return result, nil
}

type ServicePlanLabel struct {
	BaseLabelEntity
	ServicePlanID sql.NullString `db:"service_plan_id"`
}

func (el ServicePlanLabel) LabelsTableName() string {
	return "service_plan_labels"
}

func (el ServicePlanLabel) ReferenceColumn() string {
	return "service_plan_id"
}<|MERGE_RESOLUTION|>--- conflicted
+++ resolved
@@ -26,11 +26,7 @@
 
 func (e *ServicePlan) NewLabel(id, key, value string) storage.Label {
 	now := pq.NullTime{
-<<<<<<< HEAD
-		Time: time.Now(),
-=======
 		Time:  time.Now(),
->>>>>>> 30b35334
 		Valid: true,
 	}
 	return &ServicePlanLabel{
