--- conflicted
+++ resolved
@@ -112,10 +112,6 @@
 			labelQueries = append(labelQueries, fmt.Sprintf("(%[1]s.key = ? AND %[1]s.val %[2]s %s)", labelTableName, sqlOperation, rightOpBindVar))
 			queryParams = append(queryParams, option.LeftOp, rightOpQueryValue)
 		}
-<<<<<<< HEAD
-		//todo MOVE in separate pr and thee brackets above
-=======
->>>>>>> 98ecab00
 		labelSubQuery += strings.Join(labelQueries, " OR ")
 		labelSubQuery += "))"
 
