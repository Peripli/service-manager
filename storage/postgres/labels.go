/*
 * Copyright 2018 The Service Manager Authors
 *
 * Licensed under the Apache License, Version 2.0 (the "License");
 * you may not use this file except in compliance with the License.
 * You may obtain a copy of the License at
 *
 *     http://www.apache.org/licenses/LICENSE-2.0
 *
 * Unless required by applicable law or agreed to in writing, software
 * distributed under the License is distributed on an "AS IS" BASIS,
 * WITHOUT WARRANTIES OR CONDITIONS OF ANY KIND, either express or implied.
 * See the License for the specific language governing permissions and
 * limitations under the License.
 */

package postgres

import (
	"context"
	"fmt"
	"strings"

	"github.com/Peripli/service-manager/pkg/util"

	"github.com/Peripli/service-manager/pkg/query"

	"github.com/gofrs/uuid"

	"github.com/Peripli/service-manager/pkg/log"
	"github.com/jmoiron/sqlx"
)

func updateLabelsAbstract(ctx context.Context, newLabelFunc func(labelID string, labelKey string, labelValue string) (PostgresLabel, error), pgDB pgDB, referenceID string, updateActions []*query.LabelChange) error {
	for _, action := range updateActions {
		switch action.Operation {
		case query.AddLabelOperation:
			fallthrough
		case query.AddLabelValuesOperation:
			for _, labelValue := range action.Values {
				if err := addLabel(ctx, newLabelFunc, pgDB, action.Key, labelValue, referenceID); err != nil {
					return err
				}
			}
		case query.RemoveLabelOperation:
			fallthrough
		case query.RemoveLabelValuesOperation:
			pgLabel, err := newLabelFunc("", "", "")
			if err != nil {
				return err
			}
			if err := removeLabel(ctx, pgDB, pgLabel, referenceID, action.Key, action.Values...); err != nil {
				return err
			}
		}
	}
	return nil
}

<<<<<<< HEAD
func addLabel(ctx context.Context, newLabelFunc func(labelID string, labelKey string, labelValue string) (PostgresLabel, error), db pgDB, key string, values ...string) error {
	for _, labelValue := range values {
		uuids, err := uuid.NewV4()
		if err != nil {
			return fmt.Errorf("could not generate id for new label: %v", err)
		}
		labelID := uuids.String()
		newLabel, err := newLabelFunc(labelID, key, labelValue)
		if err != nil {
			return err
		}
		labelTable := newLabel.LabelsTableName()
=======
func addLabel(ctx context.Context, newLabelFunc func(labelID string, labelKey string, labelValue string) Labelable, db pgDB, key string, value string, referenceID string) error {
	uuids, err := uuid.NewV4()
	if err != nil {
		return fmt.Errorf("could not generate id for new label: %v", err)
	}
	labelID := uuids.String()
	newLabel := newLabelFunc(labelID, key, value)
	labelTable, referenceColumnName, _ := newLabel.Label()

	query := fmt.Sprintf("SELECT * FROM %s WHERE key=$1 and val=$2 and %s=$3", labelTable, referenceColumnName)
	log.C(ctx).Debugf("Executing query %s", query)

	err = db.GetContext(ctx, newLabel, query, key, value, referenceID)
	if checkSQLNoRows(err) == util.ErrNotFoundInStorage {
>>>>>>> f9aebbdf
		if _, err := create(ctx, db, labelTable, newLabel); err != nil {
			return err
		}
	} else {
		log.C(ctx).Debugf("Nothing to create. Label with key=%s value=%s %s=%s already exists in table %s", key, value, referenceColumnName, referenceID, labelTable)
	}
	return nil
}

func removeLabel(ctx context.Context, execer sqlx.ExtContext, label PostgresLabel, referenceID, labelKey string, labelValues ...string) error {
	labelTableName := label.LabelsTableName()
	referenceColumnName := label.ReferenceColumn()
	baseQuery := fmt.Sprintf("DELETE FROM %s WHERE key=? AND %s=?", labelTableName, referenceColumnName)
	args := []interface{}{labelKey, referenceID}
	// remove all labels with this key
	if len(labelValues) == 0 {
		if err := executeNew(ctx, execer, baseQuery, args); err != nil {
			if err == util.ErrNotFoundInStorage {
				log.C(ctx).Debugf("Nothing to delete. Label with key=%s %s=%s not found in table %s", labelKey, referenceColumnName, referenceID, labelTableName)
				return nil
			}
			return err
		}
		return nil
	}
	// remove labels with a specific key and a value which is in the provided list
	args = append(args, labelValues)
	baseQuery += " AND val IN (?)"
	sqlQuery, queryParams, err := sqlx.In(baseQuery, args...)
	if err != nil {
		return err
	}

	if err := executeNew(ctx, execer, sqlQuery, queryParams); err != nil {
		if err == util.ErrNotFoundInStorage {
			log.C(ctx).Debugf("Nothing to delete. Label with key=%s values in %s %s=%s not found in table %s", labelKey, labelValues, referenceColumnName, referenceID, labelTableName)
			return nil
		}
		return err
	}
	return nil
}

func buildQueryWithParams(extContext sqlx.ExtContext, sqlQuery string, baseTableName string, labelEntity PostgresLabel, criteria []query.Criterion) (string, []interface{}, error) {
	if len(criteria) == 0 {
		return sqlQuery + ";", nil, nil
	}

	var queryParams []interface{}
	var fieldQueries []string
	var labelQueries []string

	labelCriteria, fieldCriteria := splitCriteriaByType(criteria)

	if len(labelCriteria) > 0 {
		labelTableName := labelEntity.LabelsTableName()
		referenceColumnName := labelEntity.ReferenceColumn()
		labelSubQuery := fmt.Sprintf("(SELECT * FROM %[1]s WHERE %[2]s IN (SELECT %[2]s FROM %[1]s WHERE ", labelTableName, referenceColumnName)
		for _, option := range labelCriteria {
			rightOpBindVar, rightOpQueryValue := buildRightOp(option)
			sqlOperation := translateOperationToSQLEquivalent(option.Operator)
			labelQueries = append(labelQueries, fmt.Sprintf("(%[1]s.key = ? AND %[1]s.val %[2]s %s)", labelTableName, sqlOperation, rightOpBindVar))
			queryParams = append(queryParams, option.LeftOp, rightOpQueryValue)
		}
		labelSubQuery += strings.Join(labelQueries, " OR ")
		labelSubQuery += "))"

		sqlQuery = strings.Replace(sqlQuery, "LEFT JOIN", "JOIN "+labelSubQuery, 1)
	}

	if len(fieldCriteria) > 0 {
		sqlQuery += " WHERE "
		for _, option := range fieldCriteria {
			rightOpBindVar, rightOpQueryValue := buildRightOp(option)
			sqlOperation := translateOperationToSQLEquivalent(option.Operator)
			clause := fmt.Sprintf("%s.%s::text %s %s", baseTableName, option.LeftOp, sqlOperation, rightOpBindVar)
			if option.Operator.IsNullable() {
				clause = fmt.Sprintf("(%s OR %s.%s IS NULL)", clause, baseTableName, option.LeftOp)
			}
			fieldQueries = append(fieldQueries, clause)
			queryParams = append(queryParams, rightOpQueryValue)
		}
		sqlQuery += strings.Join(fieldQueries, " AND ")
	}
	sqlQuery += ";"

	if hasMultiVariateOp(criteria) {
		var err error
		// sqlx.In requires question marks(?) instead of positional arguments (the ones pgsql uses) in order to map the list argument to the IN operation
		if sqlQuery, queryParams, err = sqlx.In(sqlQuery, queryParams...); err != nil {
			return "", nil, err
		}
	}
	sqlQuery = extContext.Rebind(sqlQuery)
	return sqlQuery, queryParams, nil
}

func splitCriteriaByType(criteria []query.Criterion) ([]query.Criterion, []query.Criterion) {
	var labelQueries []query.Criterion
	var fieldQueries []query.Criterion

	for _, criterion := range criteria {
		if criterion.Type == query.FieldQuery {
			fieldQueries = append(fieldQueries, criterion)
		} else {
			labelQueries = append(labelQueries, criterion)
		}
	}

	return labelQueries, fieldQueries
}

func buildRightOp(criterion query.Criterion) (string, interface{}) {
	rightOpBindVar := "?"
	var rhs interface{} = criterion.RightOp[0]
	if criterion.Operator.IsMultiVariate() {
		rightOpBindVar = "(?)"
		rhs = criterion.RightOp
	}
	return rightOpBindVar, rhs
}

func hasMultiVariateOp(criteria []query.Criterion) bool {
	for _, opt := range criteria {
		if opt.Operator.IsMultiVariate() {
			return true
		}
	}
	return false
}

func translateOperationToSQLEquivalent(operator query.Operator) string {
	switch operator {
	case query.LessThanOperator:
		return "<"
	case query.GreaterThanOperator:
		return ">"
	case query.NotInOperator:
		return "NOT IN"
	case query.EqualsOrNilOperator:
		return "="
	default:
		return strings.ToUpper(string(operator))
	}
}

func executeNew(ctx context.Context, extContext sqlx.ExtContext, query string, args []interface{}) error {
	query = extContext.Rebind(query)
	log.C(ctx).Debugf("Executing query %s", query)
	result, err := extContext.ExecContext(ctx, query, args...)
	if err != nil {
		return err
	}
	return checkRowsAffected(ctx, result)
}<|MERGE_RESOLUTION|>--- conflicted
+++ resolved
@@ -56,36 +56,24 @@
 	}
 	return nil
 }
-
-<<<<<<< HEAD
-func addLabel(ctx context.Context, newLabelFunc func(labelID string, labelKey string, labelValue string) (PostgresLabel, error), db pgDB, key string, values ...string) error {
-	for _, labelValue := range values {
-		uuids, err := uuid.NewV4()
-		if err != nil {
-			return fmt.Errorf("could not generate id for new label: %v", err)
-		}
-		labelID := uuids.String()
-		newLabel, err := newLabelFunc(labelID, key, labelValue)
-		if err != nil {
-			return err
-		}
-		labelTable := newLabel.LabelsTableName()
-=======
-func addLabel(ctx context.Context, newLabelFunc func(labelID string, labelKey string, labelValue string) Labelable, db pgDB, key string, value string, referenceID string) error {
+func addLabel(ctx context.Context, newLabelFunc func(labelID string, labelKey string, labelValue string) (PostgresLabel, error), db pgDB, key string, value string, referenceID string) error {
 	uuids, err := uuid.NewV4()
 	if err != nil {
 		return fmt.Errorf("could not generate id for new label: %v", err)
 	}
 	labelID := uuids.String()
-	newLabel := newLabelFunc(labelID, key, value)
-	labelTable, referenceColumnName, _ := newLabel.Label()
+	newLabel, err := newLabelFunc(labelID, key, value)
+	if err != nil {
+		return err
+	}
+	labelTable := newLabel.LabelsTableName()
+	referenceColumnName := newLabel.ReferenceColumn()
 
 	query := fmt.Sprintf("SELECT * FROM %s WHERE key=$1 and val=$2 and %s=$3", labelTable, referenceColumnName)
 	log.C(ctx).Debugf("Executing query %s", query)
 
 	err = db.GetContext(ctx, newLabel, query, key, value, referenceID)
 	if checkSQLNoRows(err) == util.ErrNotFoundInStorage {
->>>>>>> f9aebbdf
 		if _, err := create(ctx, db, labelTable, newLabel); err != nil {
 			return err
 		}
