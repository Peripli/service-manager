--- conflicted
+++ resolved
@@ -119,11 +119,7 @@
 	return nil
 }
 
-<<<<<<< HEAD
-func buildQueryWithParams(extContext sqlx.ExtContext, sqlQuery string, baseTableName string, labelEntity PostgresLabel, criteria []query.Criterion, querySuffixes ...string) (string, []interface{}, error) {
-=======
-func buildQueryWithParams(extContext sqlx.ExtContext, sqlQuery string, baseTableName string, labelEntity PostgresLabel, criteria []query.Criterion, dbTags []tagType) (string, []interface{}, error) {
->>>>>>> 85b5a3ea
+func buildQueryWithParams(extContext sqlx.ExtContext, sqlQuery string, baseTableName string, labelEntity PostgresLabel, criteria []query.Criterion, dbTags []tagType, querySuffixes ...string) (string, []interface{}, error) {
 	if len(criteria) == 0 {
 		return sqlQuery + strings.Join(querySuffixes, " ") + ";", nil, nil
 	}
