/*
 * Copyright 2018 The Service Manager Authors
 *
 * Licensed under the Apache License, Version 2.0 (the "License");
 * you may not use this file except in compliance with the License.
 * You may obtain a copy of the License at
 *
 *     http://www.apache.org/licenses/LICENSE-2.0
 *
 * Unless required by applicable law or agreed to in writing, software
 * distributed under the License is distributed on an "AS IS" BASIS,
 * WITHOUT WARRANTIES OR CONDITIONS OF ANY KIND, either express or implied.
 * See the License for the specific language governing permissions and
 * limitations under the License.
 */

package postgres

import (
	"database/sql"
	"fmt"

	"github.com/Peripli/service-manager/storage"
	sqlxtypes "github.com/jmoiron/sqlx/types"

	"github.com/Peripli/service-manager/pkg/types"
)

// Broker entity
//go:generate smgen storage broker github.com/Peripli/service-manager/pkg/types:ServiceBroker
type Broker struct {
	BaseEntity
<<<<<<< HEAD
	Name                 string             `db:"name"`
	Description          sql.NullString     `db:"description"`
	BrokerURL            string             `db:"broker_url"`
	Username             string             `db:"username"`
	Password             string             `db:"password"`
	TlsClientKey         string             `db:"tls_client_key"`
	TlsClientCertificate string             `db:"tls_client_certificate"`
	Catalog              sqlxtypes.JSONText `db:"catalog"`
=======
	Name        string             `db:"name"`
	Description sql.NullString     `db:"description"`
	BrokerURL   string             `db:"broker_url"`
	Username    string             `db:"username"`
	Password    string             `db:"password"`
	Integrity   []byte             `db:"integrity"`
	Catalog     sqlxtypes.JSONText `db:"catalog"`
>>>>>>> 8e292c91

	Services []*ServiceOffering `db:"-"`
}

func (e *Broker) ToObject() (types.Object, error) {
	var services []*types.ServiceOffering
	for _, service := range e.Services {
		serviceObject, err := service.ToObject()
		if err != nil {
			return nil, fmt.Errorf("converting broker to object failed while converting services: %s", err)
		}
		services = append(services, serviceObject.(*types.ServiceOffering))
	}
	broker := &types.ServiceBroker{
		Base: types.Base{
			ID:             e.ID,
			CreatedAt:      e.CreatedAt,
			UpdatedAt:      e.UpdatedAt,
			Labels:         map[string][]string{},
			PagingSequence: e.PagingSequence,
			Ready:          e.Ready,
		},
		Name:        e.Name,
		Description: e.Description.String,
		BrokerURL:   e.BrokerURL,
		Credentials: &types.Credentials{
			Basic: &types.Basic{
				Username: e.Username,
				Password: e.Password,
			},
<<<<<<< HEAD
			TLS: &types.TLS{Certificate: e.TlsClientCertificate, Key: e.TlsClientKey},
=======
			Integrity: e.Integrity,
>>>>>>> 8e292c91
		},
		Catalog:  getJSONRawMessage(e.Catalog),
		Services: services,
	}
	return broker, nil
}

func (*Broker) FromObject(object types.Object) (storage.Entity, error) {
	broker, ok := object.(*types.ServiceBroker)
	if !ok {
		return nil, nil
	}
	serviceOfferingDTO := &ServiceOffering{}
	var services []*ServiceOffering
	for _, service := range broker.Services {
		entity, err := serviceOfferingDTO.FromObject(service)
		if err != nil {
			return nil, fmt.Errorf("converting broker from object failed while converting services: %s", err)
		}

		services = append(services, entity.(*ServiceOffering))
	}
	b := &Broker{
		BaseEntity: BaseEntity{
			ID:             broker.ID,
			CreatedAt:      broker.CreatedAt,
			UpdatedAt:      broker.UpdatedAt,
			PagingSequence: broker.PagingSequence,
			Ready:          broker.Ready,
		},
		Name:        broker.Name,
		Description: toNullString(broker.Description),
		BrokerURL:   broker.BrokerURL,
		Catalog:     getJSONText(broker.Catalog),
		Services:    services,
	}
	if broker.Credentials != nil && broker.Credentials.Basic != nil {
		b.Username = broker.Credentials.Basic.Username
		b.Password = broker.Credentials.Basic.Password
		b.Integrity = broker.Credentials.Integrity
	}

	if broker.Credentials != nil && broker.Credentials.TLS != nil {
		b.TlsClientCertificate = broker.Credentials.TLS.Certificate
		b.TlsClientKey = broker.Credentials.TLS.Key
	}
	return b, nil
}<|MERGE_RESOLUTION|>--- conflicted
+++ resolved
@@ -30,24 +30,15 @@
 //go:generate smgen storage broker github.com/Peripli/service-manager/pkg/types:ServiceBroker
 type Broker struct {
 	BaseEntity
-<<<<<<< HEAD
 	Name                 string             `db:"name"`
 	Description          sql.NullString     `db:"description"`
 	BrokerURL            string             `db:"broker_url"`
 	Username             string             `db:"username"`
 	Password             string             `db:"password"`
+  Integrity   []byte             `db:"integrity"`
 	TlsClientKey         string             `db:"tls_client_key"`
 	TlsClientCertificate string             `db:"tls_client_certificate"`
 	Catalog              sqlxtypes.JSONText `db:"catalog"`
-=======
-	Name        string             `db:"name"`
-	Description sql.NullString     `db:"description"`
-	BrokerURL   string             `db:"broker_url"`
-	Username    string             `db:"username"`
-	Password    string             `db:"password"`
-	Integrity   []byte             `db:"integrity"`
-	Catalog     sqlxtypes.JSONText `db:"catalog"`
->>>>>>> 8e292c91
 
 	Services []*ServiceOffering `db:"-"`
 }
@@ -78,11 +69,8 @@
 				Username: e.Username,
 				Password: e.Password,
 			},
-<<<<<<< HEAD
 			TLS: &types.TLS{Certificate: e.TlsClientCertificate, Key: e.TlsClientKey},
-=======
 			Integrity: e.Integrity,
->>>>>>> 8e292c91
 		},
 		Catalog:  getJSONRawMessage(e.Catalog),
 		Services: services,
