--- conflicted
+++ resolved
@@ -17,12 +17,11 @@
 package postgres
 
 import (
-<<<<<<< HEAD
-	"github.com/Peripli/service-manager/storage/dto"
+	"database/sql"
+
+	"github.com/Peripli/service-manager/rest"
+	"github.com/Peripli/service-manager/storage"
 	"github.com/Sirupsen/logrus"
-=======
-	"github.com/Peripli/service-manager/rest"
->>>>>>> ed1048c1
 	"github.com/jmoiron/sqlx"
 )
 
@@ -30,54 +29,47 @@
 	db *sqlx.DB
 }
 
-func (storage *brokerStorage) Create(broker *rest.Broker) error {
+func (store *brokerStorage) Create(broker *rest.Broker) error {
 	return nil
 }
 
-<<<<<<< HEAD
-func (storage *brokerStorage) Get(id string) (*dto.Broker, error) {
-	broker := dto.Broker{}
-	if err := storage.db.Get(&broker, "SELECT * FROM brokers WHERE id = $1", id); err != nil {
+func (store *brokerStorage) Get(id string) (*rest.Broker, error) {
+	broker := Broker{}
+	if err := store.db.Get(&broker, "SELECT * FROM brokers WHERE id = $1", id); err != nil {
 		logrus.Debug("An error occurred while retrieving broker with id:", id)
+		if err == sql.ErrNoRows {
+			return nil, storage.NotFoundError
+		}
 		return nil, err
 	}
-	return &broker, nil
+
+	return broker.ConvertToRestModel(), nil
 }
 
-func (storage *brokerStorage) GetAll() ([]dto.Broker, error) {
-	brokers := []dto.Broker{}
-	if err := storage.db.Get(&brokers, "SELECT * FORM brokers"); err != nil {
+func (store *brokerStorage) GetAll() ([]rest.Broker, error) {
+	brokers := []rest.Broker{}
+	if err := store.db.Get(&brokers, "SELECT * FORM brokers"); err != nil {
 		logrus.Debug("An error occurred while retrieving all brokers")
 		return nil, err
 	}
 	return brokers, nil
-=======
-func (storage *brokerStorage) Get(id string) (*rest.Broker, error) {
-	return nil, nil
 }
 
-func (storage *brokerStorage) GetAll() ([]*rest.Broker, error) {
-	return []*rest.Broker{}, nil
->>>>>>> ed1048c1
-}
-
-func (storage *brokerStorage) Delete(id string) error {
-	if _, err := storage.db.Exec("DELETE FROM brokers WHERE id = $1", id); err != nil {
+func (store *brokerStorage) Delete(id string) error {
+	if _, err := store.db.Exec("DELETE FROM brokers WHERE id = $1", id); err != nil {
 		logrus.Debug("An error occurred while deleting broker with id:", id)
 		return err
 	}
 	return nil
 }
 
-<<<<<<< HEAD
-func (storage *brokerStorage) Update(broker *dto.Broker) error {
-	_, err := storage.db.Exec("UPDATE brokers SET (id, name, description, created_at, updated_at, broker_url, credentials_id) = $1, $2, $3, $4, $5, $6, $7", broker.ID, broker.Name, broker.Description, broker.CreatedAt, broker.UpdatedAt, broker.BrokerURL, broker.CredentialsID)
-	if err != nil {
-		logrus.Debug("An error occurred while updating broker with id:", broker.ID)
-		return err
-	}
-=======
-func (storage *brokerStorage) Update(broker *rest.Broker) error {
->>>>>>> ed1048c1
+func (store *brokerStorage) Update(broker *rest.Broker) error {
+	//_, err := store.db.Exec("UPDATE brokers SET (id, name, description, created_at, updated_at, broker_url, credentials_id) = $1, $2, $3, $4, $5, $6, $7", broker.ID, broker.Name, broker.Description, broker.CreatedAt, broker.UpdatedAt, broker.BrokerURL, broker.CredentialsID)
+	/*
+		if err != nil {
+			logrus.Debug("An error occurred while updating broker with id:", broker.ID)
+			return err
+		}
+	*/
 	return nil
 }