/*
 *    Copyright 2018 The Service Manager Authors
 *
 *    Licensed under the Apache License, Version 2.0 (the "License");
 *    you may not use this file except in compliance with the License.
 *    You may obtain a copy of the License at
 *
 *        http://www.apache.org/licenses/LICENSE-2.0
 *
 *    Unless required by applicable law or agreed to in writing, software
 *    distributed under the License is distributed on an "AS IS" BASIS,
 *    WITHOUT WARRANTIES OR CONDITIONS OF ANY KIND, either express or implied.
 *    See the License for the specific language governing permissions and
 *    limitations under the License.
 */

package postgres

import (
	"os"
	"os/signal"
	"sync"
	"syscall"

	"github.com/Peripli/service-manager/env"
	"github.com/Peripli/service-manager/storage"
	"github.com/Sirupsen/logrus"
	"github.com/golang-migrate/migrate"
	migratepg "github.com/golang-migrate/migrate/database/postgres"
	_ "github.com/golang-migrate/migrate/source/file"
	"github.com/jmoiron/sqlx"
	_ "github.com/lib/pq"
)

func init() {
	storage.Register("postgres", &provider{})
}

type provider struct {
	once           sync.Once
	dbStorage      storage.Storage
	provisionError error
}

func (p *provider) Provide() (storage.Storage, error) {
	p.once.Do(func() {
		closeChan := make(chan os.Signal)
		signal.Notify(closeChan, os.Interrupt, syscall.SIGTERM)

		uri, ok := env.Get("storage.uri").(string)
		if !ok {
			logrus.Panicf("Could not read connection options for Postgres")
		}
		db, err := sqlx.Connect("postgres", uri)
		if err != nil {
<<<<<<< HEAD
			logrus.Panicf("Invalid PostgreSQL storage connection options: %s", err.Error())
		}
		err = db.Ping()
		if err != nil {
			logrus.Panicf("Could not connect to PostgreSQL storage: %s", err.Error())
=======
			logrus.Panicln("Could not connect to PostgreSQL:", err)
		}

		logrus.Debug("Updating database schema")
		if err := updateSchema(db); err != nil {
			logrus.Panicln("Could not update database schema:", err)
>>>>>>> 79ae4597
		}

		go func() {
			<-closeChan
			logrus.Debug("Received close for postgres storage")
			close(closeChan)
			if err := db.Close(); err != nil {
				logrus.Panic(err)
			}
		}()

		logrus.Debug("Initialized PostgreSQL storage")
		p.dbStorage, p.provisionError = newStorage(db)
	})
	return p.dbStorage, p.provisionError
}

func updateSchema(db *sqlx.DB) error {
	driver, err := migratepg.WithInstance(db.DB, &migratepg.Config{})
	if err != nil {
		return err
	}
	m, err := migrate.NewWithDatabaseInstance(
		"file://storage/postgres/migrations",
		"postgres", driver)
	if err != nil {
		return err
	}
	err = m.Up()
	if err == migrate.ErrNoChange {
		logrus.Debug("Database schema already up to date")
		err = nil
	}
	return err
}<|MERGE_RESOLUTION|>--- conflicted
+++ resolved
@@ -53,20 +53,16 @@
 		}
 		db, err := sqlx.Connect("postgres", uri)
 		if err != nil {
-<<<<<<< HEAD
-			logrus.Panicf("Invalid PostgreSQL storage connection options: %s", err.Error())
+			logrus.Panicln("Invalid PostgreSQL storage connection options: ", err)
 		}
 		err = db.Ping()
 		if err != nil {
-			logrus.Panicf("Could not connect to PostgreSQL storage: %s", err.Error())
-=======
 			logrus.Panicln("Could not connect to PostgreSQL:", err)
 		}
 
 		logrus.Debug("Updating database schema")
 		if err := updateSchema(db); err != nil {
 			logrus.Panicln("Could not update database schema:", err)
->>>>>>> 79ae4597
 		}
 
 		go func() {
