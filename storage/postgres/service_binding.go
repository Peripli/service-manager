--- conflicted
+++ resolved
@@ -61,12 +61,8 @@
 		Context:           getJSONRawMessage(sb.Context),
 		BindResource:      getJSONRawMessage(sb.BindResource),
 		Credentials:       getJSONRawMessageFromString(sb.Credentials),
-<<<<<<< HEAD
 		Integrity:         sb.Integrity,
-	}
-=======
 	}, nil
->>>>>>> 8adb0c51
 }
 
 func (*ServiceBinding) FromObject(object types.Object) (storage.Entity, error) {
