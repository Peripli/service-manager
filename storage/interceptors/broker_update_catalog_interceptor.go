/*
 * Copyright 2018 The Service Manager Authors
 *
 * Licensed under the Apache License, Version 2.0 (the "License");
 * you may not use this file except in compliance with the License.
 * You may obtain a copy of the License at
 *
 *     http://www.apache.org/licenses/LICENSE-2.0
 *
 * Unless required by applicable law or agreed to in writing, software
 * distributed under the License is distributed on an "AS IS" BASIS,
 * WITHOUT WARRANTIES OR CONDITIONS OF ANY KIND, either express or implied.
 * See the License for the specific language governing permissions and
 * limitations under the License.
 */

package interceptors

import (
	"context"
	"fmt"
	"net/http"

	"github.com/Peripli/service-manager/storage/catalog"

	"github.com/Peripli/service-manager/pkg/log"
	"github.com/Peripli/service-manager/pkg/query"
	"github.com/Peripli/service-manager/pkg/types"
	"github.com/Peripli/service-manager/pkg/util"
	"github.com/Peripli/service-manager/storage"
	osbc "github.com/pmorie/go-open-service-broker-client/v2"
)

const BrokerUpdateCatalogInterceptorName = "BrokerUpdateCatalogInterceptor"

// BrokerUpdateCatalogInterceptorProvider provides a broker interceptor for update operations
type BrokerUpdateCatalogInterceptorProvider struct {
	OsbClientCreateFunc osbc.CreateFunc
}

func (c *BrokerUpdateCatalogInterceptorProvider) Provide() storage.UpdateInterceptor {
	return &brokerUpdateCatalogInterceptor{
		OSBClientCreateFunc: c.OsbClientCreateFunc,
	}
}

func (c *BrokerUpdateCatalogInterceptorProvider) Name() string {
	return BrokerUpdateCatalogInterceptorName
}

type brokerUpdateCatalogInterceptor struct {
	OSBClientCreateFunc osbc.CreateFunc
}

// AroundTxUpdate fetches the broker catalog before the transaction, so it can be stored later on in the transaction
func (c *brokerUpdateCatalogInterceptor) AroundTxUpdate(h storage.InterceptUpdateAroundTxFunc) storage.InterceptUpdateAroundTxFunc {
	return func(ctx context.Context, obj types.Object, labelChanges ...*query.LabelChange) (types.Object, error) {
		broker := obj.(*types.ServiceBroker)
		catalog, err := getBrokerCatalog(ctx, c.OSBClientCreateFunc, broker) // keep catalog to be stored later
		if err != nil {
			return nil, err
		}
		if broker.Services, err = osbCatalogToOfferings(catalog, broker.ID); err != nil {
			return nil, err
		}

		return h(ctx, broker, labelChanges...)
	}
}

// OnTxUpdate stores the previously fetched broker catalog, in the transaction in which the broker is being updated
<<<<<<< HEAD
func (c *brokerUpdateCatalogInterceptor) OnTxUpdate(f storage.InterceptUpdateOnTxFunc) storage.InterceptUpdateOnTxFunc {
	return func(ctx context.Context, txStorage storage.Repository, oldObj, newObj types.Object, labelChanges ...*query.LabelChange) (types.Object, error) {
		oldBroker := oldObj.(*types.ServiceBroker)

=======
func (c *updateBrokerInterceptor) OnTxUpdate(f storage.InterceptUpdateOnTxFunc) storage.InterceptUpdateOnTxFunc {
	return func(ctx context.Context, txStorage storage.Repository, oldObj, newObj types.Object, labelChanges ...*query.LabelChange) (types.Object, error) {
		oldBroker := oldObj.(*types.ServiceBroker)
>>>>>>> f4700a0a
		existingServiceOfferingsWithServicePlans, err := catalog.Load(ctx, oldBroker.GetID(), txStorage)
		if err != nil {
			return nil, err
		}

		oldBroker.Services = existingServiceOfferingsWithServicePlans.ServiceOfferings
<<<<<<< HEAD

		updatedObject, err := f(ctx, txStorage, oldObj, newObj, labelChanges...)
		if err != nil {
			return nil, err
		}

		updatedBroker := updatedObject.(*types.ServiceBroker)

		brokerID := updatedBroker.GetID()
=======

		updatedObject, err := f(ctx, txStorage, oldObj, newObj, labelChanges...)
		if err != nil {
			return nil, err
		}

		updatedBroker := updatedObject.(*types.ServiceBroker)
		brokerID := updatedBroker.GetID()

>>>>>>> f4700a0a
		if err != nil {
			return nil, fmt.Errorf("error getting catalog for broker with id %s from SM DB: %s", brokerID, err)
		}

		existingServicesOfferingsMap, existingServicePlansPerOfferingMap := convertExistingServiceOfferringsToMaps(existingServiceOfferingsWithServicePlans.ServiceOfferings)
		log.C(ctx).Debugf("Found %d services currently known for broker", len(existingServicesOfferingsMap))

		catalogServices, catalogPlansMap, err := getBrokerCatalogServicesAndPlans(updatedBroker.Services)
		if err != nil {
			return nil, err
		}
		log.C(ctx).Debugf("Found %d services and %d plans in catalog for broker with id %s", len(catalogServices), len(catalogPlansMap), brokerID)

		log.C(ctx).Debugf("Resyncing service offerings for broker with id %s...", brokerID)
		for _, catalogService := range catalogServices {
			existingServiceOffering, ok := existingServicesOfferingsMap[catalogService.CatalogID]
			if ok {
				delete(existingServicesOfferingsMap, catalogService.CatalogID)
				catalogService.ID = existingServiceOffering.ID
				catalogService.CreatedAt = existingServiceOffering.CreatedAt
				catalogService.UpdatedAt = existingServiceOffering.UpdatedAt

				if err := catalogService.Validate(); err != nil {
					return nil, &util.HTTPError{
						ErrorType:   "BadRequest",
						Description: fmt.Sprintf("service offering constructed during catalog update for broker %s is invalid: %s", brokerID, err),
						StatusCode:  http.StatusBadRequest,
					}
				}
				if _, err := txStorage.Update(ctx, catalogService); err != nil {
					return nil, err
				}
			} else {
				if err := catalogService.Validate(); err != nil {
					return nil, &util.HTTPError{
						ErrorType:   "BadRequest",
						Description: fmt.Sprintf("service offering constructed during catalog update for broker %s is invalid: %s", brokerID, err),
						StatusCode:  http.StatusBadRequest,
					}
				}

				var dbServiceID string
				if dbServiceID, err = txStorage.Create(ctx, catalogService); err != nil {
					return nil, err
				}
				catalogService.ID = dbServiceID
			}

			catalogPlansForService := catalogPlansMap[catalogService.CatalogID]
			for catalogPlanOfCatalogServiceIndex := range catalogPlansForService {
				catalogPlansForService[catalogPlanOfCatalogServiceIndex].ServiceOfferingID = catalogService.ID
			}
		}

		for _, existingServiceOffering := range existingServicesOfferingsMap {
			byID := query.ByField(query.EqualsOperator, "id", existingServiceOffering.ID)
			if _, err := txStorage.Delete(ctx, types.ServiceOfferingType, byID); err != nil {
				return nil, err
			}
		}
		log.C(ctx).Debugf("Successfully resynced service offerings for broker with id %s", brokerID)

		log.C(ctx).Debugf("Resyncing service plans for broker with id %s", brokerID)
		for serviceOfferingCatalogID, catalogPlans := range catalogPlansMap {
			// for each catalog plan of this service
			for _, catalogPlan := range catalogPlans {
				var newPlansMapping []*types.ServicePlan
				// after each iteration take the existing plans for the service again as if a previous match was found,
				// the existing plans will be reduced by one
				existingServicePlans, ok := existingServicePlansPerOfferingMap[serviceOfferingCatalogID]
				if ok {
					var existingPlanUpdated *types.ServicePlan
					// for each plan in SMDB for this service
					for _, existingServicePlan := range existingServicePlans {
						if existingServicePlan.CatalogID == catalogPlan.CatalogID {
							// found a match means an update should happen
							existingPlanUpdated = catalogPlan
							existingPlanUpdated.ID = existingServicePlan.ID
							existingPlanUpdated.CreatedAt = existingServicePlan.CreatedAt
							existingPlanUpdated.UpdatedAt = existingServicePlan.UpdatedAt
						} else {
							newPlansMapping = append(newPlansMapping, existingServicePlan)
						}
					}
					if existingPlanUpdated != nil {
						if err := existingPlanUpdated.Validate(); err != nil {
							return nil, &util.HTTPError{
								ErrorType:   "BadRequest",
								Description: fmt.Sprintf("service plan constructed during catalog update for broker %s is invalid: %s", brokerID, err),
								StatusCode:  http.StatusBadRequest,
							}
						}

						if _, err := txStorage.Update(ctx, existingPlanUpdated); err != nil {
							return nil, err
						}

						// we found a match for an existing plan so we remove it from the ones that will be deleted at the end
						existingServicePlansPerOfferingMap[serviceOfferingCatalogID] = newPlansMapping
					} else {
						if err := createPlan(ctx, txStorage, catalogPlan, brokerID); err != nil {
							return nil, err
						}
					}
				} else {
					// for this one we didnt even find an existing service in the initially loaded list, so create it
					if err := createPlan(ctx, txStorage, catalogPlan, brokerID); err != nil {
						return nil, err
					}
				}
			}
		}

		for _, existingServicePlansForOffering := range existingServicePlansPerOfferingMap {
			for _, existingServicePlan := range existingServicePlansForOffering {
				byID := query.ByField(query.EqualsOperator, "id", existingServicePlan.ID)
				if _, err := txStorage.Delete(ctx, types.ServicePlanType, byID); err != nil {
					if err == util.ErrNotFoundInStorage {
						// If the service for the plan was deleted, plan would already be gone
						continue
					}
					return nil, err
				}
			}
		}

		updatedBroker.Services = catalogServices

		log.C(ctx).Debugf("Successfully resynced service plans for broker with id %s", brokerID)
		return updatedBroker, nil
	}
}

func createPlan(ctx context.Context, txStorage storage.Repository, servicePlan *types.ServicePlan, brokerID string) error {
	if err := servicePlan.Validate(); err != nil {
		return &util.HTTPError{
			ErrorType:   "BadRequest",
			Description: fmt.Sprintf("service plan constructed during catalog update for broker %s is invalid: %s", brokerID, err),
			StatusCode:  http.StatusBadRequest,
		}
	}

	if _, err := txStorage.Create(ctx, servicePlan); err != nil {
		return err
	}
	return nil
}<|MERGE_RESOLUTION|>--- conflicted
+++ resolved
@@ -69,33 +69,16 @@
 }
 
 // OnTxUpdate stores the previously fetched broker catalog, in the transaction in which the broker is being updated
-<<<<<<< HEAD
 func (c *brokerUpdateCatalogInterceptor) OnTxUpdate(f storage.InterceptUpdateOnTxFunc) storage.InterceptUpdateOnTxFunc {
 	return func(ctx context.Context, txStorage storage.Repository, oldObj, newObj types.Object, labelChanges ...*query.LabelChange) (types.Object, error) {
 		oldBroker := oldObj.(*types.ServiceBroker)
 
-=======
-func (c *updateBrokerInterceptor) OnTxUpdate(f storage.InterceptUpdateOnTxFunc) storage.InterceptUpdateOnTxFunc {
-	return func(ctx context.Context, txStorage storage.Repository, oldObj, newObj types.Object, labelChanges ...*query.LabelChange) (types.Object, error) {
-		oldBroker := oldObj.(*types.ServiceBroker)
->>>>>>> f4700a0a
 		existingServiceOfferingsWithServicePlans, err := catalog.Load(ctx, oldBroker.GetID(), txStorage)
 		if err != nil {
-			return nil, err
+			return nil, fmt.Errorf("error getting catalog for broker with id %s from SM DB: %s", brokerID, err)
 		}
 
 		oldBroker.Services = existingServiceOfferingsWithServicePlans.ServiceOfferings
-<<<<<<< HEAD
-
-		updatedObject, err := f(ctx, txStorage, oldObj, newObj, labelChanges...)
-		if err != nil {
-			return nil, err
-		}
-
-		updatedBroker := updatedObject.(*types.ServiceBroker)
-
-		brokerID := updatedBroker.GetID()
-=======
 
 		updatedObject, err := f(ctx, txStorage, oldObj, newObj, labelChanges...)
 		if err != nil {
@@ -104,11 +87,6 @@
 
 		updatedBroker := updatedObject.(*types.ServiceBroker)
 		brokerID := updatedBroker.GetID()
-
->>>>>>> f4700a0a
-		if err != nil {
-			return nil, fmt.Errorf("error getting catalog for broker with id %s from SM DB: %s", brokerID, err)
-		}
 
 		existingServicesOfferingsMap, existingServicePlansPerOfferingMap := convertExistingServiceOfferringsToMaps(existingServiceOfferingsWithServicePlans.ServiceOfferings)
 		log.C(ctx).Debugf("Found %d services currently known for broker", len(existingServicesOfferingsMap))
