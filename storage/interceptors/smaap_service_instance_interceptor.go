--- conflicted
+++ resolved
@@ -137,10 +137,7 @@
 			log.C(ctx).Infof("Service Instance Interceptor creates a reference instance \"%s\", which points to instance-id: \"%s\"", instance.ID, instance.ReferencedInstanceID)
 			instanceContext, err := i.generateInstanceContext(instance)
 			if err != nil {
-<<<<<<< HEAD
-=======
 				log.C(ctx).Errorf("Failed to generate context to the instance %s. Error: %s", instance.ID, err)
->>>>>>> 3af99c67
 				return nil, err
 			}
 			marshal, err := json.Marshal(instanceContext)
@@ -453,13 +450,9 @@
 			log.C(ctx).Errorf("Could not retrieve references of the service instance (%s)s: %v", instance.ID, err)
 		}
 		if referencesList != nil && referencesList.Len() > 0 {
-<<<<<<< HEAD
-			return util.HandleReferencesError(util.ErrSharedInstanceHasReferences, types.ObjectListIDsToStringArray(referencesList))
-=======
 			referencesArray := types.ObjectListIDsToStringArray(referencesList)
 			log.C(ctx).Errorf("Failed to delete the instance: %s, instance ID: %s, references: %s", util.ErrSharedInstanceHasReferences, instance.ID, referencesArray)
 			return util.HandleReferencesError(util.ErrSharedInstanceHasReferences, referencesArray)
->>>>>>> 3af99c67
 		}
 	}
 
