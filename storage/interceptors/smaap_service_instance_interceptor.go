/*
 * Copyright 2018 The Service Manager Authors
 *
 * Licensed under the Apache License, Version 2.0 (the "License");
 * you may not use this file except in compliance with the License.
 * You may obtain a copy of the License at
 *
 *     http://www.apache.org/licenses/LICENSE-2.0
 *
 * Unless required by applicable law or agreed to in writing, software
 * distributed under the License is distributed on an "AS IS" BASIS,
 * WITHOUT WARRANTIES OR CONDITIONS OF ANY KIND, either express or implied.
 * See the License for the specific language governing permissions and
 * limitations under the License.
 */

package interceptors

import (
	"context"
	"encoding/json"
	"fmt"
<<<<<<< HEAD
	"github.com/tidwall/sjson"
	"math"
=======
>>>>>>> b0e2ca6f
	"net/http"
	"net/url"
	"time"

	"github.com/tidwall/sjson"

	"github.com/Peripli/service-manager/operations/opcontext"
	"github.com/Peripli/service-manager/pkg/util"

	"github.com/Peripli/service-manager/pkg/log"

	"github.com/Peripli/service-manager/pkg/query"

	"github.com/Peripli/service-manager/pkg/types"
	osbc "github.com/kubernetes-sigs/go-open-service-broker-client/v2"

	"github.com/Peripli/service-manager/storage"
)

const ServiceInstanceCreateInterceptorProviderName = "ServiceInstanceCreateInterceptorProvider"

type BaseSMAAPInterceptorProvider struct {
	OSBClientCreateFunc osbc.CreateFunc
	Repository          *storage.InterceptableTransactionalRepository
	TenantKey           string
	PollingInterval     time.Duration
}

// ServiceInstanceCreateInterceptorProvider provides an interceptor that notifies the actual broker about instance creation
type ServiceInstanceCreateInterceptorProvider struct {
	*BaseSMAAPInterceptorProvider
}

func (p *ServiceInstanceCreateInterceptorProvider) Provide() storage.CreateAroundTxInterceptor {
	return &ServiceInstanceInterceptor{
		osbClientCreateFunc: p.OSBClientCreateFunc,
		repository:          p.Repository,
		tenantKey:           p.TenantKey,
		pollingInterval:     p.PollingInterval,
	}
}

func (c *ServiceInstanceCreateInterceptorProvider) Name() string {
	return ServiceInstanceCreateInterceptorProviderName
}

const ServiceInstanceUpdateInterceptorProviderName = "ServiceInstanceUpdateInterceptorProvider"

// ServiceInstanceUpdateInterceptorProvider provides an interceptor that notifies the actual broker about instance updates
type ServiceInstanceUpdateInterceptorProvider struct {
	*BaseSMAAPInterceptorProvider
}

func (p *ServiceInstanceUpdateInterceptorProvider) Provide() storage.UpdateAroundTxInterceptor {
	return &ServiceInstanceInterceptor{
		osbClientCreateFunc: p.OSBClientCreateFunc,
		repository:          p.Repository,
		tenantKey:           p.TenantKey,
		pollingInterval:     p.PollingInterval,
	}
}

func (c *ServiceInstanceUpdateInterceptorProvider) Name() string {
	return ServiceInstanceUpdateInterceptorProviderName
}

const ServiceInstanceDeleteInterceptorProviderName = "ServiceInstanceDeleteInterceptorProvider"

// ServiceInstanceDeleteInterceptorProvider provides an interceptor that notifies the actual broker about instance deletion
type ServiceInstanceDeleteInterceptorProvider struct {
	*BaseSMAAPInterceptorProvider
}

func (p *ServiceInstanceDeleteInterceptorProvider) Provide() storage.DeleteAroundTxInterceptor {
	return &ServiceInstanceInterceptor{
		osbClientCreateFunc: p.OSBClientCreateFunc,
		repository:          p.Repository,
		tenantKey:           p.TenantKey,
		pollingInterval:     p.PollingInterval,
	}
}

func (c *ServiceInstanceDeleteInterceptorProvider) Name() string {
	return ServiceInstanceDeleteInterceptorProviderName
}

type ServiceInstanceInterceptor struct {
	osbClientCreateFunc osbc.CreateFunc
	repository          *storage.InterceptableTransactionalRepository
	tenantKey           string
	pollingInterval     time.Duration
}

func (i *ServiceInstanceInterceptor) AroundTxCreate(f storage.InterceptCreateAroundTxFunc) storage.InterceptCreateAroundTxFunc {
	return func(ctx context.Context, obj types.Object) (types.Object, error) {
		instance := obj.(*types.ServiceInstance)
		instance.Usable = true

		if instance.PlatformID != types.SMPlatform {
			return f(ctx, obj)
		}

		operation, found := opcontext.Get(ctx)
		if !found {
			return nil, fmt.Errorf("operation missing from context")
		}

		osbClient, broker, service, plan, err := preparePrerequisites(ctx, i.repository, i.osbClientCreateFunc, instance)
		if err != nil {
			return nil, err
		}

		var provisionResponse *osbc.ProvisionResponse
		if !operation.Reschedule {
			provisionRequest, err := i.prepareProvisionRequest(instance, service.CatalogID, plan.CatalogID)
			if err != nil {
				return nil, fmt.Errorf("failed to prepare provision request: %s", err)
			}
			log.C(ctx).Infof("Sending provision request %s to broker with name %s", logProvisionRequest(provisionRequest), broker.Name)
			provisionResponse, err = osbClient.ProvisionInstance(provisionRequest)
			if err != nil {
				brokerError := &util.HTTPError{
					ErrorType:   "BrokerError",
					Description: fmt.Sprintf("Failed provisioning request %s: %s", logProvisionRequest(provisionRequest), err),
					StatusCode:  http.StatusBadGateway,
				}
				if shouldStartOrphanMitigation(err) {
					// store the instance so that later on we can do orphan mitigation
					_, err := f(ctx, obj)
					if err != nil {
						return nil, fmt.Errorf("broker error %s caused orphan mitigation which required storing the resource which failed with: %s", brokerError, err)
					}

					// mark the operation as deletion scheduled meaning orphan mitigation is required
					operation.DeletionScheduled = time.Now().UTC()
					operation.Reschedule = false
					operation.RescheduleTimestamp = time.Time{}
					if _, err := i.repository.Update(ctx, operation, types.LabelChanges{}); err != nil {
						return nil, fmt.Errorf("failed to update operation with id %s to schedule orphan mitigation after broker error %s: %s", operation.ID, brokerError, err)
					}
				}
				return nil, brokerError
			}

			if provisionResponse.DashboardURL != nil {
				dashboardURL := *provisionResponse.DashboardURL
				instance.DashboardURL = dashboardURL
			}

			if provisionResponse.Async {
				log.C(ctx).Infof("Successful asynchronous provisioning request %s to broker %s returned response %s",
					logProvisionRequest(provisionRequest), broker.Name, logProvisionResponse(provisionResponse))
				operation.Reschedule = true
				if operation.RescheduleTimestamp.IsZero() {
					operation.RescheduleTimestamp = time.Now()
				}
				if provisionResponse.OperationKey != nil {
					operation.ExternalID = string(*provisionResponse.OperationKey)
				}

				if _, err := i.repository.Update(ctx, operation, types.LabelChanges{}); err != nil {
					return nil, fmt.Errorf("failed to update operation with id %s to mark that next execution should be a reschedule: %s", instance.ID, err)
				}
			} else {
				log.C(ctx).Infof("Successful synchronous provisioning %s to broker %s returned response %s",
					logProvisionRequest(provisionRequest), broker.Name, logProvisionResponse(provisionResponse))

			}

			object, err := f(ctx, obj)
			if err != nil {
				return nil, err
			}
			instance = object.(*types.ServiceInstance)
		}

		if operation.Reschedule {
			if err := i.pollServiceInstance(ctx, osbClient, instance, plan, operation, service.CatalogID, plan.CatalogID, true); err != nil {
				return nil, err
			}
		}

		return instance, nil
	}
}
func (i *ServiceInstanceInterceptor) AroundTxUpdate(f storage.InterceptUpdateAroundTxFunc) storage.InterceptUpdateAroundTxFunc {
	return func(ctx context.Context, updatedObj types.Object, labelChanges ...*types.LabelChange) (object types.Object, err error) {
		updatedInstance := updatedObj.(*types.ServiceInstance)
		if updatedInstance.PlatformID != types.SMPlatform {
			return f(ctx, updatedObj, labelChanges...)
		}

		operation, found := opcontext.Get(ctx)
		if !found {
			return nil, fmt.Errorf("operation missing from context")
		}

		osbClient, broker, service, plan, err := preparePrerequisites(ctx, i.repository, i.osbClientCreateFunc, updatedInstance)
		if err != nil {
			return nil, err
		}

		var instance *types.ServiceInstance
		if !operation.Reschedule {
			instanceObjBeforeUpdate, err := i.repository.Get(ctx, types.ServiceInstanceType, query.Criterion{
				LeftOp:   "id",
				Operator: query.EqualsOperator,
				RightOp:  []string{updatedInstance.ID},
				Type:     query.FieldQuery,
			})
			if err != nil {
				log.C(ctx).WithError(err).Errorf("could not get instance with id '%s'", updatedInstance.ID)
				return nil, err
			}
			instance = instanceObjBeforeUpdate.(*types.ServiceInstance)

			oldServicePlanObj, err := i.repository.Get(ctx, types.ServicePlanType, query.Criterion{
				LeftOp:   "id",
				Operator: query.EqualsOperator,
				RightOp:  []string{instance.ServicePlanID},
				Type:     query.FieldQuery,
			})
			if err != nil {
				return nil, &util.HTTPError{
					ErrorType:   "NotFound",
					Description: fmt.Sprintf("current service plan with id %s for instance %s no longer exists and instance updates are not allowed", instance.ServicePlanID, instance.Name),
					StatusCode:  http.StatusBadRequest,
				}
			}
			oldServicePlan := oldServicePlanObj.(*types.ServicePlan)
			var updateInstanceResponse *osbc.UpdateInstanceResponse
			updateInstanceRequest, err := i.prepareUpdateInstanceRequest(updatedInstance, service.CatalogID, plan.CatalogID, oldServicePlan.CatalogID)
			if err != nil {
				return nil, fmt.Errorf("faied to prepare update instance request: %s", err)
			}
			log.C(ctx).Infof("Sending update instance request %s to broker with name %s", logUpdateInstanceRequest(updateInstanceRequest), broker.Name)
			updateInstanceResponse, err = osbClient.UpdateInstance(updateInstanceRequest)
			if err != nil {
				brokerError := &util.HTTPError{
					ErrorType:   "BrokerError",
					Description: fmt.Sprintf("Failed update instance request %s: %s", logUpdateInstanceRequest(updateInstanceRequest), err),
					StatusCode:  http.StatusBadGateway,
				}

				return nil, brokerError
			}

			// SM should not not store parameters
			updatedInstance.Parameters = nil
			// if broker returned a dashboard URL, store it in SM
			if updateInstanceResponse.DashboardURL != nil {
				dashboardURL := *updateInstanceResponse.DashboardURL
				updatedInstance.DashboardURL = dashboardURL
			}
			instance.UpdateValues = types.InstanceUpdateValues{
				ServiceInstance: updatedInstance,
				LabelChanges:    labelChanges,
			}
			// use repository with no interceptors to attach the update details to the instance
			instanceObjAfterRawUpdate, err := i.repository.RawRepository.Update(ctx, instance, types.LabelChanges{})
			if err != nil {
				return nil, err
			}
			instance = instanceObjAfterRawUpdate.(*types.ServiceInstance)
			if updateInstanceResponse.Async {
				log.C(ctx).Infof("Successful asynchronous update instance request %s to broker %s returned response %s",
					logUpdateInstanceRequest(updateInstanceRequest), broker.Name, logUpdateInstanceResponse(updateInstanceResponse))
				operation.Reschedule = true
				if operation.RescheduleTimestamp.IsZero() {
					operation.RescheduleTimestamp = time.Now()
				}
				if updateInstanceResponse.OperationKey != nil {
					operation.ExternalID = string(*updateInstanceResponse.OperationKey)
				}

				if _, err := i.repository.Update(ctx, operation, types.LabelChanges{}); err != nil {
					return nil, fmt.Errorf("failed to update operation with id %s to mark that next execution should be a reschedule: %s", updatedInstance.ID, err)
				}
			} else {
				log.C(ctx).Infof("Successful synchronous update instance %s to broker %s returned response %s",
					logUpdateInstanceRequest(updateInstanceRequest), broker.Name, logUpdateInstanceResponse(updateInstanceResponse))
			}
		} else {
			instance = updatedInstance
		}

		if operation.Reschedule {
			if err := i.pollServiceInstance(ctx, osbClient, updatedInstance, plan, operation, service.CatalogID, plan.CatalogID, false); err != nil {
				instance.UpdateValues = types.InstanceUpdateValues{}
				_, updateErr := i.repository.RawRepository.Update(ctx, instance, types.LabelChanges{})
				if updateErr != nil {
					return nil, updateErr
				}
				return nil, err
			}
		}
		// continue further down the interceptor chain with the updated instance

		//if there are post around tx interceptors registered on the flow and they fail, we might result in a situation where we have
		// successfully updated instance and an UPDATE operation that is marked as failed!
		return f(ctx, instance.UpdateValues.ServiceInstance, instance.UpdateValues.LabelChanges...)
	}
}

func (i *ServiceInstanceInterceptor) AroundTxDelete(f storage.InterceptDeleteAroundTxFunc) storage.InterceptDeleteAroundTxFunc {
	return func(ctx context.Context, deletionCriteria ...query.Criterion) error {
		instances, err := i.repository.List(ctx, types.ServiceInstanceType, deletionCriteria...)
		if err != nil {
			return fmt.Errorf("failed to get instances for deletion: %s", err)
		}

		if instances.Len() > 1 {
			return fmt.Errorf("deletion of multiple instances is not supported")
		}

		if instances.Len() != 0 {
			instance := instances.ItemAt(0).(*types.ServiceInstance)
			operation, found := opcontext.Get(ctx)
			if !found {
				return fmt.Errorf("operation missing from context")
			}

			if err := i.deleteSingleInstance(ctx, instance, operation); err != nil {
				return err
			}
		}

		if err := f(ctx, deletionCriteria...); err != nil {
			return err
		}

		return nil
	}
}

func (i *ServiceInstanceInterceptor) deleteSingleInstance(ctx context.Context, instance *types.ServiceInstance, operation *types.Operation) error {
	byServiceInstanceID := query.ByField(query.EqualsOperator, "service_instance_id", instance.ID)
	var bindingsCount int
	var err error
	if bindingsCount, err = i.repository.Count(ctx, types.ServiceBindingType, byServiceInstanceID); err != nil {
		return fmt.Errorf("could not fetch bindings for instance with id %s", instance.ID)
	}
	if bindingsCount > 0 {
		return &util.HTTPError{
			ErrorType:   "BadRequest",
			Description: fmt.Sprintf("could not delete instance due to %d existing bindings", bindingsCount),
			StatusCode:  http.StatusBadRequest,
		}
	}

	osbClient, broker, service, plan, err := preparePrerequisites(ctx, i.repository, i.osbClientCreateFunc, instance)
	if err != nil {
		return err
	}

	// if deletion scheduled is true this means that either a delete or create operation failed and orphan mitigation was required
	if !operation.DeletionScheduled.IsZero() {
		log.C(ctx).Infof("Orphan mitigation in progress for instance with id %s and name %s triggered due to failure in operation %s", instance.ID, instance.Name, operation.Type)
	}

	var deprovisionResponse *osbc.DeprovisionResponse
	if !operation.Reschedule {
		deprovisionRequest := prepareDeprovisionRequest(instance, service.CatalogID, plan.CatalogID)

		log.C(ctx).Infof("Sending deprovision request %s to broker with name %s", logDeprovisionRequest(deprovisionRequest), broker.Name)
		deprovisionResponse, err = osbClient.DeprovisionInstance(deprovisionRequest)
		if err != nil {
			if osbc.IsGoneError(err) {
				log.C(ctx).Infof("Synchronous deprovisioning %s to broker %s returned 410 GONE and is considered success",
					logDeprovisionRequest(deprovisionRequest), broker.Name)
				return nil
			}
			brokerError := &util.HTTPError{
				ErrorType:   "BrokerError",
				Description: fmt.Sprintf("Failed deprovisioning request %s: %s", logDeprovisionRequest(deprovisionRequest), err),
				StatusCode:  http.StatusBadGateway,
			}

			if shouldStartOrphanMitigation(err) {
				operation.DeletionScheduled = time.Now()
				operation.Reschedule = false
				operation.RescheduleTimestamp = time.Time{}
				if _, err := i.repository.Update(ctx, operation, types.LabelChanges{}); err != nil {
					return fmt.Errorf("failed to update operation with id %s to schedule orphan mitigation after broker error %s: %s", operation.ID, brokerError, err)
				}
			}
			return brokerError
		}

		if deprovisionResponse.Async {
			log.C(ctx).Infof("Successful asynchronous deprovisioning request %s to broker %s returned response %s",
				logDeprovisionRequest(deprovisionRequest), broker.Name, logDeprovisionResponse(deprovisionResponse))
			operation.Reschedule = true
			if operation.RescheduleTimestamp.IsZero() {
				operation.RescheduleTimestamp = time.Now()
			}

			if deprovisionResponse.OperationKey != nil {
				operation.ExternalID = string(*deprovisionResponse.OperationKey)
			}
			if _, err := i.repository.Update(ctx, operation, types.LabelChanges{}); err != nil {
				return fmt.Errorf("failed to update operation with id %s to mark that rescheduling is possible: %s", operation.ID, err)
			}
		} else {
			log.C(ctx).Infof("Successful synchronous deprovisioning %s to broker %s returned response %s",
				logDeprovisionRequest(deprovisionRequest), broker.Name, logDeprovisionResponse(deprovisionResponse))
		}
	}

	if operation.Reschedule {
		if err := i.pollServiceInstance(ctx, osbClient, instance, plan, operation, service.CatalogID, plan.CatalogID, true); err != nil {
			return err
		}
	}

	return nil
}

func (i *ServiceInstanceInterceptor) pollServiceInstance(ctx context.Context, osbClient osbc.Client, instance *types.ServiceInstance, plan *types.ServicePlan, operation *types.Operation, serviceCatalogID, planCatalogID string, enableOrphanMitigation bool) error {
	var key *osbc.OperationKey
	if len(operation.ExternalID) != 0 {
		opKey := osbc.OperationKey(operation.ExternalID)
		key = &opKey
	}

	pollingRequest := &osbc.LastOperationRequest{
		InstanceID:   instance.ID,
		ServiceID:    &serviceCatalogID,
		PlanID:       &planCatalogID,
		OperationKey: key,
		//TODO no OI for SM platform yet
		OriginatingIdentity: nil,
	}

	planMaxPollingDuration := time.Duration(plan.MaximumPollingDuration) * time.Second
	leftPollingDuration := time.Duration(math.MaxInt64) // Never tick if plan has not specified max_polling_duration

	if planMaxPollingDuration > 0 {
		// MaximumPollingDuration can span multiple reschedules
		leftPollingDuration = planMaxPollingDuration - (time.Since(operation.RescheduleTimestamp))
		if leftPollingDuration <= 0 { // The Maximum Polling Duration elapsed before this polling start
			return i.processMaxPollingDurationElapsed(ctx, instance, plan, operation, enableOrphanMitigation)
		}
	}

	maxPollingDurationTicker := time.NewTicker(leftPollingDuration)
	defer maxPollingDurationTicker.Stop()

	ticker := time.NewTicker(i.pollingInterval)
	defer ticker.Stop()
	for {
		select {
		case <-ctx.Done():
			log.C(ctx).Errorf("Terminating poll last operation for instance with id %s and name %s due to context done event", instance.ID, instance.Name)
			// The context is done, either because SM crashed/exited or because action timeout elapsed. In this case the operation should be kept in progress.
			// This way the operation would be rescheduled and the polling will span multiple reschedules, but no more than max_polling_interval if provided in the plan.
			return nil
		case <-maxPollingDurationTicker.C:
			return i.processMaxPollingDurationElapsed(ctx, instance, plan, operation, enableOrphanMitigation)
		case <-ticker.C:
			log.C(ctx).Infof("Sending poll last operation request %s for instance with id %s and name %s", logPollInstanceRequest(pollingRequest), instance.ID, instance.Name)
			pollingResponse, err := osbClient.PollLastOperation(pollingRequest)
			if err != nil {
				if osbc.IsGoneError(err) && operation.Type == types.DELETE {
					log.C(ctx).Infof("Successfully finished polling operation for instance with id %s and name %s", instance.ID, instance.Name)

					operation.Reschedule = false
					operation.RescheduleTimestamp = time.Time{}
					if _, err := i.repository.Update(ctx, operation, types.LabelChanges{}); err != nil {
						return fmt.Errorf("failed to update operation with id %s to mark that next execution should not be reschedulable", operation.ID)
					}
					return nil
				}

				return &util.HTTPError{
					ErrorType: "BrokerError",
					Description: fmt.Sprintf("Failed poll last operation request %s for instance with id %s and name %s: %s",
						logPollInstanceRequest(pollingRequest), instance.ID, instance.Name, err),
					StatusCode: http.StatusBadGateway,
				}
			}
			switch pollingResponse.State {
			case osbc.StateInProgress:
				log.C(ctx).Infof("Polling of instance still in progress. Rescheduling polling last operation request %s to for provisioning of instance with id %s and name %s...",
					logPollInstanceRequest(pollingRequest), instance.ID, instance.Name)

			case osbc.StateSucceeded:
				log.C(ctx).Infof("Successfully finished polling operation for instance with id %s and name %s", instance.ID, instance.Name)

				operation.Reschedule = false
				operation.RescheduleTimestamp = time.Time{}
				if _, err := i.repository.Update(ctx, operation, types.LabelChanges{}); err != nil {
					return fmt.Errorf("failed to update operation with id %s to mark that next execution should be a reschedule: %s", operation.ID, err)
				}

				return nil
			case osbc.StateFailed:
				log.C(ctx).Infof("Failed polling operation for instance with id %s and name %s with response %s", instance.ID, instance.Name, logPollInstanceResponse(pollingResponse))
				operation.Reschedule = false
				operation.RescheduleTimestamp = time.Time{}
				if enableOrphanMitigation {
					operation.DeletionScheduled = time.Now()
				}
				if _, err := i.repository.Update(ctx, operation, types.LabelChanges{}); err != nil {
					return fmt.Errorf("failed to update operation with id %s after failed of last operation for instance with id %s: %s", operation.ID, instance.ID, err)
				}

				errDescription := ""
				if pollingResponse.Description != nil {
					errDescription = *pollingResponse.Description
				} else {
					errDescription = "no description provided by broker"
				}
				return &util.HTTPError{
					ErrorType:   "BrokerError",
					Description: fmt.Sprintf("failed polling operation for instance with id %s and name %s due to polling last operation error: %s", instance.ID, instance.Name, errDescription),
					StatusCode:  http.StatusBadGateway,
				}
			default:
				log.C(ctx).Errorf("invalid state during poll last operation for instance with id %s and name %s: %s. Continuing polling...", instance.ID, instance.Name, pollingResponse.State)
			}
		}
	}
}

func (i *ServiceInstanceInterceptor) processMaxPollingDurationElapsed(ctx context.Context, instance *types.ServiceInstance, plan *types.ServicePlan, operation *types.Operation, enableOrphanMitigation bool) error {
	log.C(ctx).Errorf("Terminating poll last operation for instance with id %s and name %s due to maximum_polling_duration %ds for it's plan %s is reached", instance.ID, instance.Name, plan.MaximumPollingDuration, plan.Name)
	operation.Reschedule = false
	operation.RescheduleTimestamp = time.Time{}
	if enableOrphanMitigation {
		operation.DeletionScheduled = time.Now()
	}
	if _, err := i.repository.Update(ctx, operation, types.LabelChanges{}); err != nil {
		return fmt.Errorf("failed to update operation with id %s after failed of last operation for instance with id %s: %s", operation.ID, instance.ID, err)
	}
	return &util.HTTPError{
		ErrorType:   "BrokerError",
		Description: fmt.Sprintf("failed polling operation for instance with id %s and name %s due to maximum_polling_duration %ds for it's plan %s is reached", instance.ID, instance.Name, plan.MaximumPollingDuration, plan.Name),
		StatusCode:  http.StatusBadGateway,
	}
}

func preparePrerequisites(ctx context.Context, repository storage.Repository, osbClientFunc osbc.CreateFunc, instance *types.ServiceInstance) (osbc.Client, *types.ServiceBroker, *types.ServiceOffering, *types.ServicePlan, error) {
	planObject, err := repository.Get(ctx, types.ServicePlanType, query.ByField(query.EqualsOperator, "id", instance.ServicePlanID))
	if err != nil {
		return nil, nil, nil, nil, util.HandleStorageError(err, types.ServicePlanType.String())
	}
	plan := planObject.(*types.ServicePlan)

	serviceObject, err := repository.Get(ctx, types.ServiceOfferingType, query.ByField(query.EqualsOperator, "id", plan.ServiceOfferingID))
	if err != nil {
		return nil, nil, nil, nil, util.HandleStorageError(err, types.ServiceOfferingType.String())
	}
	service := serviceObject.(*types.ServiceOffering)

	brokerObject, err := repository.Get(ctx, types.ServiceBrokerType, query.ByField(query.EqualsOperator, "id", service.BrokerID))
	if err != nil {
		return nil, nil, nil, nil, util.HandleStorageError(err, types.ServiceBrokerType.String())
	}
	broker := brokerObject.(*types.ServiceBroker)

	tlsConfig, err := broker.GetTLSConfig()
	if err != nil {
		return nil, nil, nil, nil, err
	}

	osbClientConfig := &osbc.ClientConfiguration{
		Name:                broker.Name + " broker client",
		EnableAlphaFeatures: true,
		URL:                 broker.BrokerURL,
		APIVersion:          osbc.LatestAPIVersion(),
		AuthConfig: &osbc.AuthConfig{
			BasicAuthConfig: &osbc.BasicAuthConfig{
				Username: broker.Credentials.Basic.Username,
				Password: broker.Credentials.Basic.Password,
			},
		},
	}

	if tlsConfig != nil {
		osbClientConfig.TLSConfig = tlsConfig
	}

	osbClient, err := osbClientFunc(osbClientConfig)
	if err != nil {
		return nil, nil, nil, nil, err
	}

	return osbClient, broker, service, plan, nil
}

func (i *ServiceInstanceInterceptor) prepareProvisionRequest(instance *types.ServiceInstance, serviceCatalogID, planCatalogID string) (*osbc.ProvisionRequest, error) {
	instanceContext := make(map[string]interface{})
	if len(instance.Context) != 0 {
		var err error
		instance.Context, err = sjson.SetBytes(instance.Context, "instance_name", instance.Name)
		if err != nil {
			return nil, err
		}

		if err = json.Unmarshal(instance.Context, &instanceContext); err != nil {
			return nil, fmt.Errorf("failed to unmarshal already present OSB context: %s", err)
		}
	} else {
		instanceContext = map[string]interface{}{
			"platform":      types.SMPlatform,
			"instance_name": instance.Name,
		}

		if len(i.tenantKey) != 0 {
			if tenantValue, ok := instance.GetLabels()[i.tenantKey]; ok {
				instanceContext[i.tenantKey] = tenantValue[0]
			}
		}

		contextBytes, err := json.Marshal(instanceContext)
		if err != nil {
			return nil, fmt.Errorf("failed to marshal OSB context %+v: %s", instanceContext, err)
		}
		instance.Context = contextBytes
	}

	provisionRequest := &osbc.ProvisionRequest{
		InstanceID:        instance.GetID(),
		AcceptsIncomplete: true,
		ServiceID:         serviceCatalogID,
		PlanID:            planCatalogID,
		OrganizationGUID:  "-",
		SpaceGUID:         "-",
		Parameters:        instance.Parameters,
		Context:           instanceContext,
		//TODO no OI for SM platform yet
		OriginatingIdentity: nil,
	}

	return provisionRequest, nil
}

func (i *ServiceInstanceInterceptor) prepareUpdateInstanceRequest(instance *types.ServiceInstance, serviceCatalogID, planCatalogID, oldCatalogPlanID string) (*osbc.UpdateInstanceRequest, error) {
	instanceContext := make(map[string]interface{})
	if len(instance.Context) != 0 {
		if err := json.Unmarshal(instance.Context, &instanceContext); err != nil {
			return nil, fmt.Errorf("failed to unmarshal already present OSB context: %s", err)
		}
	} else {
		instanceContext = map[string]interface{}{
			"platform":      types.SMPlatform,
			"instance_name": instance.Name,
		}

		if len(i.tenantKey) != 0 {
			if tenantValue, ok := instance.GetLabels()[i.tenantKey]; ok {
				instanceContext[i.tenantKey] = tenantValue[0]
			}
		}

		contextBytes, err := json.Marshal(instanceContext)
		if err != nil {
			return nil, fmt.Errorf("failed to marshal OSB context %+v: %s", instanceContext, err)
		}
		instance.Context = contextBytes
	}

	return &osbc.UpdateInstanceRequest{
		InstanceID:        instance.GetID(),
		AcceptsIncomplete: true,
		ServiceID:         serviceCatalogID,
		PlanID:            &planCatalogID,
		Parameters:        instance.Parameters,
		Context:           instanceContext,
		PreviousValues: &osbc.PreviousValues{
			PlanID: oldCatalogPlanID,
		},
		//TODO no OI for SM platform yet
		OriginatingIdentity: nil,
	}, nil
}

func prepareDeprovisionRequest(instance *types.ServiceInstance, serviceCatalogID, planCatalogID string) *osbc.DeprovisionRequest {
	return &osbc.DeprovisionRequest{
		InstanceID:        instance.ID,
		AcceptsIncomplete: true,
		ServiceID:         serviceCatalogID,
		PlanID:            planCatalogID,
		//TODO no OI for SM platform yet
		OriginatingIdentity: nil,
	}
}

func shouldStartOrphanMitigation(err error) bool {
	if httpError, ok := osbc.IsHTTPError(err); ok {
		statusCode := httpError.StatusCode
		is2XX := statusCode >= 200 && statusCode < 300
		is5XX := statusCode >= 500 && statusCode < 600
		return (is2XX && statusCode != http.StatusOK) ||
			statusCode == http.StatusRequestTimeout ||
			is5XX
	}

	if urlErr, ok := err.(*url.Error); ok && urlErr.Timeout() {
		return true
	}

	return false
}

func logUpdateInstanceRequest(request *osbc.UpdateInstanceRequest) string {
	servicePlanString := ""
	if request.PlanID != nil {
		servicePlanString = "planID: " + (*request.PlanID)
	}
	return fmt.Sprintf("context: %+v, instanceID: %s, %s, serviceID: %s, acceptsIncomplete: %t",
		request.Context, request.InstanceID, servicePlanString, request.ServiceID, request.AcceptsIncomplete)
}

func logProvisionRequest(request *osbc.ProvisionRequest) string {
	return fmt.Sprintf("context: %+v, instanceID: %s, planID: %s, serviceID: %s, acceptsIncomplete: %t",
		request.Context, request.InstanceID, request.PlanID, request.ServiceID, request.AcceptsIncomplete)
}

func logProvisionResponse(response *osbc.ProvisionResponse) string {
	return fmt.Sprintf("async: %t, dashboardURL: %s, operationKey: %s", response.Async, strPtrToStr(response.DashboardURL), opKeyPtrToStr(response.OperationKey))
}

func logUpdateInstanceResponse(response *osbc.UpdateInstanceResponse) string {
	return fmt.Sprintf("async: %t, dashboardURL: %s, operationKey: %s", response.Async, strPtrToStr(response.DashboardURL), opKeyPtrToStr(response.OperationKey))
}

func logDeprovisionRequest(request *osbc.DeprovisionRequest) string {
	return fmt.Sprintf("instanceID: %s, planID: %s, serviceID: %s, acceptsIncomplete: %t",
		request.InstanceID, request.PlanID, request.ServiceID, request.AcceptsIncomplete)
}

func logDeprovisionResponse(response *osbc.DeprovisionResponse) string {
	return fmt.Sprintf("async: %t, operationKey: %s", response.Async, opKeyPtrToStr(response.OperationKey))
}

func logPollInstanceRequest(request *osbc.LastOperationRequest) string {
	return fmt.Sprintf("instanceID: %s, planID: %s, serviceID: %s, operationKey: %s",
		request.InstanceID, strPtrToStr(request.PlanID), strPtrToStr(request.ServiceID), opKeyPtrToStr(request.OperationKey))
}

func logPollInstanceResponse(response *osbc.LastOperationResponse) string {
	return fmt.Sprintf("state: %s, description: %s", response.State, strPtrToStr(response.Description))
}

func strPtrToStr(sPtr *string) string {
	if sPtr == nil {
		return ""
	}

	return *sPtr
}

func opKeyPtrToStr(opKey *osbc.OperationKey) string {
	if opKey == nil {
		return ""
	}

	return string(*opKey)
}<|MERGE_RESOLUTION|>--- conflicted
+++ resolved
@@ -20,11 +20,7 @@
 	"context"
 	"encoding/json"
 	"fmt"
-<<<<<<< HEAD
-	"github.com/tidwall/sjson"
 	"math"
-=======
->>>>>>> b0e2ca6f
 	"net/http"
 	"net/url"
 	"time"
