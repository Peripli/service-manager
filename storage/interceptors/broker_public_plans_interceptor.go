/*
 * Copyright 2018 The Service Manager Authors
 *
 * Licensed under the Apache License, Version 2.0 (the "License");
 * you may not use this file except in compliance with the License.
 * You may obtain a copy of the License at
 *
 *     http://www.apache.org/licenses/LICENSE-2.0
 *
 * Unless required by applicable law or agreed to in writing, software
 * distributed under the License is distributed on an "AS IS" BASIS,
 * WITHOUT WARRANTIES OR CONDITIONS OF ANY KIND, either express or implied.
 * See the License for the specific language governing permissions and
 * limitations under the License.
 */

package interceptors

import (
	"context"
	"fmt"
	"time"

	"github.com/Peripli/service-manager/pkg/log"
	"github.com/Peripli/service-manager/pkg/query"
	"github.com/Peripli/service-manager/pkg/types"
	"github.com/Peripli/service-manager/storage"
	"github.com/gofrs/uuid"
)

const (
	CreateBrokerPublicPlanInterceptorName = "CreateBrokerPublicPlansInterceptor"
	UpdateBrokerPublicPlanInterceptorName = "UpdateBrokerPublicPlansInterceptor"
)

type publicPlanProcessor func(broker *types.ServiceBroker, catalogService *types.ServiceOffering, catalogPlan *types.ServicePlan) (bool, error)

type PublicPlanCreateInterceptorProvider struct {
	IsCatalogPlanPublicFunc publicPlanProcessor
	SupportedPlatforms      func(plan *types.ServicePlan) []string
}

func (p *PublicPlanCreateInterceptorProvider) Provide() storage.CreateInterceptor {
	return &publicPlanCreateInterceptor{
		isCatalogPlanPublicFunc: p.IsCatalogPlanPublicFunc,
		supportedPlatforms:      p.SupportedPlatforms,
	}
}

func (p *PublicPlanCreateInterceptorProvider) Name() string {
	return CreateBrokerPublicPlanInterceptorName
}

type PublicPlanUpdateInterceptorProvider struct {
	IsCatalogPlanPublicFunc publicPlanProcessor
	SupportedPlatforms      func(plan *types.ServicePlan) []string
}

func (p *PublicPlanUpdateInterceptorProvider) Name() string {
	return UpdateBrokerPublicPlanInterceptorName
}

func (p *PublicPlanUpdateInterceptorProvider) Provide() storage.UpdateInterceptor {
	return &publicPlanUpdateInterceptor{
		isCatalogPlanPublicFunc: p.IsCatalogPlanPublicFunc,
		supportedPlatforms:      p.SupportedPlatforms,
	}
}

type publicPlanCreateInterceptor struct {
	isCatalogPlanPublicFunc publicPlanProcessor
	supportedPlatforms      func(plan *types.ServicePlan) []string
}

func (p *publicPlanCreateInterceptor) AroundTxCreate(h storage.InterceptCreateAroundTxFunc) storage.InterceptCreateAroundTxFunc {
	return h
}

func (p *publicPlanCreateInterceptor) OnTxCreate(f storage.InterceptCreateOnTxFunc) storage.InterceptCreateOnTxFunc {
	return func(ctx context.Context, txStorage storage.Repository, obj types.Object) (types.Object, error) {
		newObject, err := f(ctx, txStorage, obj)
		if err != nil {
			return nil, err
		}
		return newObject, resync(ctx, obj.(*types.ServiceBroker), txStorage, p.isCatalogPlanPublicFunc, p.supportedPlatforms)
	}
}

type publicPlanUpdateInterceptor struct {
	isCatalogPlanPublicFunc publicPlanProcessor
	supportedPlatforms      func(plan *types.ServicePlan) []string
}

func (p *publicPlanUpdateInterceptor) AroundTxUpdate(h storage.InterceptUpdateAroundTxFunc) storage.InterceptUpdateAroundTxFunc {
	return h
}

func (p *publicPlanUpdateInterceptor) OnTxUpdate(f storage.InterceptUpdateOnTxFunc) storage.InterceptUpdateOnTxFunc {
	return func(ctx context.Context, txStorage storage.Repository, oldObj, newObj types.Object, labelChanges ...*query.LabelChange) (types.Object, error) {
		result, err := f(ctx, txStorage, oldObj, newObj, labelChanges...)
		if err != nil {
			return nil, err
		}
		return result, resync(ctx, result.(*types.ServiceBroker), txStorage, p.isCatalogPlanPublicFunc, p.supportedPlatforms)
	}
}

func resync(ctx context.Context, broker *types.ServiceBroker, txStorage storage.Repository, isCatalogPlanPublicFunc publicPlanProcessor, supportedPlatforms func(*types.ServicePlan) []string) error {
	for _, serviceOffering := range broker.Services {
		for _, servicePlan := range serviceOffering.Plans {
			planID := servicePlan.ID

			isPlanPublic, err := isCatalogPlanPublicFunc(broker, serviceOffering, servicePlan)
			if err != nil {
				return err
			}

			byServicePlanID := query.ByField(query.EqualsOperator, "service_plan_id", planID)
			planVisibilities, err := txStorage.List(ctx, types.VisibilityType, byServicePlanID)
			if err != nil {
				return err
			}

			supportedPlatformTypes := supportedPlatforms(servicePlan)
			if len(supportedPlatformTypes) == 0 { // all platforms are supported -> create single visibility with empty platform ID
				err = resyncPublicPlanVisibilities(ctx, txStorage, planVisibilities, isPlanPublic, planID, broker)
			} else { // not all platforms are supported -> create single visibility for each supported platform
				err = resyncPlanVisibilitiesWithSupportedPlatforms(ctx, txStorage, planVisibilities, isPlanPublic, planID, broker, supportedPlatformTypes)
			}

			if err != nil {
				return err
			}
		}
	}
	return nil
}

func resyncPublicPlanVisibilities(ctx context.Context, txStorage storage.Repository, planVisibilities types.ObjectList, isPlanPublic bool, planID string, broker *types.ServiceBroker) error {
	publicVisibilityExists := false

	for i := 0; i < planVisibilities.Len(); i++ {
		visibility := planVisibilities.ItemAt(i).(*types.Visibility)
		byVisibilityID := query.ByField(query.EqualsOperator, "id", visibility.ID)

		shouldDeleteVisibility := true
		if isPlanPublic {
			if visibility.PlatformID == "" {
				publicVisibilityExists = true
				shouldDeleteVisibility = false
			}
		} else {
			if visibility.PlatformID != "" {
				shouldDeleteVisibility = false
			}
		}

		if shouldDeleteVisibility {
			if err := txStorage.Delete(ctx, types.VisibilityType, byVisibilityID); err != nil {
				return err
			}
		}
	}

	if isPlanPublic && !publicVisibilityExists {
		if err := persistVisibility(ctx, txStorage, "", planID, broker); err != nil {
			return err
		}
	}

	return nil
}

func resyncPlanVisibilitiesWithSupportedPlatforms(ctx context.Context, txStorage storage.Repository, planVisibilities types.ObjectList, isPlanPublic bool, planID string, broker *types.ServiceBroker, supportedPlatformTypes []string) error {
	bySupportedPlatformTypes := query.ByField(query.InOperator, "type", supportedPlatformTypes...)
	platformList, err := txStorage.List(ctx, types.PlatformType, bySupportedPlatformTypes)
	if err != nil {
		return err
	}

	supportedPlatforms := platformList.(*types.Platforms).Platforms

	for i := 0; i < planVisibilities.Len(); i++ {
		visibility := planVisibilities.ItemAt(i).(*types.Visibility)

		shouldDeleteVisibility := true

		idx, matches := platformsAnyMatchesVisibility(supportedPlatforms, visibility)
		if isPlanPublic { // trying to match the current visibility to one of the supported platforms that should have visibilities
			if matches && len(visibility.Labels) == 0 { // visibility is present, no need to create a new one or delete this one
				supportedPlatforms = append(supportedPlatforms[:idx], supportedPlatforms[idx+1:]...)
				shouldDeleteVisibility = false
			}
		} else { // trying to match the current visibility to one of the supported platforms - if match is found and it has no labels - it's a public visibility and it has to be deleted
			if matches && len(visibility.Labels) != 0 { // visibility is present, but has labels -> visibility for paid so don't delete it
				shouldDeleteVisibility = false
			}
		}

		if shouldDeleteVisibility {
			byVisibilityID := query.ByField(query.EqualsOperator, "id", visibility.ID)
			if err := txStorage.Delete(ctx, types.VisibilityType, byVisibilityID); err != nil {
				return err
			}
		}
	}

	if isPlanPublic {
		for _, platform := range supportedPlatforms {
			if err := persistVisibility(ctx, txStorage, platform.ID, planID, broker); err != nil {
				return err
			}
		}
	}

	return nil
}

// platformsAnyMatchesVisibility checks whether any of the platforms matches the provided visibility
func platformsAnyMatchesVisibility(platforms []*types.Platform, visibility *types.Visibility) (int, bool) {
	for i, platform := range platforms {
		if visibility.PlatformID == platform.ID {
			return i, true
		}
	}
	return -1, false
}

func persistVisibility(ctx context.Context, txStorage storage.Repository, platformID, planID string, broker *types.ServiceBroker) error {
	UUID, err := uuid.NewV4()
	if err != nil {
		return fmt.Errorf("could not generate GUID for visibility: %s", err)
	}

	currentTime := time.Now().UTC()
	visibility := &types.Visibility{
		Base: types.Base{
			ID:        UUID.String(),
			UpdatedAt: currentTime,
			CreatedAt: currentTime,
<<<<<<< HEAD
			Ready: broker.GetReady(),
=======
			// TODO: Set ready to what the resource ready field is that caused this visibility to be created
			Ready: true,
>>>>>>> b07f9168
		},
		ServicePlanID: planID,
		PlatformID:    platformID,
	}

	_, err = txStorage.Create(ctx, visibility)
	if err != nil {
		return err
	}

	log.C(ctx).Debugf("Created new public visibility for broker with id (%s), plan with id (%s) and platform with id (%s)", broker.ID, planID, platformID)
	return nil
}<|MERGE_RESOLUTION|>--- conflicted
+++ resolved
@@ -238,12 +238,7 @@
 			ID:        UUID.String(),
 			UpdatedAt: currentTime,
 			CreatedAt: currentTime,
-<<<<<<< HEAD
-			Ready: broker.GetReady(),
-=======
-			// TODO: Set ready to what the resource ready field is that caused this visibility to be created
-			Ready: true,
->>>>>>> b07f9168
+			Ready:     broker.GetReady(),
 		},
 		ServicePlanID: planID,
 		PlatformID:    platformID,
