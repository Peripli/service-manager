/*
 *    Copyright 2018 The Service Manager Authors
 *
 *    Licensed under the Apache License, Version 2.0 (the "License");
 *    you may not use this file except in compliance with the License.
 *    You may obtain a copy of the License at
 *
 *        http://www.apache.org/licenses/LICENSE-2.0
 *
 *    Unless required by applicable law or agreed to in writing, software
 *    distributed under the License is distributed on an "AS IS" BASIS,
 *    WITHOUT WARRANTIES OR CONDITIONS OF ANY KIND, either express or implied.
 *    See the License for the specific language governing permissions and
 *    limitations under the License.
 */

 // Package storage provides generic interfaces around the Service Manager storage and provides logic
 // for registration and usage of storages
package storage

import (
<<<<<<< HEAD
	"errors"

	"github.com/Peripli/service-manager/rest"
)

// ErrNotFound error returned from storage when entity is not found
var ErrNotFound = errors.New("Not found")

// ErrUniqueViolation error returned from storage when entity has conflicting fields
var ErrUniqueViolation = errors.New("Unique constraint violation")

// Provider interface for db storage provider
type Provider interface {
	Provide() (Storage, error)
}

// Storage interface for db storage
type Storage interface {
	Broker() Broker
	Platform() Platform
=======
	"github.com/Peripli/service-manager/types"
	"context"
)

// Storage interface provides entity-specific storages.
//go:generate counterfeiter . Storage
type Storage interface {
	// Open initializes the storage, e.g. opens a connection to the underlying storage
	Open(uri string) error

	// Close clears resources associated with this storage, e.g. closes the connection the underlying storage
	Close() error

	// Broker provides access to service broker db operations
	Broker() Broker
>>>>>>> 42f58330
}

// Broker interface for Broker db operations
type Broker interface {
<<<<<<< HEAD
	Create(broker *rest.Broker) error
	Get(id string) (*rest.Broker, error)
	GetAll() ([]rest.Broker, error)
	Delete(id string) error
	Update(broker *rest.Broker) error
}

// Platform interface for Platform db operations
type Platform interface {
	Create(platform *rest.Platform) error
	Get(id string) (*rest.Platform, error)
	GetAll() ([]rest.Platform, error)
	Delete(id string) error
	Update(platform *rest.Platform) error
=======
	// Just to showcase
	Create(ctx context.Context, broker *types.Broker) error

	// Just to showcase
	Find(ctx context.Context, id string) (*types.Broker, error)

	// Just to showcase
	FindAll(ctx context.Context) ([]*types.Broker, error)

	// Just to showcase
	Delete(ctx context.Context, id string) error

	// Just to showcase
	Update(ctx context.Context, broker *types.Broker) error
>>>>>>> 42f58330
}<|MERGE_RESOLUTION|>--- conflicted
+++ resolved
@@ -14,35 +14,14 @@
  *    limitations under the License.
  */
 
- // Package storage provides generic interfaces around the Service Manager storage and provides logic
- // for registration and usage of storages
+// Package storage provides generic interfaces around the Service Manager storage and provides logic
+// for registration and usage of storages
 package storage
 
 import (
-<<<<<<< HEAD
 	"errors"
 
 	"github.com/Peripli/service-manager/rest"
-)
-
-// ErrNotFound error returned from storage when entity is not found
-var ErrNotFound = errors.New("Not found")
-
-// ErrUniqueViolation error returned from storage when entity has conflicting fields
-var ErrUniqueViolation = errors.New("Unique constraint violation")
-
-// Provider interface for db storage provider
-type Provider interface {
-	Provide() (Storage, error)
-}
-
-// Storage interface for db storage
-type Storage interface {
-	Broker() Broker
-	Platform() Platform
-=======
-	"github.com/Peripli/service-manager/types"
-	"context"
 )
 
 // Storage interface provides entity-specific storages.
@@ -56,12 +35,18 @@
 
 	// Broker provides access to service broker db operations
 	Broker() Broker
->>>>>>> 42f58330
+
+	Platform() Platform
 }
+
+// ErrNotFound error returned from storage when entity is not found
+var ErrNotFound = errors.New("Not found")
+
+// ErrUniqueViolation error returned from storage when entity has conflicting fields
+var ErrUniqueViolation = errors.New("Unique constraint violation")
 
 // Broker interface for Broker db operations
 type Broker interface {
-<<<<<<< HEAD
 	Create(broker *rest.Broker) error
 	Get(id string) (*rest.Broker, error)
 	GetAll() ([]rest.Broker, error)
@@ -76,20 +61,4 @@
 	GetAll() ([]rest.Platform, error)
 	Delete(id string) error
 	Update(platform *rest.Platform) error
-=======
-	// Just to showcase
-	Create(ctx context.Context, broker *types.Broker) error
-
-	// Just to showcase
-	Find(ctx context.Context, id string) (*types.Broker, error)
-
-	// Just to showcase
-	FindAll(ctx context.Context) ([]*types.Broker, error)
-
-	// Just to showcase
-	Delete(ctx context.Context, id string) error
-
-	// Just to showcase
-	Update(ctx context.Context, broker *types.Broker) error
->>>>>>> 42f58330
 }