--- conflicted
+++ resolved
@@ -216,15 +216,12 @@
 	// Get retrieves a visibility using the provided id from SM DB
 	Get(ctx context.Context, id string) (*types.Visibility, error)
 
-<<<<<<< HEAD
-=======
 	// ListByPlatformID retrieves all visibilities from SM DB that match the specified platform id
 	ListByPlatformID(ctx context.Context, platformID string) ([]*types.Visibility, error)
 
 	// ListByServicePlanID retrieves all visibilities from SM DB that match the specified service plan id
 	ListByServicePlanID(ctx context.Context, servicePlanID string) ([]*types.Visibility, error)
 
->>>>>>> 1b977337
 	// List retrieves all visibilities from SM DB
 	List(ctx context.Context, criteria ...query.Criterion) ([]*types.Visibility, error)
 
