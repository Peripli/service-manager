--- conflicted
+++ resolved
@@ -162,11 +162,6 @@
 
 	// Update updates a broker from SM DB
 	Update(ctx context.Context, obj types.Object, labelChanges ...*query.LabelChange) (types.Object, error)
-<<<<<<< HEAD
-=======
-
-	Credentials() Credentials
->>>>>>> c32cb8bd
 }
 
 // TransactionalRepository is a storage repository that can initiate a transaction
@@ -187,16 +182,6 @@
 	Introduce(entity Entity)
 }
 
-<<<<<<< HEAD
-=======
-// Credentials interface for Credentials db operations
-//go:generate counterfeiter . Credentials
-type Credentials interface {
-	// Get retrieves credentials using the provided username from SM DB
-	Get(ctx context.Context, username string) (*types.Credentials, error)
-}
-
->>>>>>> c32cb8bd
 // Secured interface for encryption key operations
 type Secured interface {
 	// Lock locks the storage so that only one process can manipulate the encryption key.
@@ -207,7 +192,6 @@
 	Unlock(ctx context.Context) error
 
 	GetEncryptionKey(ctx context.Context, transformationFunc func(context.Context, []byte, []byte) ([]byte, error)) ([]byte, error)
-<<<<<<< HEAD
 
 	SetEncryptionKey(ctx context.Context, key []byte, transformationFunc func(context.Context, []byte, []byte) ([]byte, error)) error
 }
@@ -215,15 +199,6 @@
 // SecuredTransactionalRepository is a transactional repository that allows securing data by encrypting it with an encryption key
 //go:generate counterfeiter . securedTransactionalRepository
 type securedTransactionalRepository interface {
-=======
-
-	SetEncryptionKey(ctx context.Context, key []byte, transformationFunc func(context.Context, []byte, []byte) ([]byte, error)) error
-}
-
-// SecuredTransactionalRepository is a transactional repository that allows securing data by encrypting it with an encryption key
-//go:generate counterfeiter . SecuredTransactionalRepository
-type SecuredTransactionalRepository interface {
->>>>>>> c32cb8bd
 	Secured
 	TransactionalRepository
 }
