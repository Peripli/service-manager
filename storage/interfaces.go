--- conflicted
+++ resolved
@@ -18,22 +18,7 @@
 package storage
 
 import (
-<<<<<<< HEAD
-	"errors"
-	"fmt"
-
-	"github.com/Peripli/service-manager/types"
-)
-
-var (
-	// ErrNotFound error returned from storage when entity is not found
-	ErrNotFound = errors.New("not found")
-
-	// ErrUniqueViolation error returned from storage when entity has conflicting fields
-	ErrUniqueViolation = errors.New("unique constraint violation")
-=======
 	"github.com/Peripli/service-manager/pkg/types"
->>>>>>> 84e1dd8a
 )
 
 // Settings type to be loaded from the environment
