--- conflicted
+++ resolved
@@ -39,18 +39,13 @@
 // Returns the new server and an error if creation was not successful
 func New(api rest.API, config *Config) (*Server, error) {
 	router := mux.NewRouter().StrictSlash(true)
-
 	if err := registerControllers(router, api.Controllers()); err != nil {
 		return nil, fmt.Errorf("new Config: %s", err)
 	}
 
-<<<<<<< HEAD
 	router.Use(authenticationMiddleware(config.Username, config.Password))
-
 	setUpLogging(config.LogLevel, config.LogFormat)
 
-=======
->>>>>>> 76fb422b
 	return &Server{
 		Configuration: config,
 		Router:        router,
@@ -133,7 +128,6 @@
 	} else {
 		logrus.Debug("Server stopped")
 	}
-<<<<<<< HEAD
 }
 
 func setUpLogging(logLevel string, logFormat string) {
@@ -173,6 +167,4 @@
 			next.ServeHTTP(response, request)
 		})
 	}
-=======
->>>>>>> 76fb422b
 }