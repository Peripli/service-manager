--- conflicted
+++ resolved
@@ -50,21 +50,6 @@
 	return New(configFile, envPrefix)
 }
 
-<<<<<<< HEAD
-// Get by key
-func Get(key string) interface{} {
-	return viper.Get(key)
-}
-
-// Load config
-func Load(location string) error {
-	viper.AddConfigPath(location)
-	viper.SetConfigName("application")
-	viper.SetConfigType("yaml")
-	viper.AutomaticEnv()
-	if err := viper.ReadInConfig(); err != nil {
-		panic(fmt.Sprintf("Could not read configuration file: %s", err))
-=======
 // New returns a new application environment loaded from the given configuration file with variables prefixed by the given prefix
 func New(file *ConfigFile, envPrefix string) server.Environment {
 	return &viperEnv{
@@ -83,7 +68,6 @@
 	v.Viper.AutomaticEnv()
 	if err := v.Viper.ReadInConfig(); err != nil {
 		return fmt.Errorf("Could not read configuration file: %s", err)
->>>>>>> 42f58330
 	}
 	return nil
 }
