--- conflicted
+++ resolved
@@ -25,15 +25,8 @@
 * [Developer's Guide](development/devguide.md)
     * [Source Code Repositories]()
     * [Set up a local dev environment]()
-<<<<<<< HEAD
-    * [Build and run tests]()
-    * [Manage Dependencies]()
+    * [Build](development/build.md)
+    * [Test](development/tests.md)
+    * [Manage Dependencies](development/dep.md)
 * [Extensions](concepts/extensions.md)
-* [Contribution Process](development/contrib-process.md)
-=======
-    * [Build](build.md)
-    * [Test](tests.md)
-    * [Manage Dependencies](dep.md)
-* [Extensions]()
-* [Contribution Process]()
->>>>>>> 8449bbb4
+* [Contribution Process](development/contrib-process.md)