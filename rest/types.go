/*
 * Copyright 2018 The Service Manager Authors
 *
 *    Licensed under the Apache License, Version 2.0 (the "License");
 *    you may not use this file except in compliance with the License.
 *    You may obtain a copy of the License at
 *
 *        http://www.apache.org/licenses/LICENSE-2.0
 *
 *    Unless required by applicable law or agreed to in writing, software
 *    distributed under the License is distributed on an "AS IS" BASIS,
 *    WITHOUT WARRANTIES OR CONDITIONS OF ANY KIND, either express or implied.
 *    See the License for the specific language governing permissions and
 *    limitations under the License.
 */

package rest

import (
	"encoding/json"
	"time"

	"github.com/Peripli/service-manager/util"
)

// ErrorResponse struct used to store information about error
type ErrorResponse struct {
	ErrorType   string `json:"error,omitempty"`
	Description string `json:"description"`
	StatusCode  int    `json:"-"`
}

// Error ErrorResponse should implement error
func (errorResponse ErrorResponse) Error() string {
	return errorResponse.Description
}

// Basic basic credentials
type Basic struct {
	Username string `json:"username"`
	Password string `json:"password"`
}

// Credentials credentials
type Credentials struct {
	Basic *Basic `json:"basic,omitempty"`
}

// Platform platform struct
type Platform struct {
	ID          string       `json:"id"`
	Type        string       `json:"type"`
	Name        string       `json:"name"`
	Description string       `json:"description,omitempty"`
	CreatedAt   time.Time    `json:"created_at,omitempty"`
	UpdatedAt   time.Time    `json:"updated_at,omitempty"`
	Credentials *Credentials `json:"credentials,omitempty"`
}

// MarshalJSON override json serialization for http response
func (p *Platform) MarshalJSON() ([]byte, error) {
	type Alias Platform
	return json.Marshal(&struct {
		CreatedAt string `json:"created_at,omitempty"`
		UpdatedAt string `json:"updated_at,omitempty"`
		*Alias
	}{
		Alias:     (*Alias)(p),
		CreatedAt: util.ToRFCFormat(p.CreatedAt),
		UpdatedAt: util.ToRFCFormat(p.UpdatedAt),
	})
}

// Broker broker struct
type Broker struct {
	ID          string       `json:"id"`
	Name        string       `json:"name"`
<<<<<<< HEAD
	URL         string       `json:"broker_url"`
	CreatedAt   time.Time    `json:"created_at"`
	UpdatedAt   time.Time    `json:"updated_at"`
=======
	Description string       `json:"description"`
	CreatedAt   string       `json:"created_at"`
	UpdatedAt   string       `json:"updated_at"`
	BrokerURL   string       `json:"broker_url"`
>>>>>>> 79ae4597
	Credentials *Credentials `json:"credentials,omitempty"`
}<|MERGE_RESOLUTION|>--- conflicted
+++ resolved
@@ -75,15 +75,9 @@
 type Broker struct {
 	ID          string       `json:"id"`
 	Name        string       `json:"name"`
-<<<<<<< HEAD
-	URL         string       `json:"broker_url"`
-	CreatedAt   time.Time    `json:"created_at"`
-	UpdatedAt   time.Time    `json:"updated_at"`
-=======
 	Description string       `json:"description"`
 	CreatedAt   string       `json:"created_at"`
 	UpdatedAt   string       `json:"updated_at"`
 	BrokerURL   string       `json:"broker_url"`
->>>>>>> 79ae4597
 	Credentials *Credentials `json:"credentials,omitempty"`
 }