--- conflicted
+++ resolved
@@ -43,12 +43,8 @@
 	decoder := json.NewDecoder(request.Body)
 	defer request.Body.Close()
 	if err := decoder.Decode(value); err != nil {
-<<<<<<< HEAD
-		return CreateErrorResponse(errors.New("Invalid JSON"), http.StatusBadRequest, "InvalidJSON")
-=======
 		logrus.Debug(err)
 		return CreateErrorResponse(errors.New("Failed to decode request body"), http.StatusBadRequest, "BadRequest")
->>>>>>> 89b60b4c
 	}
 	return nil
 }