/*
 *    Copyright 2018 The Service Manager Authors
 *
 *    Licensed under the Apache License, Version 2.0 (the "License");
 *    you may not use this file except in compliance with the License.
 *    You may obtain a copy of the License at
 *
 *        http://www.apache.org/licenses/LICENSE-2.0
 *
 *    Unless required by applicable law or agreed to in writing, software
 *    distributed under the License is distributed on an "AS IS" BASIS,
 *    WITHOUT WARRANTIES OR CONDITIONS OF ANY KIND, either express or implied.
 *    See the License for the specific language governing permissions and
 *    limitations under the License.
 */

package rest

import (
	"errors"
	"net/http"
	"testing"

	. "github.com/onsi/ginkgo"
	. "github.com/onsi/gomega"
<<<<<<< HEAD
=======
	"github.com/sirupsen/logrus"

	"github.com/Peripli/service-manager/rest"
>>>>>>> 42f58330
)

func TestRest(t *testing.T) {
	RegisterFailHandler(Fail)
	RunSpecs(t, "Rest Suite")
}

type mockedResponseWriter struct {
	data   []byte
	status int
}

func (writer *mockedResponseWriter) Header() http.Header {
	return http.Header{}
}

func (writer *mockedResponseWriter) Write(data []byte) (int, error) {
	writer.data = append(writer.data, data...)
	return len(data), nil
}

func (writer *mockedResponseWriter) WriteHeader(status int) {
	writer.status = status
}

type loggingInterceptorHook struct {
	data []byte
}

func (*loggingInterceptorHook) Levels() []logrus.Level {
	return logrus.AllLevels
}

func (hook *loggingInterceptorHook) Fire(entry *logrus.Entry) error {
	str, _ := entry.String()
	hook.data = append(hook.data, []byte(str)...)
	return nil
}

type errorResponseWriter struct {
}

func (errorResponseWriter) Header() http.Header {
	return http.Header{}
}

func (errorResponseWriter) Write([]byte) (int, error) {
	return -1, errors.New("err")
}

func (errorResponseWriter) WriteHeader(statusCode int) {
	// do nothing
}

var _ = Describe("Errors", func() {

	mockedWriter := &mockedResponseWriter{}
	testError := errors.New("test description")

	BeforeEach(func() {
		mockedWriter.data = []byte{}
	})

	Describe("Send JSON", func() {
		Context("With valid parameters", func() {
			It("Writes to response writer", func() {
<<<<<<< HEAD
				response := ErrorResponse{ErrorType: "test error", Description: "test description"}
				if err := SendJSON(mockedWriter, 200, response); err != nil {
=======
				response := rest.ErrorResponse{Error: "test error", Description: "test description"}
				if err := rest.SendJSON(mockedWriter, http.StatusOK, response); err != nil {
>>>>>>> 42f58330
					Fail("Serializing valid ErrorResponse should be successful")
				}
				Expect(string(mockedWriter.data)).To(ContainSubstring("test description"))
			})
		})
	})

<<<<<<< HEAD
	Describe("Error Handler Func", func() {

		var returnedData error

		var mockedAPIHandler APIHandler

		BeforeEach(func() {
			returnedData = nil
		})

		JustBeforeEach(func() {
			mockedAPIHandler = func(writer http.ResponseWriter, request *http.Request) error {
				return returnedData
			}
		})

		Context("With API Handler not returning an error", func() {
			It("Should have no data in Response Writer", func() {
				httpHandler := ErrorHandlerFunc(mockedAPIHandler)
				httpHandler.ServeHTTP(mockedWriter, nil)
				Expect(string(mockedWriter.data)).To(BeEmpty())
			})
		})

		Context("With API Handler returning an error", func() {
			BeforeEach(func() {
				returnedData = testError
			})

			It("Should write to Response Writer", func() {
				httpHandler := ErrorHandlerFunc(mockedAPIHandler)
				httpHandler.ServeHTTP(mockedWriter, nil)
				Expect(string(mockedWriter.data)).To(ContainSubstring("Internal server error"))
				Expect(mockedWriter.status).To(Equal(http.StatusInternalServerError))
			})
		})

		Context("With API Handler returning a http error", func() {
			BeforeEach(func() {
				returnedData = CreateErrorResponse(testError, http.StatusBadRequest, "BadRequest")
			})

			It("Should write to Response Writer", func() {
				httpHandler := ErrorHandlerFunc(mockedAPIHandler)
				httpHandler.ServeHTTP(mockedWriter, nil)
				Expect(string(mockedWriter.data)).To(ContainSubstring(testError.Error()))
				Expect(mockedWriter.status).To(Equal(http.StatusBadRequest))
			})
		})
	})
=======
>>>>>>> 42f58330
})<|MERGE_RESOLUTION|>--- conflicted
+++ resolved
@@ -23,12 +23,9 @@
 
 	. "github.com/onsi/ginkgo"
 	. "github.com/onsi/gomega"
-<<<<<<< HEAD
-=======
 	"github.com/sirupsen/logrus"
 
 	"github.com/Peripli/service-manager/rest"
->>>>>>> 42f58330
 )
 
 func TestRest(t *testing.T) {
@@ -95,71 +92,12 @@
 	Describe("Send JSON", func() {
 		Context("With valid parameters", func() {
 			It("Writes to response writer", func() {
-<<<<<<< HEAD
-				response := ErrorResponse{ErrorType: "test error", Description: "test description"}
-				if err := SendJSON(mockedWriter, 200, response); err != nil {
-=======
 				response := rest.ErrorResponse{Error: "test error", Description: "test description"}
 				if err := rest.SendJSON(mockedWriter, http.StatusOK, response); err != nil {
->>>>>>> 42f58330
 					Fail("Serializing valid ErrorResponse should be successful")
 				}
 				Expect(string(mockedWriter.data)).To(ContainSubstring("test description"))
 			})
 		})
 	})
-
-<<<<<<< HEAD
-	Describe("Error Handler Func", func() {
-
-		var returnedData error
-
-		var mockedAPIHandler APIHandler
-
-		BeforeEach(func() {
-			returnedData = nil
-		})
-
-		JustBeforeEach(func() {
-			mockedAPIHandler = func(writer http.ResponseWriter, request *http.Request) error {
-				return returnedData
-			}
-		})
-
-		Context("With API Handler not returning an error", func() {
-			It("Should have no data in Response Writer", func() {
-				httpHandler := ErrorHandlerFunc(mockedAPIHandler)
-				httpHandler.ServeHTTP(mockedWriter, nil)
-				Expect(string(mockedWriter.data)).To(BeEmpty())
-			})
-		})
-
-		Context("With API Handler returning an error", func() {
-			BeforeEach(func() {
-				returnedData = testError
-			})
-
-			It("Should write to Response Writer", func() {
-				httpHandler := ErrorHandlerFunc(mockedAPIHandler)
-				httpHandler.ServeHTTP(mockedWriter, nil)
-				Expect(string(mockedWriter.data)).To(ContainSubstring("Internal server error"))
-				Expect(mockedWriter.status).To(Equal(http.StatusInternalServerError))
-			})
-		})
-
-		Context("With API Handler returning a http error", func() {
-			BeforeEach(func() {
-				returnedData = CreateErrorResponse(testError, http.StatusBadRequest, "BadRequest")
-			})
-
-			It("Should write to Response Writer", func() {
-				httpHandler := ErrorHandlerFunc(mockedAPIHandler)
-				httpHandler.ServeHTTP(mockedWriter, nil)
-				Expect(string(mockedWriter.data)).To(ContainSubstring(testError.Error()))
-				Expect(mockedWriter.status).To(Equal(http.StatusBadRequest))
-			})
-		})
-	})
-=======
->>>>>>> 42f58330
 })