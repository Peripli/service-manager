language: go

go:
  - 1.10.x

before_install:
  - go get -u github.com/golang/dep/cmd/dep
  - dep ensure

install:
  - go get github.com/alecthomas/gometalinter
  - go get github.com/GoASTScanner/gas/cmd/gas/...
  - go get golang.org/x/tools/cmd/cover
  - go get github.com/mattn/goveralls

before_script:
  - gometalinter --install --update

services:
  - postgresql

script:
  # Execute static checks
  - gometalinter --vendor ./...

  # Execute tests
<<<<<<< HEAD
  - go test -v -coverpkg ./... -coverprofile=coverage.out ./...
  - goveralls -service=travis-ci -coverprofile=coverage.out

=======
  - go test $(go list ./... | grep -v "..fakes") -covermode=count -coverprofile=profile.cov
  - goveralls -coverprofile profile.cov -service=travis-ci
  
>>>>>>> b4939a6b
  #Execute security scan
  # - gas ./...

notifications:
  slack: openservicebrokerapi:KQo2QAC6LXeEeXPOemOXja48<|MERGE_RESOLUTION|>--- conflicted
+++ resolved
@@ -24,15 +24,9 @@
   - gometalinter --vendor ./...
 
   # Execute tests
-<<<<<<< HEAD
-  - go test -v -coverpkg ./... -coverprofile=coverage.out ./...
-  - goveralls -service=travis-ci -coverprofile=coverage.out
-
-=======
   - go test $(go list ./... | grep -v "..fakes") -covermode=count -coverprofile=profile.cov
   - goveralls -coverprofile profile.cov -service=travis-ci
-  
->>>>>>> b4939a6b
+
   #Execute security scan
   # - gas ./...
 
